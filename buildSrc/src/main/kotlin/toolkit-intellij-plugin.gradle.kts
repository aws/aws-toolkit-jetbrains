--- conflicted
+++ resolved
@@ -44,11 +44,7 @@
         maxParallelUsages = 4
     }
 
-<<<<<<< HEAD
-    tasks.matching { it is TestableAware }.all {
-=======
-    tasks.matching { it is RunnableIdeAware || it is TestableAware }.configureEach {
->>>>>>> c129dc7c
+    tasks.matching { it is TestableAware }.configureEach {
         usesService(noopService)
     }
 }