--- conflicted
+++ resolved
@@ -13,7 +13,7 @@
     private val commonPlugins = arrayOf(
         "git4idea",
         "org.jetbrains.plugins.terminal",
-        "org.jetbrains.plugins.yaml",
+        "org.jetbrains.plugins.yaml"
     )
 
     // FIX_WHEN_MIN_IS_223
@@ -135,11 +135,8 @@
                     "com.intellij.css",
                     "JavaScriptDebugger",
                     "com.intellij.database",
-<<<<<<< HEAD
                     "com.jetbrains.codeWithMe",
-=======
                     "AWSCloudFormation:222.3345.108",
->>>>>>> aa0a2bb3
                     "Pythonid:222.3345.118",
                     "org.jetbrains.plugins.go:222.3345.118",
                     // https://github.com/JetBrains/gradle-intellij-plugin/issues/1056
