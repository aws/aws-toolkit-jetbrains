// Copyright 2021 Amazon.com, Inc. or its affiliates. All Rights Reserved.
// SPDX-License-Identifier: Apache-2.0

package software.aws.toolkits.gradle.intellij

import org.gradle.api.Project
import org.gradle.api.provider.Provider
import org.gradle.api.provider.ProviderFactory

enum class IdeFlavor { GW, IC, IU, RD }

object IdeVersions {
    private val commonPlugins = arrayOf(
        "git4idea",
        "org.jetbrains.plugins.terminal",
        "org.jetbrains.plugins.yaml"
    )

    // FIX_WHEN_MIN_IS_223
    private val commonPlugins223 = commonPlugins.map {
        when (it) {
            "git4idea" -> "vcs-git"
            else -> it
        }
    }.toTypedArray()

    private val ideProfiles = listOf(
        Profile(
            name = "2021.3",
            community = ProductProfile(
                sdkFlavor = IdeFlavor.IC,
                sdkVersion = "2021.3",
                plugins = commonPlugins + listOf(
                    "java",
                    "com.intellij.gradle",
                    "org.jetbrains.idea.maven",
                    "AWSCloudFormation:213.5744.122",
                    "PythonCore:213.5744.248",
                    "Docker:213.5744.202"
                )
            ),
            ultimate = ProductProfile(
                sdkFlavor = IdeFlavor.IU,
                sdkVersion = "2021.3",
                plugins = commonPlugins + listOf(
                    "JavaScript",
                    // Transitive dependency needed for javascript
                    // Can remove when https://github.com/JetBrains/gradle-intellij-plugin/issues/608 is fixed
                    "com.intellij.css",
                    "JavaScriptDebugger",
                    "com.intellij.database",
                    "AWSCloudFormation:213.5744.122",
                    "Pythonid:213.5744.248",
                    "org.jetbrains.plugins.go:213.5744.223"
                )
            ),
            rider = RiderProfile(
                sdkVersion = "2021.3",
                plugins = commonPlugins + listOf(
                    "AWSCloudFormation:213.5744.122",
                    "rider-plugins-appender" // Workaround for https://youtrack.jetbrains.com/issue/IDEA-179607
                ),
                netFrameworkTarget = "net472",
                rdGenVersion = "0.213.394",
                nugetVersion = "2021.3.0"
            )
        ),
        Profile(
            name = "2022.1",
            community = ProductProfile(
                sdkFlavor = IdeFlavor.IC,
                sdkVersion = "2022.1",
                plugins = commonPlugins + listOf(
                    "java",
                    "com.intellij.gradle",
                    "org.jetbrains.idea.maven",
                    "AWSCloudFormation:221.5080.126",
                    "PythonCore:221.5080.216",
                    "Docker:221.5080.126"
                )
            ),
            ultimate = ProductProfile(
                sdkFlavor = IdeFlavor.IU,
                sdkVersion = "2022.1",
                plugins = commonPlugins + listOf(
                    "JavaScript",
                    // Transitive dependency needed for javascript
                    // Can remove when https://github.com/JetBrains/gradle-intellij-plugin/issues/608 is fixed
                    "com.intellij.css",
                    "JavaScriptDebugger",
                    "com.jetbrains.codeWithMe",
                    "com.intellij.database",
                    "AWSCloudFormation:221.5080.126",
                    "Pythonid:221.5080.212",
                    "org.jetbrains.plugins.go:221.5080.210"
                )
            ),
            rider = RiderProfile(
                sdkVersion = "2022.1",
                plugins = commonPlugins + listOf(
                    "AWSCloudFormation:221.5080.126",
                    "rider-plugins-appender" // Workaround for https://youtrack.jetbrains.com/issue/IDEA-179607
                ),
                netFrameworkTarget = "net472",
                rdGenVersion = "2022.1.3",
                nugetVersion = "2022.1.0"
            )
        ),
        Profile(
            name = "2022.2",
            gateway = ProductProfile(
                sdkFlavor = IdeFlavor.GW,
                sdkVersion = "222.4459-EAP-CANDIDATE-SNAPSHOT",
                plugins = arrayOf("org.jetbrains.plugins.terminal")
            ),
            community = ProductProfile(
                sdkFlavor = IdeFlavor.IC,
                sdkVersion = "2022.2",
                plugins = commonPlugins + listOf(
                    "java",
                    "com.intellij.gradle",
                    "org.jetbrains.idea.maven",
                    "AWSCloudFormation:222.3345.108",
                    "PythonCore:222.3345.118",
                    "Docker:222.3345.118"
                )
            ),
            ultimate = ProductProfile(
                sdkFlavor = IdeFlavor.IU,
                sdkVersion = "2022.2",
                plugins = commonPlugins + listOf(
                    "JavaScript",
                    // Transitive dependency needed for javascript
                    // Can remove when https://github.com/JetBrains/gradle-intellij-plugin/issues/608 is fixed
                    "com.intellij.css",
                    "JavaScriptDebugger",
                    "com.intellij.database",
                    "com.jetbrains.codeWithMe",
                    "AWSCloudFormation:222.3345.108",
                    "Pythonid:222.3345.118",
                    "org.jetbrains.plugins.go:222.3345.118",
                    // https://github.com/JetBrains/gradle-intellij-plugin/issues/1056
                    "org.intellij.intelliLang"
                )
            ),
            rider = RiderProfile(
                sdkVersion = "2022.2",
                plugins = commonPlugins + listOf(
                    "AWSCloudFormation:222.3345.108",
                    "rider-plugins-appender" // Workaround for https://youtrack.jetbrains.com/issue/IDEA-179607
                ),
                netFrameworkTarget = "net472",
                rdGenVersion = "2022.2.4",
                nugetVersion = "2022.2.0"
            )
        ),
        Profile(
            name = "2022.3",
            // allow the next MV so customers potentially don't need to wait for us to deploy new EAP
            // also gateway:latest can point to next MV and we don't have a good strategy to support this yet
            untilVersion = "224.*",
            gateway = ProductProfile(
                sdkFlavor = IdeFlavor.GW,
                sdkVersion = "223.7571-EAP-CANDIDATE-SNAPSHOT",
                plugins = arrayOf("org.jetbrains.plugins.terminal")
            ),
            community = ProductProfile(
                sdkFlavor = IdeFlavor.IC,
                sdkVersion = "2022.3",
                plugins = commonPlugins223 + listOf(
                    "java",
                    "com.intellij.gradle",
                    "org.jetbrains.idea.maven",
<<<<<<< HEAD
                    "PythonCore:223.7571.182",
                    "Docker:223.7571.233"
=======
                    "AWSCloudFormation:223.7571.175",
                    "PythonCore:223.7571.4",
                    "Docker:223.7571.17"
>>>>>>> 9ba758d5
                )
            ),
            ultimate = ProductProfile(
                sdkFlavor = IdeFlavor.IU,
                sdkVersion = "2022.3",
                plugins = commonPlugins223 + listOf(
                    "JavaScript",
                    // Transitive dependency needed for javascript
                    // Can remove when https://github.com/JetBrains/gradle-intellij-plugin/issues/608 is fixed
                    "com.intellij.css",
                    "JavaScriptDebugger",
                    "com.intellij.database",
                    "com.jetbrains.codeWithMe",
<<<<<<< HEAD
                    "Pythonid:223.7571.182",
                    "org.jetbrains.plugins.go:223.7571.182",
=======
                    "AWSCloudFormation:223.7571.175",
                    "Pythonid:223.7571.4",
                    "org.jetbrains.plugins.go:223.7571.4",
>>>>>>> 9ba758d5
                    // https://github.com/JetBrains/gradle-intellij-plugin/issues/1056
                    "org.intellij.intelliLang"
                )
            ),
            rider = RiderProfile(
                // fix is in 2022.3.1: https://youtrack.jetbrains.com/issue/RIDER-86051
                sdkVersion = "2022.3-SNAPSHOT",
                plugins = commonPlugins223 + listOf(
                    "AWSCloudFormation:223.7571.175",
                    "rider-plugins-appender" // Workaround for https://youtrack.jetbrains.com/issue/IDEA-179607
                ),
                netFrameworkTarget = "net472",
                rdGenVersion = "2022.3.4",
                nugetVersion = "2022.3.0"
            )
        ),

    ).associateBy { it.name }

    fun ideProfile(project: Project): Profile = ideProfile(project.providers).get()

    fun ideProfile(providers: ProviderFactory): Provider<Profile> = resolveIdeProfileName(providers).map {
        ideProfiles[it] ?: throw IllegalStateException("Can't find profile for $it")
    }

    private fun resolveIdeProfileName(providers: ProviderFactory): Provider<String> = providers.gradleProperty("ideProfileName")
}

open class ProductProfile(
    val sdkFlavor: IdeFlavor,
    val sdkVersion: String,
    val plugins: Array<String> = emptyArray()
) {
    fun version(): String? = if (!isLocalPath(sdkVersion)) {
        sdkFlavor.name + "-" + sdkVersion
    } else {
        null
    }

    fun localPath(): String? = sdkVersion.takeIf {
        isLocalPath(it)
    }

    private fun isLocalPath(str: String) = str.startsWith("/") || str.getOrNull(1) == ':'
}

class RiderProfile(
    sdkVersion: String,
    plugins: Array<String>,
    val netFrameworkTarget: String,
    val rdGenVersion: String, // https://www.myget.org/feed/rd-snapshots/package/maven/com.jetbrains.rd/rd-gen
    val nugetVersion: String // https://www.nuget.org/packages/JetBrains.Rider.SDK/
) : ProductProfile(IdeFlavor.RD, sdkVersion, plugins)

class Profile(
    val name: String,
    val shortName: String = shortenedIdeProfileName(name),
    val sinceVersion: String = shortName,
    val untilVersion: String = "$sinceVersion.*",
    val gateway: ProductProfile? = null,
    val community: ProductProfile,
    val ultimate: ProductProfile,
    val rider: RiderProfile,
)

private fun shortenedIdeProfileName(sdkName: String): String {
    val parts = sdkName.trim().split(".")
    return parts[0].substring(2) + parts[1]
}<|MERGE_RESOLUTION|>--- conflicted
+++ resolved
@@ -171,14 +171,9 @@
                     "java",
                     "com.intellij.gradle",
                     "org.jetbrains.idea.maven",
-<<<<<<< HEAD
+                    "AWSCloudFormation:223.7571.175",
                     "PythonCore:223.7571.182",
                     "Docker:223.7571.233"
-=======
-                    "AWSCloudFormation:223.7571.175",
-                    "PythonCore:223.7571.4",
-                    "Docker:223.7571.17"
->>>>>>> 9ba758d5
                 )
             ),
             ultimate = ProductProfile(
@@ -192,14 +187,9 @@
                     "JavaScriptDebugger",
                     "com.intellij.database",
                     "com.jetbrains.codeWithMe",
-<<<<<<< HEAD
+                    "AWSCloudFormation:223.7571.175",
                     "Pythonid:223.7571.182",
                     "org.jetbrains.plugins.go:223.7571.182",
-=======
-                    "AWSCloudFormation:223.7571.175",
-                    "Pythonid:223.7571.4",
-                    "org.jetbrains.plugins.go:223.7571.4",
->>>>>>> 9ba758d5
                     // https://github.com/JetBrains/gradle-intellij-plugin/issues/1056
                     "org.intellij.intelliLang"
                 )
