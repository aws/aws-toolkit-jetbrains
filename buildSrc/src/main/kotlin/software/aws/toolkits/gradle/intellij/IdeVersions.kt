--- conflicted
+++ resolved
@@ -166,13 +166,8 @@
                     "java",
                     "com.intellij.gradle",
                     "org.jetbrains.idea.maven",
-<<<<<<< HEAD
-                    "PythonCore:232.8660.142",
-                    "Docker:232.8660.158"
-=======
                     "PythonCore:232.8660.185",
                     "Docker:232.8660.185"
->>>>>>> b71b8ef1
                 )
             ),
             ultimate = ProductProfile(
@@ -186,11 +181,7 @@
                     "JavaScriptDebugger",
                     "com.intellij.database",
                     "com.jetbrains.codeWithMe",
-<<<<<<< HEAD
-                    "Pythonid:232.8660.142",
-=======
                     "Pythonid:232.8660.185",
->>>>>>> b71b8ef1
                     "org.jetbrains.plugins.go:232.8660.142",
                     // https://github.com/JetBrains/gradle-intellij-plugin/issues/1056
                     "org.intellij.intelliLang"
