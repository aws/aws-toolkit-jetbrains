// Copyright 2021 Amazon.com, Inc. or its affiliates. All Rights Reserved.
// SPDX-License-Identifier: Apache-2.0

package software.aws.toolkits.gradle.intellij

import org.gradle.api.Project
import org.gradle.api.provider.Provider
import org.gradle.api.provider.ProviderFactory


enum class IdeFlavor { GW, IC, IU, RD }

object IdeVersions {
    private val commonPlugins = arrayOf(
        "vcs-git",
        "org.jetbrains.plugins.terminal",
        "org.jetbrains.plugins.yaml"
    )

    private val ideProfiles = listOf(
        Profile(
<<<<<<< HEAD
=======
            name = "2022.3",
            community = ProductProfile(
                sdkFlavor = IdeFlavor.IC,
                // test failure related to null notification contexts in 2022.3
                sdkVersion = "2022.3.1",
                plugins = commonPlugins + listOf(
                    "java",
                    "com.intellij.gradle",
                    "org.jetbrains.idea.maven",
                    "AWSCloudFormation:223.8214.6",
                    "PythonCore:223.8214.16",
                    "Docker:223.8214.64"
                )
            ),
            ultimate = ProductProfile(
                sdkFlavor = IdeFlavor.IU,
                sdkVersion = "2022.3.1",
                plugins = commonPlugins + listOf(
                    "JavaScript",
                    // Transitive dependency needed for javascript
                    // Can remove when https://github.com/JetBrains/gradle-intellij-plugin/issues/608 is fixed
                    "com.intellij.css",
                    "JavaScriptDebugger",
                    "com.intellij.database",
                    "com.jetbrains.codeWithMe",
                    "AWSCloudFormation:223.8214.6",
                    "Pythonid:223.8214.52",
                    "org.jetbrains.plugins.go:223.8214.52",
                    // https://github.com/JetBrains/gradle-intellij-plugin/issues/1056
                    "org.intellij.intelliLang"
                )
            ),
            rider = RiderProfile(
                sdkVersion = "2022.3.1",
                plugins = commonPlugins + listOf(
                    "AWSCloudFormation:223.7571.175",
                    "rider-plugins-appender" // Workaround for https://youtrack.jetbrains.com/issue/IDEA-179607
                ),
                netFrameworkTarget = "net472",
                rdGenVersion = "2022.3.4",
                nugetVersion = "2022.3.1"
            )
        ),
        Profile(
>>>>>>> ae6349cf
            name = "2023.1",
            community = ProductProfile(
                sdkFlavor = IdeFlavor.IC,
                sdkVersion = "2023.1",
                plugins = commonPlugins + listOf(
                    "java",
                    "com.intellij.gradle",
                    "org.jetbrains.idea.maven",
                    "AWSCloudFormation:231.8109.91",
                    "PythonCore:231.8109.144",
                    "Docker:231.8109.217"
                )
            ),
            ultimate = ProductProfile(
                sdkFlavor = IdeFlavor.IU,
                sdkVersion = "2023.1",
                plugins = commonPlugins + listOf(
                    "JavaScript",
                    // Transitive dependency needed for javascript
                    // Can remove when https://github.com/JetBrains/gradle-intellij-plugin/issues/608 is fixed
                    "com.intellij.css",
                    "JavaScriptDebugger",
                    "com.intellij.database",
                    "com.jetbrains.codeWithMe",
                    "AWSCloudFormation:231.8109.91",
                    "Pythonid:231.8109.175",
                    "org.jetbrains.plugins.go:231.8109.175",
                    // https://github.com/JetBrains/gradle-intellij-plugin/issues/1056
                    "org.intellij.intelliLang"
                )
            ),
            rider = RiderProfile(
                sdkVersion = "2023.1",
                plugins = commonPlugins + listOf(
                    "rider-plugins-appender" // Workaround for https://youtrack.jetbrains.com/issue/IDEA-179607
                ),
                netFrameworkTarget = "net472",
                rdGenVersion = "2023.1.2",
                nugetVersion = "2023.1.0"
            )
        ),
        Profile(
            name = "2023.2",
            community = ProductProfile(
                sdkFlavor = IdeFlavor.IC,
                sdkVersion = "2023.2.2",
                plugins = commonPlugins + listOf(
                    "java",
                    "com.intellij.gradle",
                    "org.jetbrains.idea.maven",
                    "PythonCore:232.8660.185",
                    "Docker:232.8660.185"
                )
            ),
            ultimate = ProductProfile(
                sdkFlavor = IdeFlavor.IU,
                sdkVersion = "2023.2.2",
                plugins = commonPlugins + listOf(
                    "JavaScript",
                    // Transitive dependency needed for javascript
                    // Can remove when https://github.com/JetBrains/gradle-intellij-plugin/issues/608 is fixed
                    "com.intellij.css",
                    "JavaScriptDebugger",
                    "com.intellij.database",
                    "com.jetbrains.codeWithMe",
                    "Pythonid:232.8660.185",
                    "org.jetbrains.plugins.go:232.8660.142",
                    // https://github.com/JetBrains/gradle-intellij-plugin/issues/1056
                    "org.intellij.intelliLang"
                )
            ),
            rider = RiderProfile(
                sdkVersion = "2023.2",
                plugins = commonPlugins + listOf(
                    "rider-plugins-appender" // Workaround for https://youtrack.jetbrains.com/issue/IDEA-179607
                ),
                netFrameworkTarget = "net472",
                rdGenVersion = "2023.2.3",
                nugetVersion = "2023.2.0"
            )
        ),
        Profile(
            name = "2023.3",
            gateway = ProductProfile(
                sdkFlavor = IdeFlavor.GW,
                sdkVersion = "233.11799-EAP-CANDIDATE-SNAPSHOT",
                plugins = arrayOf("org.jetbrains.plugins.terminal")
            ),
            community = ProductProfile(
                sdkFlavor = IdeFlavor.IC,
                sdkVersion = "2023.3",
                plugins = commonPlugins + listOf(
                    "java",
                    "com.intellij.gradle",
                    "org.jetbrains.idea.maven",
                    "PythonCore:233.11799.241",
                    "Docker:233.11799.244"
                )
            ),
            ultimate = ProductProfile(
                sdkFlavor = IdeFlavor.IU,
                sdkVersion = "2023.3",
                plugins = commonPlugins + listOf(
                    "JavaScript",
                    // Transitive dependency needed for javascript
                    // Can remove when https://github.com/JetBrains/gradle-intellij-plugin/issues/608 is fixed
                    "com.intellij.css",
                    "JavaScriptDebugger",
                    "com.intellij.database",
                    "com.jetbrains.codeWithMe",
                    "Pythonid:233.11799.241",
                    "org.jetbrains.plugins.go:233.11799.196",
                    // https://github.com/JetBrains/gradle-intellij-plugin/issues/1056
                    "org.intellij.intelliLang"
                )
            ),
            rider = RiderProfile(
                sdkVersion = "2023.3",
                plugins = commonPlugins + listOf(
                    "rider-plugins-appender" // Workaround for https://youtrack.jetbrains.com/issue/IDEA-179607
                ),
                netFrameworkTarget = "net472",
                rdGenVersion = "2023.3.2",
                nugetVersion = "2023.3.0"
            )
        ),

    ).associateBy { it.name }

    fun ideProfile(project: Project): Profile = ideProfile(project.providers).get()

    fun ideProfile(providers: ProviderFactory): Provider<Profile> = resolveIdeProfileName(providers).map {
        ideProfiles[it] ?: throw IllegalStateException("Can't find profile for $it")
    }

    private fun resolveIdeProfileName(providers: ProviderFactory): Provider<String> = providers.gradleProperty("ideProfileName")
}

open class ProductProfile(
    val sdkFlavor: IdeFlavor,
    val sdkVersion: String,
    val plugins: Array<String> = emptyArray()
) {
    fun version(): String? = if (!isLocalPath(sdkVersion)) {
        sdkFlavor.name + "-" + sdkVersion
    } else {
        null
    }

    fun localPath(): String? = sdkVersion.takeIf {
        isLocalPath(it)
    }

    private fun isLocalPath(str: String) = str.startsWith("/") || str.getOrNull(1) == ':'
}

class RiderProfile(
    sdkVersion: String,
    plugins: Array<String>,
    val netFrameworkTarget: String,
    val rdGenVersion: String, // https://central.sonatype.com/artifact/com.jetbrains.rd/rd-gen/2023.2.3/versions
    val nugetVersion: String // https://www.nuget.org/packages/JetBrains.Rider.SDK/
) : ProductProfile(IdeFlavor.RD, sdkVersion, plugins)

class Profile(
    val name: String,
    val shortName: String = shortenedIdeProfileName(name),
    val sinceVersion: String = shortName,
    val untilVersion: String = "$sinceVersion.*",
    val gateway: ProductProfile? = null,
    val community: ProductProfile,
    val ultimate: ProductProfile,
    val rider: RiderProfile,
)

private fun shortenedIdeProfileName(sdkName: String): String {
    val parts = sdkName.trim().split(".")
    return parts[0].substring(2) + parts[1]
}<|MERGE_RESOLUTION|>--- conflicted
+++ resolved
@@ -19,53 +19,6 @@
 
     private val ideProfiles = listOf(
         Profile(
-<<<<<<< HEAD
-=======
-            name = "2022.3",
-            community = ProductProfile(
-                sdkFlavor = IdeFlavor.IC,
-                // test failure related to null notification contexts in 2022.3
-                sdkVersion = "2022.3.1",
-                plugins = commonPlugins + listOf(
-                    "java",
-                    "com.intellij.gradle",
-                    "org.jetbrains.idea.maven",
-                    "AWSCloudFormation:223.8214.6",
-                    "PythonCore:223.8214.16",
-                    "Docker:223.8214.64"
-                )
-            ),
-            ultimate = ProductProfile(
-                sdkFlavor = IdeFlavor.IU,
-                sdkVersion = "2022.3.1",
-                plugins = commonPlugins + listOf(
-                    "JavaScript",
-                    // Transitive dependency needed for javascript
-                    // Can remove when https://github.com/JetBrains/gradle-intellij-plugin/issues/608 is fixed
-                    "com.intellij.css",
-                    "JavaScriptDebugger",
-                    "com.intellij.database",
-                    "com.jetbrains.codeWithMe",
-                    "AWSCloudFormation:223.8214.6",
-                    "Pythonid:223.8214.52",
-                    "org.jetbrains.plugins.go:223.8214.52",
-                    // https://github.com/JetBrains/gradle-intellij-plugin/issues/1056
-                    "org.intellij.intelliLang"
-                )
-            ),
-            rider = RiderProfile(
-                sdkVersion = "2022.3.1",
-                plugins = commonPlugins + listOf(
-                    "AWSCloudFormation:223.7571.175",
-                    "rider-plugins-appender" // Workaround for https://youtrack.jetbrains.com/issue/IDEA-179607
-                ),
-                netFrameworkTarget = "net472",
-                rdGenVersion = "2022.3.4",
-                nugetVersion = "2022.3.1"
-            )
-        ),
-        Profile(
->>>>>>> ae6349cf
             name = "2023.1",
             community = ProductProfile(
                 sdkFlavor = IdeFlavor.IC,
