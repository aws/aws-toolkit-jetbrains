// Copyright 2021 Amazon.com, Inc. or its affiliates. All Rights Reserved.
// SPDX-License-Identifier: Apache-2.0

package software.aws.toolkits.gradle.intellij

import org.gradle.api.Project
import org.gradle.api.provider.Provider
import org.gradle.api.provider.ProviderFactory

enum class IdeFlavor { GW, IC, IU, RD }

object IdeVersions {
    private val commonPlugins = arrayOf(
        "git4idea",
        "org.jetbrains.plugins.terminal",
        "org.jetbrains.plugins.yaml"
    )

    // FIX_WHEN_MIN_IS_223
    private val commonPlugins223 = commonPlugins.map {
        when (it) {
            "git4idea" -> "vcs-git"
            else -> it
        }
    }.toTypedArray()

    private val ideProfiles = listOf(
        Profile(
            name = "2021.3",
            community = ProductProfile(
                sdkFlavor = IdeFlavor.IC,
                sdkVersion = "2021.3",
                plugins = commonPlugins + listOf(
                    "java",
                    "com.intellij.gradle",
                    "org.jetbrains.idea.maven",
                    "AWSCloudFormation:213.5744.122",
                    "PythonCore:213.5744.248",
                    "Docker:213.5744.202"
                )
            ),
            ultimate = ProductProfile(
                sdkFlavor = IdeFlavor.IU,
                sdkVersion = "2021.3",
                plugins = commonPlugins + listOf(
                    "JavaScript",
                    // Transitive dependency needed for javascript
                    // Can remove when https://github.com/JetBrains/gradle-intellij-plugin/issues/608 is fixed
                    "com.intellij.css",
                    "JavaScriptDebugger",
                    "com.intellij.database",
                    "AWSCloudFormation:213.5744.122",
                    "Pythonid:213.5744.248",
                    "org.jetbrains.plugins.go:213.5744.223"
                )
            ),
            rider = RiderProfile(
                sdkVersion = "2021.3",
                plugins = commonPlugins + listOf(
                    "AWSCloudFormation:213.5744.122",
                    "rider-plugins-appender" // Workaround for https://youtrack.jetbrains.com/issue/IDEA-179607
                ),
                netFrameworkTarget = "net472",
                rdGenVersion = "0.213.394",
                nugetVersion = "2021.3.0"
            )
        ),
        Profile(
            name = "2022.1",
            community = ProductProfile(
                sdkFlavor = IdeFlavor.IC,
                sdkVersion = "2022.1",
                plugins = commonPlugins + listOf(
                    "java",
                    "com.intellij.gradle",
                    "org.jetbrains.idea.maven",
                    "AWSCloudFormation:221.5080.126",
                    "PythonCore:221.5080.216",
                    "Docker:221.5080.126"
                )
            ),
            ultimate = ProductProfile(
                sdkFlavor = IdeFlavor.IU,
                sdkVersion = "2022.1",
                plugins = commonPlugins + listOf(
                    "JavaScript",
                    // Transitive dependency needed for javascript
                    // Can remove when https://github.com/JetBrains/gradle-intellij-plugin/issues/608 is fixed
                    "com.intellij.css",
                    "JavaScriptDebugger",
                    "com.jetbrains.codeWithMe",
                    "com.intellij.database",
                    "AWSCloudFormation:221.5080.126",
                    "Pythonid:221.5080.212",
                    "org.jetbrains.plugins.go:221.5080.210"
                )
            ),
            rider = RiderProfile(
                sdkVersion = "2022.1",
                plugins = commonPlugins + listOf(
                    "AWSCloudFormation:221.5080.126",
                    "rider-plugins-appender" // Workaround for https://youtrack.jetbrains.com/issue/IDEA-179607
                ),
                netFrameworkTarget = "net472",
                rdGenVersion = "2022.1.3",
                nugetVersion = "2022.1.0"
            )
        ),
        Profile(
            name = "2022.2",
            gateway = ProductProfile(
                sdkFlavor = IdeFlavor.GW,
                sdkVersion = "222.4459-EAP-CANDIDATE-SNAPSHOT",
                plugins = arrayOf("org.jetbrains.plugins.terminal")
            ),
            community = ProductProfile(
                sdkFlavor = IdeFlavor.IC,
                sdkVersion = "2022.2",
                plugins = commonPlugins + listOf(
                    "java",
                    "com.intellij.gradle",
                    "org.jetbrains.idea.maven",
                    "AWSCloudFormation:222.3345.108",
                    "PythonCore:222.3345.118",
                    "Docker:222.3345.118"
                )
            ),
            ultimate = ProductProfile(
                sdkFlavor = IdeFlavor.IU,
                sdkVersion = "2022.2",
                plugins = commonPlugins + listOf(
                    "JavaScript",
                    // Transitive dependency needed for javascript
                    // Can remove when https://github.com/JetBrains/gradle-intellij-plugin/issues/608 is fixed
                    "com.intellij.css",
                    "JavaScriptDebugger",
                    "com.intellij.database",
                    "com.jetbrains.codeWithMe",
                    "AWSCloudFormation:222.3345.108",
                    "Pythonid:222.3345.118",
                    "org.jetbrains.plugins.go:222.3345.118",
                    // https://github.com/JetBrains/gradle-intellij-plugin/issues/1056
                    "org.intellij.intelliLang"
                )
            ),
            rider = RiderProfile(
                sdkVersion = "2022.2",
                plugins = commonPlugins + listOf(
                    "AWSCloudFormation:222.3345.108",
                    "rider-plugins-appender" // Workaround for https://youtrack.jetbrains.com/issue/IDEA-179607
                ),
                netFrameworkTarget = "net472",
                rdGenVersion = "2022.2.4",
                nugetVersion = "2022.2.0"
            )
        ),
        Profile(
            name = "2022.3",
            gateway = ProductProfile(
                sdkFlavor = IdeFlavor.GW,
                sdkVersion = "223.7571-EAP-CANDIDATE-SNAPSHOT",
                plugins = arrayOf("org.jetbrains.plugins.terminal")
            ),
            community = ProductProfile(
                sdkFlavor = IdeFlavor.IC,
                // test failure related to null notification contexts in 2022.3
                sdkVersion = "2022.3.1",
                plugins = commonPlugins223 + listOf(
                    "java",
                    "com.intellij.gradle",
                    "org.jetbrains.idea.maven",
<<<<<<< HEAD
                    "PythonCore:223.8214.16",
                    "Docker:223.8214.64"
=======
                    "AWSCloudFormation:223.7571.175",
                    "PythonCore:223.7571.182",
                    "Docker:223.7571.233"
>>>>>>> 0a5f1c99
                )
            ),
            ultimate = ProductProfile(
                sdkFlavor = IdeFlavor.IU,
                sdkVersion = "2022.3.1",
                plugins = commonPlugins223 + listOf(
                    "JavaScript",
                    // Transitive dependency needed for javascript
                    // Can remove when https://github.com/JetBrains/gradle-intellij-plugin/issues/608 is fixed
                    "com.intellij.css",
                    "JavaScriptDebugger",
                    "com.intellij.database",
                    "com.jetbrains.codeWithMe",
<<<<<<< HEAD
                    "Pythonid:223.8214.52",
                    "org.jetbrains.plugins.go:223.8214.52",
=======
                    "AWSCloudFormation:223.7571.175",
                    "Pythonid:223.7571.182",
                    "org.jetbrains.plugins.go:223.7571.182",
>>>>>>> 0a5f1c99
                    // https://github.com/JetBrains/gradle-intellij-plugin/issues/1056
                    "org.intellij.intelliLang"
                )
            ),
            rider = RiderProfile(
                sdkVersion = "2022.3.1",
                plugins = commonPlugins223 + listOf(
                    "AWSCloudFormation:223.7571.175",
                    "rider-plugins-appender" // Workaround for https://youtrack.jetbrains.com/issue/IDEA-179607
                ),
                netFrameworkTarget = "net472",
                rdGenVersion = "2022.3.4",
                nugetVersion = "2022.3.1"
            )
        ),
        Profile(
            name = "2023.1",
            gateway = ProductProfile(
                sdkFlavor = IdeFlavor.GW,
                sdkVersion = "231.8109-EAP-CANDIDATE-SNAPSHOT",
                plugins = arrayOf("org.jetbrains.plugins.terminal")
            ),
            community = ProductProfile(
                sdkFlavor = IdeFlavor.IC,
                sdkVersion = "231.8109-EAP-CANDIDATE-SNAPSHOT",
                plugins = commonPlugins223 + listOf(
                    "java",
                    "com.intellij.gradle",
                    "org.jetbrains.idea.maven",
                    "PythonCore:231.8109.90",
                    "Docker:231.8109.91"
                )
            ),
            ultimate = ProductProfile(
                sdkFlavor = IdeFlavor.IU,
                sdkVersion = "231.8109-EAP-CANDIDATE-SNAPSHOT",
                plugins = commonPlugins223 + listOf(
                    "JavaScript",
                    // Transitive dependency needed for javascript
                    // Can remove when https://github.com/JetBrains/gradle-intellij-plugin/issues/608 is fixed
                    "com.intellij.css",
                    "JavaScriptDebugger",
                    "com.intellij.database",
                    "com.jetbrains.codeWithMe",
                    "Pythonid:231.8109.90",
                    "org.jetbrains.plugins.go:231.8109.90",
                    // https://github.com/JetBrains/gradle-intellij-plugin/issues/1056
                    "org.intellij.intelliLang"
                )
            ),
            rider = RiderProfile(
                sdkVersion = "2023.1-EAP8-SNAPSHOT",
                plugins = commonPlugins223 + listOf(
                    "rider-plugins-appender" // Workaround for https://youtrack.jetbrains.com/issue/IDEA-179607
                ),
                netFrameworkTarget = "net472",
                rdGenVersion = "2023.1.2",
                nugetVersion = "2023.1.0-eap08"
            )
        ),

    ).associateBy { it.name }

    fun ideProfile(project: Project): Profile = ideProfile(project.providers).get()

    fun ideProfile(providers: ProviderFactory): Provider<Profile> = resolveIdeProfileName(providers).map {
        ideProfiles[it] ?: throw IllegalStateException("Can't find profile for $it")
    }

    private fun resolveIdeProfileName(providers: ProviderFactory): Provider<String> = providers.gradleProperty("ideProfileName")
}

open class ProductProfile(
    val sdkFlavor: IdeFlavor,
    val sdkVersion: String,
    val plugins: Array<String> = emptyArray()
) {
    fun version(): String? = if (!isLocalPath(sdkVersion)) {
        sdkFlavor.name + "-" + sdkVersion
    } else {
        null
    }

    fun localPath(): String? = sdkVersion.takeIf {
        isLocalPath(it)
    }

    private fun isLocalPath(str: String) = str.startsWith("/") || str.getOrNull(1) == ':'
}

class RiderProfile(
    sdkVersion: String,
    plugins: Array<String>,
    val netFrameworkTarget: String,
    val rdGenVersion: String, // https://www.myget.org/feed/rd-snapshots/package/maven/com.jetbrains.rd/rd-gen
    val nugetVersion: String // https://www.nuget.org/packages/JetBrains.Rider.SDK/
) : ProductProfile(IdeFlavor.RD, sdkVersion, plugins)

class Profile(
    val name: String,
    val shortName: String = shortenedIdeProfileName(name),
    val sinceVersion: String = shortName,
    val untilVersion: String = "$sinceVersion.*",
    val gateway: ProductProfile? = null,
    val community: ProductProfile,
    val ultimate: ProductProfile,
    val rider: RiderProfile,
)

private fun shortenedIdeProfileName(sdkName: String): String {
    val parts = sdkName.trim().split(".")
    return parts[0].substring(2) + parts[1]
}<|MERGE_RESOLUTION|>--- conflicted
+++ resolved
@@ -169,14 +169,9 @@
                     "java",
                     "com.intellij.gradle",
                     "org.jetbrains.idea.maven",
-<<<<<<< HEAD
+                    "AWSCloudFormation:223.8214.6",
                     "PythonCore:223.8214.16",
                     "Docker:223.8214.64"
-=======
-                    "AWSCloudFormation:223.7571.175",
-                    "PythonCore:223.7571.182",
-                    "Docker:223.7571.233"
->>>>>>> 0a5f1c99
                 )
             ),
             ultimate = ProductProfile(
@@ -190,14 +185,9 @@
                     "JavaScriptDebugger",
                     "com.intellij.database",
                     "com.jetbrains.codeWithMe",
-<<<<<<< HEAD
+                    "AWSCloudFormation:223.8214.6",
                     "Pythonid:223.8214.52",
                     "org.jetbrains.plugins.go:223.8214.52",
-=======
-                    "AWSCloudFormation:223.7571.175",
-                    "Pythonid:223.7571.182",
-                    "org.jetbrains.plugins.go:223.7571.182",
->>>>>>> 0a5f1c99
                     // https://github.com/JetBrains/gradle-intellij-plugin/issues/1056
                     "org.intellij.intelliLang"
                 )
@@ -227,6 +217,7 @@
                     "java",
                     "com.intellij.gradle",
                     "org.jetbrains.idea.maven",
+                    "AWSCloudFormation:231.8109.91",
                     "PythonCore:231.8109.90",
                     "Docker:231.8109.91"
                 )
@@ -242,6 +233,7 @@
                     "JavaScriptDebugger",
                     "com.intellij.database",
                     "com.jetbrains.codeWithMe",
+                    "AWSCloudFormation:231.8109.91",
                     "Pythonid:231.8109.90",
                     "org.jetbrains.plugins.go:231.8109.90",
                     // https://github.com/JetBrains/gradle-intellij-plugin/issues/1056
