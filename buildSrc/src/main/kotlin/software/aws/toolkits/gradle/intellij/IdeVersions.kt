--- conflicted
+++ resolved
@@ -183,11 +183,7 @@
                 )
             ),
             rider = RiderProfile(
-<<<<<<< HEAD
-                sdkVersion = "2024.1-SNAPSHOT",
-=======
                 sdkVersion = "2024.1-EAP5-SNAPSHOT",
->>>>>>> 95ae0748
                 plugins = commonPlugins + listOf(
                     "rider-plugins-appender" // Workaround for https://youtrack.jetbrains.com/issue/IDEA-179607
                 ),
