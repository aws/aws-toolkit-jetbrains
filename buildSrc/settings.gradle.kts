// Copyright 2021 Amazon.com, Inc. or its affiliates. All Rights Reserved.
// SPDX-License-Identifier: Apache-2.0
<<<<<<< HEAD
pluginManagement {
    repositories {
        val codeArtifactMavenRepo: ((RepositoryHandler) -> Unit)? by extra
        codeArtifactMavenRepo?.invoke(this)
        gradlePluginPortal()
    }
}
=======
val codeArtifactUrl: Provider<String> = providers.environmentVariable("CODEARTIFACT_URL")
val codeArtifactToken: Provider<String> = providers.environmentVariable("CODEARTIFACT_AUTH_TOKEN")
>>>>>>> 1982471a

dependencyResolutionManagement {
    versionCatalogs {
        create("libs") {
            from(files("../gradle/libs.versions.toml"))
        }
    }

    repositories {
        val codeArtifactMavenRepo: ((RepositoryHandler) -> Unit)? by extra
        codeArtifactMavenRepo?.invoke(this)
        mavenCentral()
        gradlePluginPortal()
        maven {
            url = uri("https://oss.sonatype.org/content/repositories/snapshots/")
            content {
                // only allowed to pull snapshots of gradle-intellij-plugin from here
                includeModule("org.jetbrains.intellij", "org.jetbrains.intellij.gradle.plugin")
            }
        }
    }
}<|MERGE_RESOLUTION|>--- conflicted
+++ resolved
@@ -1,6 +1,5 @@
 // Copyright 2021 Amazon.com, Inc. or its affiliates. All Rights Reserved.
 // SPDX-License-Identifier: Apache-2.0
-<<<<<<< HEAD
 pluginManagement {
     repositories {
         val codeArtifactMavenRepo: ((RepositoryHandler) -> Unit)? by extra
@@ -8,10 +7,6 @@
         gradlePluginPortal()
     }
 }
-=======
-val codeArtifactUrl: Provider<String> = providers.environmentVariable("CODEARTIFACT_URL")
-val codeArtifactToken: Provider<String> = providers.environmentVariable("CODEARTIFACT_AUTH_TOKEN")
->>>>>>> 1982471a
 
 dependencyResolutionManagement {
     versionCatalogs {
