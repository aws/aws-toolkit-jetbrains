version: 0.2

env:
  variables:
    CI: true
    LOCAL_ENV_RUN: true

phases:
  install:
    commands:
      - |
        $url = 'https://corretto.aws/downloads/latest/amazon-corretto-17-x64-windows-jdk.msi';
        Write-Host ('Downloading from {0}' -f $url);
        [Net.ServicePointManager]::SecurityProtocol = [Net.SecurityProtocolType]::Tls12;
        Invoke-WebRequest -Uri $url -OutFile 'corretto_jdk_build.msi';
        Start-Process 'corretto_jdk_build.msi' -PassThru | Wait-Process
      - |
        $javaName = "C:\Program Files\Amazon Corretto" | ForEach-Object {
          ls $_ | Sort-Object -Descending -Property Name | Select-Object -first 1 -expandproperty Name
        }
        $JAVA_HOME = "C:\Program Files\Amazon Corretto\$javaName"
      - |
        if(-Not($Env:CODE_COV_TOKEN -eq $null)) {
            choco install -y --no-progress codecov
        }
      - dotnet --list-sdks
<<<<<<< HEAD
      - dotnet codeartifact-creds install
=======
      - choco uninstall -y dotnet-sdk --version 5.0.100 dotnet-5.0-sdk --version 5.0.100
      - "Remove-Item -Recurse -Force 'C:\\Program\ Files\\dotnet\\sdk\\5.0.100'"
      - "Remove-Item -Recurse -Force 'C:\\Program\ Files\\dotnet\\sdk\\6.0.202'"
      - choco install -y dotnet-5.0-sdk
      - dotnet --list-sdks
>>>>>>> b1377d9d

  build:
    commands:
      - |
        # See https://github.com/NuGet/NuGet.Client/pull/4259
        $Env:NUGET_EXPERIMENTAL_CHAIN_BUILD_RETRY_POLICY = "3,1000"

        $Env:JAVA_HOME = $JAVA_HOME
        if ($Env:CODEARTIFACT_DOMAIN_NAME -and $Env:CODEARTIFACT_REPO_NAME) {
          $Env:CODEARTIFACT_URL=aws codeartifact get-repository-endpoint --domain $Env:CODEARTIFACT_DOMAIN_NAME --repository $Env:CODEARTIFACT_REPO_NAME --format maven --query repositoryEndpoint --output text
          $Env:CODEARTIFACT_NUGET_URL=aws codeartifact get-repository-endpoint --domain $Env:CODEARTIFACT_DOMAIN_NAME --repository $Env:CODEARTIFACT_REPO_NAME --format nuget --query repositoryEndpoint --output text
          $Env:CODEARTIFACT_AUTH_TOKEN=aws codeartifact get-authorization-token --domain $Env:CODEARTIFACT_DOMAIN_NAME --query authorizationToken --output text --duration-seconds 3600
        }

         # Rider is very expensive (spikes our CI jobs to 50% CPU, so let it do the prep work in parallel, but run tests later
        ./gradlew -PideProfileName="$Env:ALTERNATIVE_IDE_PROFILE_NAME" check :jetbrains-rider:compileTestKotlin -x :jetbrains-rider:test --info --console plain
        if ($LastExitCode -ne 0) {
          Write-Host "Command failed with exit code $LastExitCode"
          exit -1
        }
        ./gradlew -PideProfileName="$Env:ALTERNATIVE_IDE_PROFILE_NAME" :jetbrains-rider:check coverageReport --info --console plain

  post_build:
    commands:
      - |
        $script:TEST_ARTIFACTS=Join-Path $env:TEMP testArtifacts
        $script:TEST_REPORTS=Join-Path $script:TEST_ARTIFACTS test-reports

        function copyFolder($basedir, $subdir, $destdir) {
          $src = Join-Path "." -ChildPath $basedir | Join-Path -ChildPath $subdir
          $dest = Join-Path $destdir -ChildPath $basedir | Join-Path -ChildPath $subDir
          if( (Get-ChildItem $src -ErrorAction SilentlyContinue | Measure-Object).Count -ne 0) {
            Copy-Item $src $dest -Recurse -Force -ErrorAction SilentlyContinue
          }
        }

        function copyArtifacts($root) {
            copyFolder $root "build/reports/" $script:TEST_ARTIFACTS
            copyFolder $root "build/idea-sandbox/system-test/log/" $script:TEST_ARTIFACTS
            copyFolder $root "build/test-results/test/" $script:TEST_REPORTS
        }
        
        copyArtifacts "."  
        Get-ChildItem -Directory | ForEach-Object { copyArtifacts $_.Name }

        if(-Not($Env:CODEBUILD_BUILD_SUCCEEDING -eq "0" -Or $Env:CODE_COV_TOKEN -eq $null)) {
          $env:VCS_COMMIT_ID=$Env:CODEBUILD_RESOLVED_SOURCE_VERSION;
          $env:CI_BUILD_URL=[uri]::EscapeUriString($Env:CODEBUILD_BUILD_URL);
          $env:CI_BUILD_ID=$Env:CODEBUILD_BUILD_ID;
          codecov -t $Env:CODE_COV_TOKEN `
            --flag unittest `
            -f "build/reports/jacoco/coverageReport/coverageReport.xml" `
            -c $Env:CODEBUILD_RESOLVED_SOURCE_VERSION
        }

reports:
  unit-test:
    files:
      - "**/*"
    base-directory: "$env:TEMP/testArtifacts/test-reports"
    discard-paths: yes

artifacts:
    base-directory: "$env:TEMP/testArtifacts"
    files:
        - "**/*"<|MERGE_RESOLUTION|>--- conflicted
+++ resolved
@@ -24,15 +24,12 @@
             choco install -y --no-progress codecov
         }
       - dotnet --list-sdks
-<<<<<<< HEAD
-      - dotnet codeartifact-creds install
-=======
       - choco uninstall -y dotnet-sdk --version 5.0.100 dotnet-5.0-sdk --version 5.0.100
       - "Remove-Item -Recurse -Force 'C:\\Program\ Files\\dotnet\\sdk\\5.0.100'"
       - "Remove-Item -Recurse -Force 'C:\\Program\ Files\\dotnet\\sdk\\6.0.202'"
       - choco install -y dotnet-5.0-sdk
       - dotnet --list-sdks
->>>>>>> b1377d9d
+      - dotnet codeartifact-creds install 
 
   build:
     commands:
