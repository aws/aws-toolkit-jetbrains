--- conflicted
+++ resolved
@@ -14,17 +14,7 @@
 phases:
   install:
     commands:
-<<<<<<< HEAD
-      - apt-get update
-      - apt-get install -y jq python2.7 python-pip python3.6 python3.7 python3.8 python3-pip python3-distutils
-      - aws sts assume-role --role-arn $ASSUME_ROLE_ARN --role-session-name integ-test > creds.json
-      - export KEY_ID=`jq -r '.Credentials.AccessKeyId' creds.json`
-      - export SECRET=`jq -r '.Credentials.SecretAccessKey' creds.json`
-      - export TOKEN=`jq -r '.Credentials.SessionToken' creds.json`
-      - pip3 install --user --upgrade  aws-sam-cli
-      - pip3 install --upgrade awscli
       - pip3 install cfn-lint
-=======
       - sed -i 's/latest\/download/download\/v1.98.0/g' /usr/local/bin/installSam.sh
       - installSam.sh --update
       - goenv versions --bare | xargs -I'{}' goenv uninstall -f '{}'
@@ -41,7 +31,6 @@
       - dotnet codeartifact-creds install
       # should probably be managed as an extension/rule in any tests that need a screen available
       - /usr/bin/Xvfb :22 -screen 0 1920x1080x24 &
->>>>>>> 9fd13eb1
 
   build:
     commands:
