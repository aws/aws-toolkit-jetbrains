--- conflicted
+++ resolved
@@ -9,11 +9,7 @@
     id("toolkit-kotlin-conventions")
     id("toolkit-intellij-plugin")
 
-<<<<<<< HEAD
     id("org.jetbrains.intellij.platform.module")
-=======
-    id("org.jetbrains.intellij.platform.base")
->>>>>>> beabdf15
 }
 
 val ideProfile = IdeVersions.ideProfile(project)
@@ -41,7 +37,6 @@
     instrumentCode = false
 }
 
-<<<<<<< HEAD
 val uiTestImplementation by configurations.getting
 
 configurations.getByName(uiTestSource.compileClasspathConfigurationName) {
@@ -51,18 +46,6 @@
 configurations.getByName(uiTestSource.runtimeClasspathConfigurationName) {
     extendsFrom(uiTestImplementation)
 }
-=======
-tasks.initializeIntellijPlatformPlugin {
-    enabled = false
-}
-
-tasks.verifyPluginProjectConfiguration {
-    runtimeDirectory.set(null as File?)
-    enabled = false
-}
-
-val testPlugins by configurations.registering
->>>>>>> beabdf15
 
 dependencies {
     // should really be set by the BOM, but too much work to figure out right now
@@ -71,7 +54,6 @@
     uiTestImplementation(libs.junit5.jupiter)
 
     intellijPlatform {
-<<<<<<< HEAD
         val version = ideProfile.community.sdkVersion
         intellijIdeaCommunity(version, !version.contains("SNAPSHOT"))
 
@@ -84,12 +66,7 @@
         testFramework(TestFrameworkType.JUnit5)
 
         testFramework(TestFrameworkType.Starter, configurationName = uiTestImplementation.name)
-=======
-        // shouldn't be needed? but IsolationException
-        val version = ideProfile.community.sdkVersion
-        intellijIdeaCommunity(version, !version.contains("SNAPSHOT"))
-        testFramework(TestFrameworkType.Starter)
->>>>>>> beabdf15
+
     }
 
     testPlugins(project(":plugin-amazonq", "pluginZip"))
