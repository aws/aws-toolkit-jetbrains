--- conflicted
+++ resolved
@@ -94,25 +94,6 @@
   ALTERNATIVE_IDE=/path/to/ide ./gradlew :intellij:runIde
   ```
   - This is needed to run PyCharm and WebStorm.
-<<<<<<< HEAD
-  - Notice that the top-level `:runIde` target is always used with `ALTERNATIVE_IDE`.
-  - See also `alternativeIdePath` in the Gradle IntelliJ Plugin [documentation](https://github.com/JetBrains/gradle-intellij-plugin).
-- To run **integration tests**:
-  ```
-  ./gradlew integrationTest
-  ```
-  - Requires valid AWS credentials (take care: it will respect any credentials currently defined in your environmental variables, and fallback to your default AWS profile otherwise).
-  - Requires [`sam`](https://github.com/awslabs/serverless-application-model) CLI to be on your `$PATH`.
-  - Requires [`cfn-lint`](https://github.com/aws-cloudformation/cfn-python-lint/) CLI to be on your `$PATH`.
-- To run **GUI tests**:
-  ```
-  ./gradlew uiTestCore
-  ```
-  - To debug GUI tests,
-    1. Start the IDE that will be debugged `./gradlew :jetbrains-core:runIdeForUiTests --debug-jvm`
-	2. In your running Intellij instance `Run -> Attach to process` attach to the ide test debug process.
-    4. Run `./gradlew uiTestCore`. This will attach to the running debug IDE instance and run tests.
-=======
   - See also `alternativeIdePath` option in the `runIde` tasks provided by the Gradle IntelliJ Plugin [documentation](https://github.com/JetBrains/gradle-intellij-plugin).
 
 ## Running Tests
@@ -129,7 +110,8 @@
 It is **NOT** recommended for third party contributors to run these due to they create and mutate AWS resources.
 
 - Requires valid AWS credentials (take care: it will respect any credentials currently defined in your environmental variables, and fallback to your default AWS profile otherwise).
-- Requires `sam` CLI to be on your `$PATH`.
+- Requires [`sam`](https://github.com/awslabs/serverless-application-model) CLI to be on your `$PATH`.
+  - Requires [`cfn-lint`](https://github.com/aws-cloudformation/cfn-python-lint/) CLI to be on your `$PATH`.
  ```
  ./gradlew integrationTest
  ```
@@ -150,7 +132,6 @@
 
 If the tests run too quickly, you can tell the UI tests to wait for the debugger to attach by editing the `suspend.set(false)` to `true` in the tasks
 `RunIdeForUiTestTask` in [toolkit-intellij-subplugin Gradle plugin](buildSrc/src/main/kotlin/toolkit-intellij-subplugin.gradle.kts)
->>>>>>> 9fd13eb1
 
 ### Logging
 
