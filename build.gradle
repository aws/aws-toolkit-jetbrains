// Copyright 2019 Amazon.com, Inc. or its affiliates. All Rights Reserved.
// SPDX-License-Identifier: Apache-2.0

import org.jetbrains.kotlin.gradle.tasks.KotlinCompile

buildscript {
    repositories {
        maven {
            url "https://plugins.gradle.org/m2/"
        }
        mavenCentral()
        jcenter()
    }
    dependencies {
        classpath "org.jetbrains.kotlin:kotlin-gradle-plugin:$kotlinVersion"
        classpath "gradle.plugin.org.jetbrains.intellij.plugins:gradle-intellij-plugin:$ideaPluginVersion"
        classpath "com.adarshr:gradle-test-logger-plugin:1.7.0"
    }
}

apply from: 'intellijJVersions.gradle'

group 'software.aws.toolkits'
version toolkitVersion

allprojects {
    repositories {
        mavenLocal()
        mavenCentral()
        jcenter()
    }

    apply plugin: "com.adarshr.test-logger"
    apply plugin: 'jacoco'

    tasks.withType(org.jetbrains.intellij.tasks.RunIdeTask) {
        systemProperty("aws.toolkits.enableTelemetry", false)
        intellij {
            if (System.env.ALTERNATIVE_IDE) {
<<<<<<< HEAD
                alternativeIdePath = System.env.ALTERNATIVE_IDE
=======
                if(file(System.env.ALTERNATIVE_IDE).exists()) {
                    alternativeIdePath = System.env.ALTERNATIVE_IDE
                } else {
                    throw new GradleException("ALTERNATIVE_IDE path ${System.env.ALTERNATIVE_IDE} not found")
                }
>>>>>>> d14d9458
            }
        }
    }
}

// Kotlin plugin seems to be bugging out when there are no kotlin sources
configure(subprojects - project(":telemetry-client")) {
    apply plugin: 'kotlin'

    sourceSets {
        integrationTest {
            kotlin.srcDir 'it'
        }
    }
}

subprojects {
    group = parent.group
    version = parent.version

    apply plugin: 'java'
    apply plugin: 'idea'
    apply plugin: 'signing'

    def isReleaseVersion = !version.endsWith("SNAPSHOT")

    signing {
        required { isReleaseVersion && gradle.startParameter.taskNames.contains("publishPlugin") }
        sign configurations.archives
    }

    sourceSets {
        main.java.srcDir 'src'
        main.resources.srcDir 'resources'
        test.java.srcDir 'tst'
        test.resources.srcDir 'tst-resources'
        integrationTest {
            compileClasspath += main.output + test.output
            runtimeClasspath += main.output + test.output
            java.srcDir 'it'
            resources.srcDir 'it-resources'
        }
    }

    configurations {
        integrationTestImplementation.extendsFrom testImplementation
        integrationTestRuntimeOnly.extendsFrom testRuntimeOnly
    }

    dependencies {
        compile "org.jetbrains.kotlin:kotlin-stdlib-jdk8:$kotlinVersion"
        compile "org.jetbrains.kotlin:kotlin-reflect:$kotlinVersion"
        compile "org.jetbrains.kotlin:kotlin-script-runtime:$kotlinVersion"
        testCompile "com.nhaarman.mockitokotlin2:mockito-kotlin:2.0.0"
        testCompile "org.assertj:assertj-core:$assertjVersion"
        testCompile "junit:junit:$junitVersion"
        testCompile "org.hamcrest:hamcrest-all:1.3"
    }

    testlogger {
        showFullStackTraces true
        showStandardStreams true
        showPassedStandardStreams false
        showSkippedStandardStreams true
        showFailedStandardStreams true
    }

    test {
        jacoco {
            // don't instrument sdk, icons, ktlint, etc.
            includes = ["software.aws.toolkits.*"]
            excludes = ["software.aws.toolkits.ktlint"]
        }

        reports {
            junitXml.enabled = false
            html.enabled = true
        }
    }

    idea {
        module {
            sourceDirs -= file("it")
            testSourceDirs += file("it")

            resourceDirs -= file("it-resources")
            testResourceDirs += file("it-resources")
        }
    }

    if (gradle.startParameter.taskNames.contains("check")) {
        tasks.withType(JavaCompile).all {
            options.compilerArgs << "-Werror"
        }
        tasks.withType(KotlinCompile).all {
            kotlinOptions.allWarningsAsErrors = true
        }
    }

    task integrationTest(type: Test) {
        group = LifecycleBasePlugin.VERIFICATION_GROUP
        description = "Runs the integration tests."
        testClassesDirs = sourceSets.integrationTest.output.classesDirs
        classpath = sourceSets.integrationTest.runtimeClasspath

        jacoco {
            excludes = ["com.sun.*"] // See https://groups.google.com/forum/#!topic/jacoco/H0gDwxNuhK4
        }

        mustRunAfter tasks.test
    }

    sourceCompatibility = JavaVersion.VERSION_1_8
    targetCompatibility = JavaVersion.VERSION_1_8

    tasks.withType(KotlinCompile).all {
        kotlinOptions.jvmTarget = "1.8"
    }

    // Force us to compile the integration tests even during check even though we don't run them
    check.dependsOn(integrationTestClasses)

    // Remove the tasks added in by gradle-intellij-plugin so that we don't publish/verify multiple times
    project.afterEvaluate {
        removeTask(tasks, 'publishPlugin')
        removeTask(tasks, 'verifyPlugin')
        if (!isReleaseVersion) {
            removeTask(tasks, "signArchives")
        }
    }
}

configurations {
    ktlint
}

def removeTask(tasks, taskName) {
    def task = tasks.findByName("$taskName")

    if (task != null) {
        task.setEnabled(false)
    }
}

wrapper {
    distributionType = Wrapper.DistributionType.ALL
    gradleVersion '5.4.1'
}

apply plugin: 'org.jetbrains.intellij'
apply plugin: ChangeLogPlugin

intellij {
    version ideVersion("IC")
    pluginName 'aws-jetbrains-toolkit'
    updateSinceUntilBuild false
    downloadSources = System.getenv("CI") == null
}

publishPlugin {
    token publishToken
    channels publishChannel
}

generateChangeLog {
    generateJetbrains = false
    generateGithub = true
}

task ktlint(type: JavaExec, group: "verification") {
    description = "Check Kotlin code style."
    classpath = configurations.ktlint
    main = "com.pinterest.ktlint.Main"
    args "-v", project.rootDir.absolutePath + "/**/*.kt"

    inputs.files(project.fileTree(dir: "src", include: "**/*.kt"))
    outputs.dir("${project.buildDir}/reports/ktlint/")
}
check.dependsOn ktlint
check.dependsOn verifyPlugin

def publishedProjects = subprojects.findAll { !it.name.contains("test")}

task coverageReport(type: JacocoReport) {
    executionData fileTree(project.rootDir.absolutePath).include("**/build/jacoco/*.exec")

    getAdditionalSourceDirs().from(publishedProjects.sourceSets.main.java.srcDirs)
    getSourceDirectories().from(publishedProjects.sourceSets.main.java.srcDirs)
    getClassDirectories().from(publishedProjects.sourceSets.main.output.classesDirs)

    reports {
        html.enabled true
        xml.enabled true
    }
}
publishedProjects.forEach {
    coverageReport.mustRunAfter(it.tasks.withType(Test))
}
check.dependsOn coverageReport

// Workaround for runIde being defined in multiple projects, if we request the root project runIde, "alias" it to
// community edition
if (gradle.startParameter.taskNames.contains("runIde")) {
    println("Top level runIde selected, excluding sub-projects' runIde")
    gradle.taskGraph.whenReady { graph ->
        graph.allTasks.forEach {
            if (gradle.startParameter.systemPropertiesArgs.getOrDefault("exec.args", "").contains("guitest")) {
                if (it.name == "runIde" && it.project != project(':jetbrains-core-gui')) {
                    it.enabled = false
                }
            } else {
                if (it.name == "runIde" && it.project != project(':jetbrains-core')) {
                    it.enabled = false
                }
            }
        }
    }
}

task guiTest(type: Test) {
    dependsOn ":jetbrains-core-gui:guiTest"
}

dependencies {
<<<<<<< HEAD
    compile project(':jetbrains-ultimate')
=======
    compile project(':jetbrains-core')
>>>>>>> d14d9458

    ktlint "com.pinterest:ktlint:$ktlintVersion"
    ktlint project(":ktlint-rules")
}<|MERGE_RESOLUTION|>--- conflicted
+++ resolved
@@ -37,15 +37,11 @@
         systemProperty("aws.toolkits.enableTelemetry", false)
         intellij {
             if (System.env.ALTERNATIVE_IDE) {
-<<<<<<< HEAD
-                alternativeIdePath = System.env.ALTERNATIVE_IDE
-=======
                 if(file(System.env.ALTERNATIVE_IDE).exists()) {
                     alternativeIdePath = System.env.ALTERNATIVE_IDE
                 } else {
                     throw new GradleException("ALTERNATIVE_IDE path ${System.env.ALTERNATIVE_IDE} not found")
                 }
->>>>>>> d14d9458
             }
         }
     }
@@ -270,11 +266,7 @@
 }
 
 dependencies {
-<<<<<<< HEAD
     compile project(':jetbrains-ultimate')
-=======
-    compile project(':jetbrains-core')
->>>>>>> d14d9458
 
     ktlint "com.pinterest:ktlint:$ktlintVersion"
     ktlint project(":ktlint-rules")
