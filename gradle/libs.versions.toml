--- conflicted
+++ resolved
@@ -21,13 +21,8 @@
 mockitoKotlin = "5.2.1"
 mockk = "1.13.8"
 node-gradle = "7.0.1"
-<<<<<<< HEAD
-telemetryGenerator = "1.0.186"
+telemetryGenerator = "1.0.192"
 testLogger = "4.0.0"
-=======
-telemetryGenerator = "1.0.192"
-testLogger = "3.1.0"
->>>>>>> ea25ebf0
 testRetry = "1.5.2"
 # test-only; platform provides slf4j transitively at runtime. <233, 1.7.36; >=233, 2.0.9
 slf4j = "2.0.9"
