--- conflicted
+++ resolved
@@ -21,13 +21,8 @@
 mockito = "5.11.0"
 mockitoKotlin = "5.2.1"
 mockk = "1.13.10"
-<<<<<<< HEAD
-node-gradle = "7.0.1"
+node-gradle = "7.0.2"
 telemetryGenerator = "1.0.212"
-=======
-node-gradle = "7.0.2"
-telemetryGenerator = "1.0.209"
->>>>>>> 1a3dd1b8
 testLogger = "4.0.0"
 testRetry = "1.5.2"
 # test-only; platform provides slf4j transitively at runtime. <233, 1.7.36; >=233, 2.0.9
