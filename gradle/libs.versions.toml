[versions]
apacheCommons = "2.8.0"
assertJ = "3.20.2" # Upgrading leads to SAM errors: https://youtrack.jetbrains.com/issue/KT-17765
# match with <root>/settings.gradle.kts
awsSdk = "2.20.111"
commonmark = "0.17.1"
detekt = "1.23.5"
intellijGradle = "1.13.2"
<<<<<<< HEAD
intellijRemoteRobot = "0.11.18"
jackson = "2.15.2"
jacoco = "0.8.8"
=======
intellijRemoteRobot = "0.11.21"
jackson = "2.15.1"
jacoco = "0.8.11"
>>>>>>> 1f884759
jgit = "6.5.0.202303070854-r"
junit4 = "4.13.2"
junit5 = "5.10.1"
# https://plugins.jetbrains.com/docs/intellij/kotlin.html#adding-kotlin-support
# https://kotlinlang.org/docs/releases.html#release-details
kotlin = "1.9.21"
# set in <root>/settings.gradle.kts
kotlinCoroutines = "1.7.3"
mockito = "4.6.1"
mockitoKotlin = "4.0.0"
mockk = "1.13.8"
node-gradle = "7.0.1"
telemetryGenerator = "1.0.182"
testLogger = "3.1.0"
testRetry = "1.5.2"
slf4j = "1.7.36"
sshd = "2.11.0"
wiremock = "2.35.0"
undercouch-download = "5.2.1"
zjsonpatch = "0.4.11"

[libraries]
assertj = { module = "org.assertj:assertj-core", version.ref = "assertJ" }
aws-apacheClient = { module = "software.amazon.awssdk:apache-client", version.ref = "awsSdk" }
aws-apprunner = { module = "software.amazon.awssdk:apprunner", version.ref = "awsSdk" }
aws-bom = { module = "software.amazon.awssdk:bom", version.ref = "awsSdk" }
aws-cloudcontrol = { module = "software.amazon.awssdk:cloudcontrol", version.ref = "awsSdk" }
aws-cloudformation = { module = "software.amazon.awssdk:cloudformation", version.ref = "awsSdk" }
aws-cloudwatchlogs = { module = "software.amazon.awssdk:cloudwatchlogs", version.ref = "awsSdk" }
aws-codecatalyst = { module = "software.amazon.awssdk:codecatalyst", version.ref = "awsSdk" }
aws-codeGen = { module = "software.amazon.awssdk:codegen", version.ref = "awsSdk" }
aws-cognitoidentity = { module = "software.amazon.awssdk:cognitoidentity", version.ref = "awsSdk" }
aws-crt = { module = "software.amazon.awssdk:aws-crt-client", version.ref = "awsSdk" }
aws-dynamodb = { module = "software.amazon.awssdk:dynamodb", version.ref = "awsSdk" }
aws-ec2 = { module = "software.amazon.awssdk:ec2", version.ref = "awsSdk" }
aws-ecr = { module = "software.amazon.awssdk:ecr", version.ref = "awsSdk" }
aws-ecs = { module = "software.amazon.awssdk:ecs", version.ref = "awsSdk" }
aws-iam = { module = "software.amazon.awssdk:iam", version.ref = "awsSdk" }
aws-jsonProtocol = { module = "software.amazon.awssdk:aws-json-protocol", version.ref = "awsSdk" }
aws-lambda = { module = "software.amazon.awssdk:lambda", version.ref = "awsSdk" }
aws-queryProtocol = { module = "software.amazon.awssdk:aws-query-protocol", version.ref = "awsSdk" }
aws-rds = { module = "software.amazon.awssdk:rds", version.ref = "awsSdk" }
aws-redshift = { module = "software.amazon.awssdk:redshift", version.ref = "awsSdk" }
aws-s3 = { module = "software.amazon.awssdk:s3", version.ref = "awsSdk" }
aws-schemas = { module = "software.amazon.awssdk:schemas", version.ref = "awsSdk" }
aws-secretsmanager = { module = "software.amazon.awssdk:secretsmanager", version.ref = "awsSdk" }
aws-services = { module = "software.amazon.awssdk:services", version.ref = "awsSdk" }
aws-sns = { module = "software.amazon.awssdk:sns", version.ref = "awsSdk" }
aws-sqs = { module = "software.amazon.awssdk:sqs", version.ref = "awsSdk" }
aws-sso = { module = "software.amazon.awssdk:sso", version.ref = "awsSdk" }
aws-ssooidc = { module = "software.amazon.awssdk:ssooidc", version.ref = "awsSdk" }
aws-sts = { module = "software.amazon.awssdk:sts", version.ref = "awsSdk" }
commonmark = { module = "org.commonmark:commonmark", version.ref = "commonmark" }
commons-io = { module = "commons-io:commons-io", version.ref = "apacheCommons" }
detekt-api = { module = "io.gitlab.arturbosch.detekt:detekt-api", version.ref = "detekt" }
detekt-formattingRules = { module = "io.gitlab.arturbosch.detekt:detekt-formatting", version.ref = "detekt" }
detekt-test = { module = "io.gitlab.arturbosch.detekt:detekt-test", version.ref = "detekt" }
gradlePlugin-detekt = { module = "io.gitlab.arturbosch.detekt:detekt-gradle-plugin", version.ref = "detekt" }
gradlePlugin-intellij = { module = "org.jetbrains.intellij:org.jetbrains.intellij.gradle.plugin", version.ref = "intellijGradle" }
gradlePlugin-kotlin = { module = "org.jetbrains.kotlin:kotlin-gradle-plugin", version.ref = "kotlin" }
gradlePlugin-testLogger = { module = "com.adarshr:gradle-test-logger-plugin", version.ref = "testLogger" }
gradlePlugin-testRetry = { module = "org.gradle:test-retry-gradle-plugin", version.ref = "testRetry" }
gradlePlugin-undercouch-download = { module = "de.undercouch:gradle-download-task", version.ref = "undercouch-download" }
intellijRemoteFixtures = { module = "com.intellij.remoterobot:remote-fixtures", version.ref = "intellijRemoteRobot" }
intellijRemoteRobot = { module = "com.intellij.remoterobot:remote-robot", version.ref = "intellijRemoteRobot" }
jackson-datetime = { module = "com.fasterxml.jackson.datatype:jackson-datatype-jsr310", version.ref = "jackson" }
jackson-kotlin = { module = "com.fasterxml.jackson.module:jackson-module-kotlin", version.ref = "jackson" }
jackson-xml = { module = "com.fasterxml.jackson.dataformat:jackson-dataformat-xml", version.ref = "jackson" }
jackson-yaml = { module = "com.fasterxml.jackson.dataformat:jackson-dataformat-yaml", version.ref = "jackson" }
jacoco = { module = "org.jacoco:org.jacoco.core", version.ref = "jacoco" }
jgit = { module = "org.eclipse.jgit:org.eclipse.jgit", version.ref = "jgit" }
junit4 = { module = "junit:junit", version.ref = "junit4" }
junit5-bom = { module = "org.junit:junit-bom", version.ref = "junit5" }
junit5-jupiterApi = { module = "org.junit.jupiter:junit-jupiter-api", version.ref = "junit5" }
junit5-jupiterEngine = { module = "org.junit.jupiter:junit-jupiter-engine", version.ref = "junit5" }
junit5-jupiterVintage = { module = "org.junit.vintage:junit-vintage-engine", version.ref = "junit5" }
kotlin-coroutines = { module = "org.jetbrains.kotlinx:kotlinx-coroutines-core", version.ref = "kotlinCoroutines" }
kotlin-coroutinesDebug = { module = "org.jetbrains.kotlinx:kotlinx-coroutines-debug", version.ref = "kotlinCoroutines" }
kotlin-coroutinesTest = { module = "org.jetbrains.kotlinx:kotlinx-coroutines-test", version.ref = "kotlinCoroutines" }
kotlin-reflect = { module = "org.jetbrains.kotlin:kotlin-reflect", version.ref = "kotlin" }
kotlin-stdLibJdk8 = { module = "org.jetbrains.kotlin:kotlin-stdlib-jdk8", version.ref = "kotlin" }
kotlin-test = { module = "org.jetbrains.kotlin:kotlin-test-junit", version.ref = "kotlin" }
mockito-core = { module = "org.mockito:mockito-core", version.ref = "mockito" }
mockito-kotlin = { module = "org.mockito.kotlin:mockito-kotlin", version.ref = "mockitoKotlin" }
mockk = { module = "io.mockk:mockk", version.ref="mockk" }
telemetryGenerator = { module = "software.aws.toolkits:telemetry-generator", version.ref = "telemetryGenerator" }
slf4j-api = { module = "org.slf4j:slf4j-api", version.ref = "slf4j" }
sshd-core = { module = "org.apache.sshd:sshd-core", version.ref = "sshd" }
sshd-scp = { module = "org.apache.sshd:sshd-scp", version.ref = "sshd" }
sshd-sftp = { module = "org.apache.sshd:sshd-sftp", version.ref = "sshd" }
wiremock = { module = "com.github.tomakehurst:wiremock-jre8", version.ref = "wiremock" }
zjsonpatch = { module = "com.flipkart.zjsonpatch:zjsonpatch", version.ref = "zjsonpatch" }

[bundles]
jackson = ["jackson-datetime", "jackson-kotlin", "jackson-yaml", "jackson-xml"]
kotlin = ["kotlin-stdLibJdk8", "kotlin-reflect"]
mockito = ["mockito-core", "mockito-kotlin"]
sshd = ["sshd-core", "sshd-scp", "sshd-sftp"]

[plugins]
kotlin-jvm = { id = "org.jetbrains.kotlin.jvm", version.ref = "kotlin" }
node-gradle = { id = "com.github.node-gradle.node", version.ref = "node-gradle" }<|MERGE_RESOLUTION|>--- conflicted
+++ resolved
@@ -6,15 +6,9 @@
 commonmark = "0.17.1"
 detekt = "1.23.5"
 intellijGradle = "1.13.2"
-<<<<<<< HEAD
-intellijRemoteRobot = "0.11.18"
-jackson = "2.15.2"
-jacoco = "0.8.8"
-=======
 intellijRemoteRobot = "0.11.21"
-jackson = "2.15.1"
+jackson = "2.16.1"
 jacoco = "0.8.11"
->>>>>>> 1f884759
 jgit = "6.5.0.202303070854-r"
 junit4 = "4.13.2"
 junit5 = "5.10.1"
