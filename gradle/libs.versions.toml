[versions]
apacheCommons = "2.8.0"
assertJ = "3.20.2" # Upgrading leads to SAM errors: https://youtrack.jetbrains.com/issue/KT-17765
# match with <root>/settings.gradle.kts
awsSdk = "2.20.111"
commonmark = "0.17.1"
detekt = "1.23.0"
intellijGradle = "1.13.2"
intellijRemoteRobot = "0.11.18"
jackson = "2.15.1"
jacoco = "0.8.11"
jgit = "6.5.0.202303070854-r"
junit4 = "4.13.2"
junit5 = "5.10.1"
# https://plugins.jetbrains.com/docs/intellij/kotlin.html#adding-kotlin-support
# https://kotlinlang.org/docs/releases.html#release-details
kotlin = "1.9.21"
# set in <root>/settings.gradle.kts
kotlinCoroutines = "1.7.3"
mockito = "4.6.1"
mockitoKotlin = "4.0.0"
mockk = "1.13.8"
<<<<<<< HEAD
node-gradle = "7.0.1"
telemetryGenerator = "1.0.162"
=======
telemetryGenerator = "1.0.169"
>>>>>>> c63b1da3
testLogger = "3.1.0"
testRetry = "1.5.2"
slf4j = "1.7.36"
sshd = "2.11.0"
wiremock = "2.35.0"
zjsonpatch = "0.4.11"

[libraries]
assertj = { module = "org.assertj:assertj-core", version.ref = "assertJ" }
aws-apacheClient = { module = "software.amazon.awssdk:apache-client", version.ref = "awsSdk" }
aws-apprunner = { module = "software.amazon.awssdk:apprunner", version.ref = "awsSdk" }
aws-bom = { module = "software.amazon.awssdk:bom", version.ref = "awsSdk" }
aws-cloudcontrol = { module = "software.amazon.awssdk:cloudcontrol", version.ref = "awsSdk" }
aws-cloudformation = { module = "software.amazon.awssdk:cloudformation", version.ref = "awsSdk" }
aws-cloudwatchlogs = { module = "software.amazon.awssdk:cloudwatchlogs", version.ref = "awsSdk" }
aws-codecatalyst = { module = "software.amazon.awssdk:codecatalyst", version.ref = "awsSdk" }
aws-codeGen = { module = "software.amazon.awssdk:codegen", version.ref = "awsSdk" }
aws-cognitoidentity = { module = "software.amazon.awssdk:cognitoidentity", version.ref = "awsSdk" }
aws-crt = { module = "software.amazon.awssdk:aws-crt-client", version.ref = "awsSdk" }
aws-dynamodb = { module = "software.amazon.awssdk:dynamodb", version.ref = "awsSdk" }
aws-ec2 = { module = "software.amazon.awssdk:ec2", version.ref = "awsSdk" }
aws-ecr = { module = "software.amazon.awssdk:ecr", version.ref = "awsSdk" }
aws-ecs = { module = "software.amazon.awssdk:ecs", version.ref = "awsSdk" }
aws-iam = { module = "software.amazon.awssdk:iam", version.ref = "awsSdk" }
aws-jsonProtocol = { module = "software.amazon.awssdk:aws-json-protocol", version.ref = "awsSdk" }
aws-lambda = { module = "software.amazon.awssdk:lambda", version.ref = "awsSdk" }
aws-queryProtocol = { module = "software.amazon.awssdk:aws-query-protocol", version.ref = "awsSdk" }
aws-rds = { module = "software.amazon.awssdk:rds", version.ref = "awsSdk" }
aws-redshift = { module = "software.amazon.awssdk:redshift", version.ref = "awsSdk" }
aws-s3 = { module = "software.amazon.awssdk:s3", version.ref = "awsSdk" }
aws-schemas = { module = "software.amazon.awssdk:schemas", version.ref = "awsSdk" }
aws-secretsmanager = { module = "software.amazon.awssdk:secretsmanager", version.ref = "awsSdk" }
aws-services = { module = "software.amazon.awssdk:services", version.ref = "awsSdk" }
aws-sns = { module = "software.amazon.awssdk:sns", version.ref = "awsSdk" }
aws-sqs = { module = "software.amazon.awssdk:sqs", version.ref = "awsSdk" }
aws-sso = { module = "software.amazon.awssdk:sso", version.ref = "awsSdk" }
aws-ssooidc = { module = "software.amazon.awssdk:ssooidc", version.ref = "awsSdk" }
aws-sts = { module = "software.amazon.awssdk:sts", version.ref = "awsSdk" }
commonmark = { module = "org.commonmark:commonmark", version.ref = "commonmark" }
commons-io = { module = "commons-io:commons-io", version.ref = "apacheCommons" }
detekt-api = { module = "io.gitlab.arturbosch.detekt:detekt-api", version.ref = "detekt" }
detekt-formattingRules = { module = "io.gitlab.arturbosch.detekt:detekt-formatting", version.ref = "detekt" }
detekt-test = { module = "io.gitlab.arturbosch.detekt:detekt-test", version.ref = "detekt" }
gradlePlugin-detekt = { module = "io.gitlab.arturbosch.detekt:detekt-gradle-plugin", version.ref = "detekt" }
gradlePlugin-intellij = { module = "org.jetbrains.intellij:org.jetbrains.intellij.gradle.plugin", version.ref = "intellijGradle" }
gradlePlugin-kotlin = { module = "org.jetbrains.kotlin:kotlin-gradle-plugin", version.ref = "kotlin" }
gradlePlugin-testLogger = { module = "com.adarshr:gradle-test-logger-plugin", version.ref = "testLogger" }
gradlePlugin-testRetry = { module = "org.gradle:test-retry-gradle-plugin", version.ref = "testRetry" }
intellijRemoteFixtures = { module = "com.intellij.remoterobot:remote-fixtures", version.ref = "intellijRemoteRobot" }
intellijRemoteRobot = { module = "com.intellij.remoterobot:remote-robot", version.ref = "intellijRemoteRobot" }
jackson-datetime = { module = "com.fasterxml.jackson.datatype:jackson-datatype-jsr310", version.ref = "jackson" }
jackson-kotlin = { module = "com.fasterxml.jackson.module:jackson-module-kotlin", version.ref = "jackson" }
jackson-xml = { module = "com.fasterxml.jackson.dataformat:jackson-dataformat-xml", version.ref = "jackson" }
jackson-yaml = { module = "com.fasterxml.jackson.dataformat:jackson-dataformat-yaml", version.ref = "jackson" }
jacoco = { module = "org.jacoco:org.jacoco.core", version.ref = "jacoco" }
jgit = { module = "org.eclipse.jgit:org.eclipse.jgit", version.ref = "jgit" }
junit4 = { module = "junit:junit", version.ref = "junit4" }
junit5-bom = { module = "org.junit:junit-bom", version.ref = "junit5" }
junit5-jupiterApi = { module = "org.junit.jupiter:junit-jupiter-api", version.ref = "junit5" }
junit5-jupiterEngine = { module = "org.junit.jupiter:junit-jupiter-engine", version.ref = "junit5" }
junit5-jupiterVintage = { module = "org.junit.vintage:junit-vintage-engine", version.ref = "junit5" }
kotlin-coroutines = { module = "org.jetbrains.kotlinx:kotlinx-coroutines-core", version.ref = "kotlinCoroutines" }
kotlin-coroutinesDebug = { module = "org.jetbrains.kotlinx:kotlinx-coroutines-debug", version.ref = "kotlinCoroutines" }
kotlin-coroutinesTest = { module = "org.jetbrains.kotlinx:kotlinx-coroutines-test", version.ref = "kotlinCoroutines" }
kotlin-reflect = { module = "org.jetbrains.kotlin:kotlin-reflect", version.ref = "kotlin" }
kotlin-stdLibJdk8 = { module = "org.jetbrains.kotlin:kotlin-stdlib-jdk8", version.ref = "kotlin" }
kotlin-test = { module = "org.jetbrains.kotlin:kotlin-test-junit", version.ref = "kotlin" }
mockito-core = { module = "org.mockito:mockito-core", version.ref = "mockito" }
mockito-kotlin = { module = "org.mockito.kotlin:mockito-kotlin", version.ref = "mockitoKotlin" }
mockk = { module = "io.mockk:mockk", version.ref="mockk" }
telemetryGenerator = { module = "software.aws.toolkits:telemetry-generator", version.ref = "telemetryGenerator" }
slf4j-api = { module = "org.slf4j:slf4j-api", version.ref = "slf4j" }
sshd-core = { module = "org.apache.sshd:sshd-core", version.ref = "sshd" }
sshd-scp = { module = "org.apache.sshd:sshd-scp", version.ref = "sshd" }
sshd-sftp = { module = "org.apache.sshd:sshd-sftp", version.ref = "sshd" }
wiremock = { module = "com.github.tomakehurst:wiremock-jre8", version.ref = "wiremock" }
zjsonpatch = { module = "com.flipkart.zjsonpatch:zjsonpatch", version.ref = "zjsonpatch" }

[bundles]
jackson = ["jackson-datetime", "jackson-kotlin", "jackson-yaml", "jackson-xml"]
kotlin = ["kotlin-stdLibJdk8", "kotlin-reflect"]
mockito = ["mockito-core", "mockito-kotlin"]
sshd = ["sshd-core", "sshd-scp", "sshd-sftp"]

[plugins]
kotlin-jvm = { id = "org.jetbrains.kotlin.jvm", version.ref = "kotlin" }
node-gradle = { id = "com.github.node-gradle.node", version.ref = "node-gradle" }<|MERGE_RESOLUTION|>--- conflicted
+++ resolved
@@ -20,12 +20,8 @@
 mockito = "4.6.1"
 mockitoKotlin = "4.0.0"
 mockk = "1.13.8"
-<<<<<<< HEAD
 node-gradle = "7.0.1"
-telemetryGenerator = "1.0.162"
-=======
 telemetryGenerator = "1.0.169"
->>>>>>> c63b1da3
 testLogger = "3.1.0"
 testRetry = "1.5.2"
 slf4j = "1.7.36"
