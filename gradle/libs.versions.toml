--- conflicted
+++ resolved
@@ -20,13 +20,8 @@
 mockito = "4.6.1"
 mockitoKotlin = "4.0.0"
 mockk = "1.13.4"
-<<<<<<< HEAD
-telemetryGenerator = "1.0.136"
+telemetryGenerator = "1.0.140"
 testLogger = "3.2.0"
-=======
-telemetryGenerator = "1.0.140"
-testLogger = "3.1.0"
->>>>>>> 1cb521c3
 testRetry = "1.5.2"
 slf4j = "1.7.36"
 sshd = "2.9.2"
