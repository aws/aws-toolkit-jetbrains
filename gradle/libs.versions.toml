--- conflicted
+++ resolved
@@ -22,13 +22,8 @@
 mockitoKotlin = "5.2.1"
 mockk = "1.13.8"
 node-gradle = "7.0.1"
-<<<<<<< HEAD
-telemetryGenerator = "1.0.196"
+telemetryGenerator = "1.0.197"
 testLogger = "4.0.0"
-=======
-telemetryGenerator = "1.0.197"
-testLogger = "3.1.0"
->>>>>>> 01f85927
 testRetry = "1.5.2"
 # test-only; platform provides slf4j transitively at runtime. <233, 1.7.36; >=233, 2.0.9
 slf4j = "2.0.9"
