[versions]
apacheCommons = "2.8.0"
assertJ = "3.20.2" # Upgrading leads to SAM errors: https://youtrack.jetbrains.com/issue/KT-17765
# match with <root>/settings.gradle.kts
awsSdk = "2.20.111"
commonmark = "0.17.1"
detekt = "1.23.0"
intellijGradle = "1.13.2"
intellijRemoteRobot = "0.11.18"
jackson = "2.15.1"
jacoco = "0.8.10"
jgit = "6.5.0.202303070854-r"
junit4 = "4.13.2"
junit5 = "5.10.1"
# https://plugins.jetbrains.com/docs/intellij/kotlin.html#adding-kotlin-support
# https://kotlinlang.org/docs/releases.html#release-details
kotlin = "1.8.10"
# potentially overridden in <root>/settings.gradle.kts
kotlinCoroutines = "1.6.4"
mockito = "5.8.0"
mockitoKotlin = "5.2.1"
mockk = "1.13.8"
<<<<<<< HEAD
telemetryGenerator = "1.0.169"
=======
telemetryGenerator = "1.0.162"
>>>>>>> b7cf0667
testLogger = "3.1.0"
testRetry = "1.5.2"
slf4j = "1.7.36"
sshd = "2.11.0"
wiremock = "2.35.0"
zjsonpatch = "0.4.11"

[libraries]
assertj = { module = "org.assertj:assertj-core", version.ref = "assertJ" }
aws-apacheClient = { module = "software.amazon.awssdk:apache-client", version.ref = "awsSdk" }
aws-apprunner = { module = "software.amazon.awssdk:apprunner", version.ref = "awsSdk" }
aws-bom = { module = "software.amazon.awssdk:bom", version.ref = "awsSdk" }
aws-cloudcontrol = { module = "software.amazon.awssdk:cloudcontrol", version.ref = "awsSdk" }
aws-cloudformation = { module = "software.amazon.awssdk:cloudformation", version.ref = "awsSdk" }
aws-cloudwatchlogs = { module = "software.amazon.awssdk:cloudwatchlogs", version.ref = "awsSdk" }
aws-codecatalyst = { module = "software.amazon.awssdk:codecatalyst", version.ref = "awsSdk" }
aws-codeGen = { module = "software.amazon.awssdk:codegen", version.ref = "awsSdk" }
aws-cognitoidentity = { module = "software.amazon.awssdk:cognitoidentity", version.ref = "awsSdk" }
aws-crt = { module = "software.amazon.awssdk:aws-crt-client", version.ref = "awsSdk" }
aws-dynamodb = { module = "software.amazon.awssdk:dynamodb", version.ref = "awsSdk" }
aws-ec2 = { module = "software.amazon.awssdk:ec2", version.ref = "awsSdk" }
aws-ecr = { module = "software.amazon.awssdk:ecr", version.ref = "awsSdk" }
aws-ecs = { module = "software.amazon.awssdk:ecs", version.ref = "awsSdk" }
aws-iam = { module = "software.amazon.awssdk:iam", version.ref = "awsSdk" }
aws-jsonProtocol = { module = "software.amazon.awssdk:aws-json-protocol", version.ref = "awsSdk" }
aws-lambda = { module = "software.amazon.awssdk:lambda", version.ref = "awsSdk" }
aws-queryProtocol = { module = "software.amazon.awssdk:aws-query-protocol", version.ref = "awsSdk" }
aws-rds = { module = "software.amazon.awssdk:rds", version.ref = "awsSdk" }
aws-redshift = { module = "software.amazon.awssdk:redshift", version.ref = "awsSdk" }
aws-s3 = { module = "software.amazon.awssdk:s3", version.ref = "awsSdk" }
aws-schemas = { module = "software.amazon.awssdk:schemas", version.ref = "awsSdk" }
aws-secretsmanager = { module = "software.amazon.awssdk:secretsmanager", version.ref = "awsSdk" }
aws-services = { module = "software.amazon.awssdk:services", version.ref = "awsSdk" }
aws-sns = { module = "software.amazon.awssdk:sns", version.ref = "awsSdk" }
aws-sqs = { module = "software.amazon.awssdk:sqs", version.ref = "awsSdk" }
aws-sso = { module = "software.amazon.awssdk:sso", version.ref = "awsSdk" }
aws-ssooidc = { module = "software.amazon.awssdk:ssooidc", version.ref = "awsSdk" }
aws-sts = { module = "software.amazon.awssdk:sts", version.ref = "awsSdk" }
commonmark = { module = "org.commonmark:commonmark", version.ref = "commonmark" }
commons-io = { module = "commons-io:commons-io", version.ref = "apacheCommons" }
detekt-api = { module = "io.gitlab.arturbosch.detekt:detekt-api", version.ref = "detekt" }
detekt-formattingRules = { module = "io.gitlab.arturbosch.detekt:detekt-formatting", version.ref = "detekt" }
detekt-test = { module = "io.gitlab.arturbosch.detekt:detekt-test", version.ref = "detekt" }
gradlePlugin-detekt = { module = "io.gitlab.arturbosch.detekt:detekt-gradle-plugin", version.ref = "detekt" }
gradlePlugin-intellij = { module = "org.jetbrains.intellij:org.jetbrains.intellij.gradle.plugin", version.ref = "intellijGradle" }
gradlePlugin-kotlin = { module = "org.jetbrains.kotlin:kotlin-gradle-plugin", version.ref = "kotlin" }
gradlePlugin-testLogger = { module = "com.adarshr:gradle-test-logger-plugin", version.ref = "testLogger" }
gradlePlugin-testRetry = { module = "org.gradle:test-retry-gradle-plugin", version.ref = "testRetry" }
intellijRemoteFixtures = { module = "com.intellij.remoterobot:remote-fixtures", version.ref = "intellijRemoteRobot" }
intellijRemoteRobot = { module = "com.intellij.remoterobot:remote-robot", version.ref = "intellijRemoteRobot" }
jackson-datetime = { module = "com.fasterxml.jackson.datatype:jackson-datatype-jsr310", version.ref = "jackson" }
jackson-kotlin = { module = "com.fasterxml.jackson.module:jackson-module-kotlin", version.ref = "jackson" }
jackson-xml = { module = "com.fasterxml.jackson.dataformat:jackson-dataformat-xml", version.ref = "jackson" }
jackson-yaml = { module = "com.fasterxml.jackson.dataformat:jackson-dataformat-yaml", version.ref = "jackson" }
jacoco = { module = "org.jacoco:org.jacoco.core", version.ref = "jacoco" }
jgit = { module = "org.eclipse.jgit:org.eclipse.jgit", version.ref = "jgit" }
junit4 = { module = "junit:junit", version.ref = "junit4" }
junit5-bom = { module = "org.junit:junit-bom", version.ref = "junit5" }
junit5-jupiterApi = { module = "org.junit.jupiter:junit-jupiter-api", version.ref = "junit5" }
junit5-jupiterEngine = { module = "org.junit.jupiter:junit-jupiter-engine", version.ref = "junit5" }
junit5-jupiterVintage = { module = "org.junit.vintage:junit-vintage-engine", version.ref = "junit5" }
kotlin-coroutines = { module = "org.jetbrains.kotlinx:kotlinx-coroutines-core", version.ref = "kotlinCoroutines" }
kotlin-coroutinesDebug = { module = "org.jetbrains.kotlinx:kotlinx-coroutines-debug", version.ref = "kotlinCoroutines" }
kotlin-coroutinesTest = { module = "org.jetbrains.kotlinx:kotlinx-coroutines-test", version.ref = "kotlinCoroutines" }
kotlin-reflect = { module = "org.jetbrains.kotlin:kotlin-reflect", version.ref = "kotlin" }
kotlin-stdLibJdk8 = { module = "org.jetbrains.kotlin:kotlin-stdlib-jdk8", version.ref = "kotlin" }
kotlin-test = { module = "org.jetbrains.kotlin:kotlin-test-junit", version.ref = "kotlin" }
mockito-core = { module = "org.mockito:mockito-core", version.ref = "mockito" }
mockito-kotlin = { module = "org.mockito.kotlin:mockito-kotlin", version.ref = "mockitoKotlin" }
mockk = { module = "io.mockk:mockk", version.ref="mockk" }
telemetryGenerator = { module = "software.aws.toolkits:telemetry-generator", version.ref = "telemetryGenerator" }
slf4j-api = { module = "org.slf4j:slf4j-api", version.ref = "slf4j" }
sshd-core = { module = "org.apache.sshd:sshd-core", version.ref = "sshd" }
sshd-scp = { module = "org.apache.sshd:sshd-scp", version.ref = "sshd" }
sshd-sftp = { module = "org.apache.sshd:sshd-sftp", version.ref = "sshd" }
wiremock = { module = "com.github.tomakehurst:wiremock-jre8", version.ref = "wiremock" }
zjsonpatch = { module = "com.flipkart.zjsonpatch:zjsonpatch", version.ref = "zjsonpatch" }

[bundles]
jackson = ["jackson-datetime", "jackson-kotlin", "jackson-yaml", "jackson-xml"]
kotlin = ["kotlin-stdLibJdk8", "kotlin-reflect"]
mockito = ["mockito-core", "mockito-kotlin"]
sshd = ["sshd-core", "sshd-scp", "sshd-sftp"]

[plugins]
node-gradle = { id = "com.github.node-gradle.node", version = "7.0.1" }<|MERGE_RESOLUTION|>--- conflicted
+++ resolved
@@ -20,11 +20,7 @@
 mockito = "5.8.0"
 mockitoKotlin = "5.2.1"
 mockk = "1.13.8"
-<<<<<<< HEAD
 telemetryGenerator = "1.0.169"
-=======
-telemetryGenerator = "1.0.162"
->>>>>>> b7cf0667
 testLogger = "3.1.0"
 testRetry = "1.5.2"
 slf4j = "1.7.36"
