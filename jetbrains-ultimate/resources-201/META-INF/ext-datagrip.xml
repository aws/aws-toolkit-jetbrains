--- conflicted
+++ resolved
@@ -12,7 +12,6 @@
         <connectionInterceptor implementation="software.aws.toolkits.jetbrains.datagrip.auth.SecretsManagerAuth"/>
     </extensions>
     <actions>
-<<<<<<< HEAD
         <group id="aws.toolkit.explorer.rds" popup="true" compact="false">
             <action id="rds.secretsmanager" class="software.aws.toolkits.jetbrains.core.datagrip.actions.AddSecretsManagerConnection"/>
             <separator/>
@@ -22,6 +21,7 @@
             <separator/>
         </group>
         <group id="aws.toolkit.explorer.redshift.cluster" popup="true" compact="false">
+            <action id="redshift.awsauth" class="software.aws.toolkits.jetbrains.services.redshift.actions.CreateDataSourceAction"/>
             <action id="redshift.secretsmanager.cluster" class="software.aws.toolkits.jetbrains.core.datagrip.actions.AddSecretsManagerConnection"/>
             <separator/>
         </group>
@@ -33,11 +33,5 @@
             <action id="rds.secretsmanager.mysql" class="software.aws.toolkits.jetbrains.core.datagrip.actions.AddSecretsManagerConnection"/>
             <separator/>
         </group>
-=======
-    <group id="aws.toolkit.explorer.redshift.cluster" popup="true" compact="false">
-        <action id="redshift.awsauth" class="software.aws.toolkits.jetbrains.services.redshift.actions.CreateDataSourceAction"/>
-        <separator/>
-    </group>
->>>>>>> 31f9e365
     </actions>
 </idea-plugin>