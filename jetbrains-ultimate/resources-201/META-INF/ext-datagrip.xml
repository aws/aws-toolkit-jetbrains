<!-- Copyright 2019 Amazon.com, Inc. or its affiliates. All Rights Reserved. -->
<!-- SPDX-License-Identifier: Apache-2.0 -->

<idea-plugin>
    <extensions defaultExtensionNs="aws.toolkit">
        <explorer.serviceNode implementation="software.aws.toolkits.jetbrains.core.explorer.nodes.RdsExplorerRootNode"/>
        <explorer.serviceNode implementation="software.aws.toolkits.jetbrains.core.explorer.nodes.RedshiftExplorerRootNode"/>
    </extensions>
    <extensions defaultExtensionNs="com.intellij.database">
<<<<<<< HEAD
        <connectionInterceptor implementation="software.aws.toolkits.jetbrains.services.redshift.auth.AwsAuth"/>
=======
        <connectionInterceptor implementation="software.aws.toolkits.jetbrains.services.rds.auth.IamAuth"/>
>>>>>>> 31595f4e
    </extensions>
</idea-plugin><|MERGE_RESOLUTION|>--- conflicted
+++ resolved
@@ -7,10 +7,7 @@
         <explorer.serviceNode implementation="software.aws.toolkits.jetbrains.core.explorer.nodes.RedshiftExplorerRootNode"/>
     </extensions>
     <extensions defaultExtensionNs="com.intellij.database">
-<<<<<<< HEAD
+        <connectionInterceptor implementation="software.aws.toolkits.jetbrains.services.rds.auth.IamAuth"/>
         <connectionInterceptor implementation="software.aws.toolkits.jetbrains.services.redshift.auth.AwsAuth"/>
-=======
-        <connectionInterceptor implementation="software.aws.toolkits.jetbrains.services.rds.auth.IamAuth"/>
->>>>>>> 31595f4e
     </extensions>
 </idea-plugin>