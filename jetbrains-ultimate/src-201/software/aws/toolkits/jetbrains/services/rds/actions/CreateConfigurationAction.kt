--- conflicted
+++ resolved
@@ -39,7 +39,6 @@
     )
 }
 
-<<<<<<< HEAD
 data class RdsDatasourceConfiguration(
     val regionId: String,
     val credentialId: String,
@@ -48,10 +47,7 @@
     val username: String
 )
 
-class CreateIamDataSourceAction(private val node: RdsNode) : AnAction(message("rds.iam_config")) {
-=======
 class CreateIamDataSourceAction(private val node: RdsNode) : AnAction(message("rds.iam_config")), DumbAware {
->>>>>>> d1c78d43
     override fun actionPerformed(e: AnActionEvent) {
         if (!checkPrerequisites()) {
             return
