// Copyright 2020 Amazon.com, Inc. or its affiliates. All Rights Reserved.
// SPDX-License-Identifier: Apache-2.0

package software.aws.toolkits.jetbrains.datagrip

import com.intellij.database.dataSource.DataSourceSslConfiguration
import com.intellij.database.dataSource.DatabaseConnectionInterceptor.ProtoConnection
import com.intellij.database.remote.jdbc.helpers.JdbcSettings
import software.aws.toolkits.jetbrains.core.credentials.ConnectionSettings
import software.aws.toolkits.jetbrains.core.credentials.CredentialManager
import software.aws.toolkits.jetbrains.core.region.AwsRegionProvider
import software.aws.toolkits.jetbrains.services.rds.jdbcMysql
import software.aws.toolkits.jetbrains.services.rds.jdbcPostgres
import software.aws.toolkits.jetbrains.services.rds.mysqlEngineType
import software.aws.toolkits.jetbrains.services.rds.postgresEngineType
import software.aws.toolkits.jetbrains.services.redshift.RedshiftResources.jdbcRedshift
import software.aws.toolkits.jetbrains.services.redshift.RedshiftResources.redshiftEngineType
import software.aws.toolkits.resources.message

const val CREDENTIAL_ID_PROPERTY = "AWS.CredentialId"
const val REGION_ID_PROPERTY = "AWS.RegionId"

val FullSslValidation = DataSourceSslConfiguration("", "", "", true, JdbcSettings.SslMode.VERIFY_FULL)

fun ProtoConnection.getAwsConnectionSettings(): ConnectionSettings {
    val credentialManager = CredentialManager.getInstance()
    val regionId = connectionPoint.additionalJdbcProperties[REGION_ID_PROPERTY]
        ?: throw IllegalArgumentException(message("settings.regions.none_selected"))
    val region = AwsRegionProvider.getInstance().allRegions()[regionId]
        ?: throw IllegalArgumentException(
            message("datagrip.validation.invalid_region_specified", regionId)
        )
    val credentialId = connectionPoint.additionalJdbcProperties[CREDENTIAL_ID_PROPERTY]
        ?: throw IllegalArgumentException(message("settings.credentials.none_selected"))
    val credentials = credentialManager.getCredentialIdentifierById(credentialId)?.let {
        credentialManager.getAwsCredentialProvider(it, region)
    } ?: throw IllegalArgumentException(message("datagrip.validation.invalid_credential_specified", credentialId))
    return ConnectionSettings(credentials, region)
}

<<<<<<< HEAD
fun jdbcAdapterFromRuntime(runtime: String?): String? = when (runtime) {
    postgresEngineType -> jdbcPostgres
    mysqlEngineType -> jdbcMysql
    redshiftEngineType -> jdbcRedshift
    else -> null
}
=======
// We don't have access to service information when we need this. What we do have access to is the database driver
// which matches up with the engine field for mysql, postgres, and redshift which is what we currently
// support. TODO find a more direct way to do this
fun ProtoConnection.getDatabaseEngine() = connectionPoint.databaseDriver.id
>>>>>>> 61992bca
<|MERGE_RESOLUTION|>--- conflicted
+++ resolved
@@ -38,16 +38,14 @@
     return ConnectionSettings(credentials, region)
 }
 
-<<<<<<< HEAD
 fun jdbcAdapterFromRuntime(runtime: String?): String? = when (runtime) {
     postgresEngineType -> jdbcPostgres
     mysqlEngineType -> jdbcMysql
     redshiftEngineType -> jdbcRedshift
     else -> null
 }
-=======
+
 // We don't have access to service information when we need this. What we do have access to is the database driver
 // which matches up with the engine field for mysql, postgres, and redshift which is what we currently
 // support. TODO find a more direct way to do this
-fun ProtoConnection.getDatabaseEngine() = connectionPoint.databaseDriver.id
->>>>>>> 61992bca
+fun ProtoConnection.getDatabaseEngine() = connectionPoint.databaseDriver.id