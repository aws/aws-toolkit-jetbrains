// Copyright 2020 Amazon.com, Inc. or its affiliates. All Rights Reserved.
// SPDX-License-Identifier: Apache-2.0

package software.aws.toolkits.core.telemetry

import software.amazon.awssdk.services.toolkittelemetry.model.Sentiment

interface TelemetryPublisher {
<<<<<<< HEAD
    fun publish(metricEvents: Collection<MetricEvent>): Boolean
    fun sendFeedback(sentiment: Sentiment, comment: String)
=======
    suspend fun publish(metricEvents: Collection<MetricEvent>)
>>>>>>> ae222097
}<|MERGE_RESOLUTION|>--- conflicted
+++ resolved
@@ -6,10 +6,7 @@
 import software.amazon.awssdk.services.toolkittelemetry.model.Sentiment
 
 interface TelemetryPublisher {
-<<<<<<< HEAD
-    fun publish(metricEvents: Collection<MetricEvent>): Boolean
+    suspend fun publish(metricEvents: Collection<MetricEvent>)
+
     fun sendFeedback(sentiment: Sentiment, comment: String)
-=======
-    suspend fun publish(metricEvents: Collection<MetricEvent>)
->>>>>>> ae222097
 }