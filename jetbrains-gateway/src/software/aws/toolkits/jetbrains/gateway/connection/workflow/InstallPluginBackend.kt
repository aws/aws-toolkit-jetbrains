--- conflicted
+++ resolved
@@ -20,11 +20,7 @@
 import software.aws.toolkits.jetbrains.gateway.GatewayProduct
 import software.aws.toolkits.jetbrains.gateway.ToolkitInstallSettings
 import software.aws.toolkits.jetbrains.gateway.connection.AbstractSsmCommandExecutor
-<<<<<<< HEAD
-import software.aws.toolkits.jetbrains.services.caws.CawsConstants.CAWS_ENV_IDE_BACKEND_DIR
-=======
 import software.aws.toolkits.jetbrains.gateway.connection.GET_IDE_BACKEND_VERSION_COMMAND
->>>>>>> 38ee416c
 import software.aws.toolkits.jetbrains.utils.execution.steps.CliBasedStep
 import software.aws.toolkits.jetbrains.utils.execution.steps.Context
 import software.aws.toolkits.jetbrains.utils.execution.steps.Step
@@ -72,11 +68,7 @@
                 }
             }
 
-<<<<<<< HEAD
-            return "$baseUrl$(cat $CAWS_ENV_IDE_BACKEND_DIR/build.txt)"
-=======
             return "$baseUrl$($GET_IDE_BACKEND_VERSION_COMMAND)"
->>>>>>> 38ee416c
         }
     }
 
