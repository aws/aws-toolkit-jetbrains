// Copyright 2021 Amazon.com, Inc. or its affiliates. All Rights Reserved.
// SPDX-License-Identifier: Apache-2.0

package software.aws.toolkits.jetbrains.gateway

import com.intellij.icons.AllIcons
import com.intellij.openapi.application.ApplicationManager
import com.intellij.openapi.application.ModalityState
import com.intellij.openapi.application.runInEdt
import com.intellij.openapi.progress.ProcessCanceledException
import com.intellij.openapi.progress.ProgressIndicator
import com.intellij.openapi.rd.createNestedDisposable
import com.intellij.openapi.rd.util.launchChildIOBackground
import com.intellij.openapi.rd.util.launchIOBackground
import com.intellij.openapi.rd.util.launchOnUiAnyModality
import com.intellij.openapi.rd.util.startUnderBackgroundProgressAsync
import com.intellij.openapi.rd.util.startUnderModalProgressAsync
import com.intellij.openapi.ui.DialogBuilder
import com.intellij.openapi.ui.DialogWrapper
import com.intellij.openapi.ui.Messages
import com.intellij.openapi.util.BuildNumber
import com.intellij.openapi.util.Disposer
import com.intellij.remoteDev.downloader.CodeWithMeClientDownloader
import com.intellij.ui.components.JBTabbedPane
import com.intellij.ui.dsl.gridLayout.HorizontalAlign
import com.intellij.ui.dsl.gridLayout.VerticalAlign
import com.intellij.ui.layout.panel
import com.intellij.util.ui.JBFont
import com.jetbrains.gateway.api.ConnectionRequestor
import com.jetbrains.gateway.api.GatewayConnectionHandle
import com.jetbrains.gateway.api.GatewayConnectionProvider
import com.jetbrains.gateway.api.GatewayUI
import com.jetbrains.rd.framework.util.launch
import com.jetbrains.rd.util.lifetime.Lifetime
import com.jetbrains.rd.util.lifetime.LifetimeDefinition
import kotlinx.coroutines.CancellationException
import kotlinx.coroutines.coroutineScope
import org.jetbrains.concurrency.AsyncPromise
import org.jetbrains.concurrency.await
import software.amazon.awssdk.services.codecatalyst.CodeCatalystClient
import software.amazon.awssdk.services.codecatalyst.model.DevEnvironmentStatus
import software.amazon.awssdk.services.codecatalyst.model.InstanceType
import software.aws.toolkits.core.utils.AttributeBagKey
import software.aws.toolkits.core.utils.error
import software.aws.toolkits.core.utils.getLogger
import software.aws.toolkits.core.utils.info
import software.aws.toolkits.core.utils.tryOrNull
import software.aws.toolkits.core.utils.warn
import software.aws.toolkits.jetbrains.AwsToolkit
import software.aws.toolkits.jetbrains.core.awsClient
import software.aws.toolkits.jetbrains.core.credentials.sono.SonoCredentialManager
import software.aws.toolkits.jetbrains.core.credentials.sono.lazilyGetUserId
import software.aws.toolkits.jetbrains.core.utils.buildList
import software.aws.toolkits.jetbrains.gateway.connection.GET_IDE_BACKEND_VERSION_COMMAND
import software.aws.toolkits.jetbrains.gateway.connection.GitSettings
import software.aws.toolkits.jetbrains.gateway.connection.IDE_BACKEND_DIR
import software.aws.toolkits.jetbrains.gateway.connection.caws.CawsCommandExecutor
import software.aws.toolkits.jetbrains.gateway.connection.workflow.CloneCode
import software.aws.toolkits.jetbrains.gateway.connection.workflow.CopyScripts
import software.aws.toolkits.jetbrains.gateway.connection.workflow.InstallPluginBackend.InstallLocalPluginBackend
import software.aws.toolkits.jetbrains.gateway.connection.workflow.InstallPluginBackend.InstallMarketplacePluginBackend
import software.aws.toolkits.jetbrains.gateway.connection.workflow.PrimeSshAgent
import software.aws.toolkits.jetbrains.gateway.connection.workflow.TabbedWorkflowEmitter
import software.aws.toolkits.jetbrains.gateway.connection.workflow.installBundledPluginBackend
import software.aws.toolkits.jetbrains.gateway.connection.workflow.v2.StartBackendV2
import software.aws.toolkits.jetbrains.gateway.welcomescreen.WorkspaceListStateChangeContext
import software.aws.toolkits.jetbrains.gateway.welcomescreen.WorkspaceNotifications
import software.aws.toolkits.jetbrains.services.caws.CawsProject
import software.aws.toolkits.jetbrains.utils.execution.steps.Context
import software.aws.toolkits.jetbrains.utils.execution.steps.Step
import software.aws.toolkits.jetbrains.utils.execution.steps.StepEmitter
import software.aws.toolkits.jetbrains.utils.execution.steps.StepExecutor
import software.aws.toolkits.jetbrains.utils.execution.steps.StepWorkflow
import software.aws.toolkits.resources.message
import software.aws.toolkits.telemetry.CodecatalystTelemetry
import java.time.Duration
import java.util.UUID
import javax.swing.JLabel
import kotlin.time.DurationUnit
import kotlin.time.ExperimentalTime
import kotlin.time.measureTimedValue
import com.intellij.ui.dsl.builder.panel as panelv2
import software.aws.toolkits.telemetry.Result as TelemetryResult

@ExperimentalTime
class CawsConnectionProvider : GatewayConnectionProvider {
    companion object {
        val CAWS_CONNECTION_PARAMETERS = AttributeBagKey.create<Map<String, String>>("CAWS_CONNECTION_PARAMETERS")
        private val LOG = getLogger<CawsConnectionProvider>()
    }

    override fun isApplicable(parameters: Map<String, String>): Boolean = parameters.containsKey(CawsConnectionParameters.CAWS_ENV_ID)

    override suspend fun connect(parameters: Map<String, String>, requestor: ConnectionRequestor): GatewayConnectionHandle? {
        val connectionParams = try {
            CawsConnectionParameters.fromParameters(parameters)
        } catch (e: Exception) {
            LOG.error(e) { "Caught exception while building connection settings" }
            Messages.showErrorDialog(e.message ?: message("general.unknown_error"), message("caws.workspace.connection.failed"))
            return null
        }

        val connectionSettings = try {
            SonoCredentialManager.getInstance().getSettingsAndPromptAuth()
        } catch (e: ProcessCanceledException) {
            return null
        }

        val userId = lazilyGetUserId()

        val spaceName = connectionParams.space
        val projectName = connectionParams.project
        val envId = connectionParams.envId
        val id = WorkspaceIdentifier(CawsProject(spaceName, projectName), envId)

        val lifetime = Lifetime.Eternal.createNested()
        val workflowDisposable = Lifetime.Eternal.createNestedDisposable()

        return CawsGatewayConnectionHandle(lifetime, envId) {
            // reference lost with all the blocks
            it.let { gatewayHandle ->
                val view = JBTabbedPane()
                val workflowEmitter = TabbedWorkflowEmitter(view, workflowDisposable)

                fun handleException(e: Throwable) {
                    if (e is ProcessCanceledException || e is CancellationException) {
                        CodecatalystTelemetry.connect(project = null, userId = userId, result = TelemetryResult.Cancelled)
                        LOG.warn { "Connect to dev environment cancelled" }
                    } else {
                        CodecatalystTelemetry.connect(project = null, userId = userId, result = TelemetryResult.Failed, reason = e.javaClass.simpleName)
                        LOG.error(e) { "Caught exception while connecting to dev environment" }
                    }
                    lifetime.terminate()
                }

                // TODO: Describe env to validate JB ide is set on it
                lifetime.launch {
                    try {
                        val cawsClient = connectionSettings.awsClient<CodeCatalystClient>()
                        val environmentActions = WorkspaceActions(spaceName, projectName, envId, cawsClient)
                        val executor = CawsCommandExecutor(cawsClient, envId, spaceName, projectName)

                        // should probably consider logging output to logger as well
                        // on failure we should display meaningful error and put retry button somewhere
                        lifetime.startUnderModalProgressAsync(
                            title = message("caws.connecting.waiting_for_environment"),
                            canBeCancelled = true,
                            isIndeterminate = true,
                        ) {
                            val timeBeforeEnvIsRunningCheck = System.currentTimeMillis()
                            var validateEnvIsRunningResult = TelemetryResult.Succeeded
                            var errorMessageDuringStateValidation: String? = null
                            try {
                                validateEnvironmentIsRunning(indicator, environmentActions)
                            } catch (e: Exception) {
                                validateEnvIsRunningResult = TelemetryResult.Failed
                                errorMessageDuringStateValidation = e.message
                                throw e
                            } finally {
                                CodecatalystTelemetry.devEnvironmentWorkflowStatistic(
                                    project = null,
                                    userId = userId,
                                    result = validateEnvIsRunningResult,
                                    duration = (System.currentTimeMillis() - timeBeforeEnvIsRunningCheck).toDouble(),
                                    codecatalystDevEnvironmentWorkflowStep = "validateEnvRunning",
                                    codecatalystDevEnvironmentWorkflowError = errorMessageDuringStateValidation
                                )
                            }

                            val isSmallInstance = cawsClient.getDevEnvironment {
                                it.id(envId)
                                it.projectName(projectName)
                                it.spaceName(spaceName)
                            }.instanceType().equals(InstanceType.DEV_STANDARD1_SMALL)

                            lifetime.launchIOBackground {
                                ApplicationManager.getApplication().messageBus.syncPublisher(WorkspaceNotifications.TOPIC)
                                    .environmentStarted(
                                        WorkspaceListStateChangeContext(
                                            WorkspaceIdentifier(CawsProject(spaceName, projectName), envId)
                                        )
                                    )
                            }

                            val pluginPath = "$IDE_BACKEND_DIR/plugins/${AwsToolkit.pluginPath().fileName}"
                            var retries = 3
                            val startTimeToCheckInstallation = System.currentTimeMillis()

                            val toolkitInstallSettings: ToolkitInstallSettings? = coroutineScope {
                                while (retries > 0) {
                                    indicator.checkCanceled()
                                    val pluginIsInstalled = executor.remoteDirectoryExists(
                                        pluginPath,
                                        timeout = Duration.ofSeconds(15)
                                    )

                                    when (pluginIsInstalled) {
                                        null -> {
                                            if (retries == 1) {
                                                return@coroutineScope null
                                            } else {
                                                retries--
                                                continue
                                            }
                                        }

                                        true -> return@coroutineScope ToolkitInstallSettings.None
                                        false -> return@coroutineScope connectionParams.toolkitInstallSettings
                                    }
                                }
                            } as ToolkitInstallSettings?

                            toolkitInstallSettings ?: let {
                                // environment is non-responsive to SSM; restart
                                LOG.warn { "Restarting $envId since it appears unresponsive to SSM Run-Command" }
                                val timeTakenToCheckInstallation = System.currentTimeMillis() - startTimeToCheckInstallation
                                CodecatalystTelemetry.devEnvironmentWorkflowStatistic(
                                    project = null,
                                    userId = userId,
                                    result = TelemetryResult.Failed,
                                    codecatalystDevEnvironmentWorkflowStep = "ToolkitInstallationSSMCheck",
                                    codecatalystDevEnvironmentWorkflowError = "Timeout/Unknown error while connecting to Dev Env via SSM",
                                    duration = timeTakenToCheckInstallation.toDouble()
                                )
                                coroutineScope {
                                    launchChildIOBackground {
                                        environmentActions.stopEnvironment()
                                        GatewayUI.getInstance().connect(parameters)
                                    }
                                }
                                gatewayHandle.terminate()
                                return@startUnderModalProgressAsync JLabel()
                            }

                            lifetime.startUnderBackgroundProgressAsync(message("caws.download.thin_client"), isIndeterminate = true) {
                                val (backendVersion, getBackendVersionTime) = measureTimedValue {
                                    tryOrNull {
                                        executor.executeCommandNonInteractive(
                                            "sh",
                                            "-c",
                                            GET_IDE_BACKEND_VERSION_COMMAND,
                                            timeout = Duration.ofSeconds(15)
                                        ).stdout
                                    }
                                }
                                CodecatalystTelemetry.devEnvironmentWorkflowStatistic(
                                    project = null,
                                    userId = userId,
                                    result = if (backendVersion != null) TelemetryResult.Succeeded else TelemetryResult.Failed,
                                    duration = getBackendVersionTime.toDouble(DurationUnit.MILLISECONDS),
                                    codecatalystDevEnvironmentWorkflowStep = "getBackendVersion"
                                )

                                if (backendVersion.isNullOrBlank()) {
                                    LOG.warn { "Could not determine backend version to prefetch thin client" }
                                } else {
                                    val (clientPaths, downloadClientTime) = measureTimedValue {
                                        BuildNumber.fromStringOrNull(backendVersion)?.asStringWithoutProductCode()?.let { build ->
                                            LOG.info { "Fetching client for version: $build" }
                                            CodeWithMeClientDownloader.downloadClientAndJdk(build, indicator)
                                        }
                                    }

                                    CodecatalystTelemetry.devEnvironmentWorkflowStatistic(
                                        project = null,
                                        userId = userId,
                                        result = if (clientPaths != null) TelemetryResult.Succeeded else TelemetryResult.Failed,
                                        duration = downloadClientTime.toDouble(DurationUnit.MILLISECONDS),
                                        codecatalystDevEnvironmentWorkflowStep = "downloadThinClient"
                                    )
                                }
                            }

                            runBackendWorkflow(
                                view,
                                workflowEmitter,
                                userId,
                                indicator,
                                lifetime.createNested(),
                                parameters,
                                executor,
<<<<<<< HEAD
                                handle,
                                id,
=======
                                gatewayHandle,
                                envId,
>>>>>>> 6f3bb46d
                                connectionParams.gitSettings,
                                toolkitInstallSettings,
                                isSmallInstance
                            ).await()
                        }.invokeOnCompletion { e ->
                            if (e == null) {
                                CodecatalystTelemetry.connect(project = null, userId = userId, result = TelemetryResult.Succeeded)
                                lifetime.onTermination {
                                    Disposer.dispose(workflowDisposable)
                                }
                            } else {
                                handleException(e)
                                if (e is ProcessCanceledException || e is CancellationException) {
                                    return@invokeOnCompletion
                                }
                                runInEdt {
                                    DialogBuilder().apply {
                                        setCenterPanel(
                                            panelv2 {
                                                row {
                                                    icon(AllIcons.General.ErrorDialog).verticalAlign(VerticalAlign.TOP)

                                                    panel {
                                                        row {
                                                            label(message("caws.workspace.connection.failed")).applyToComponent {
                                                                font = JBFont.regular().asBold()
                                                            }
                                                        }

                                                        row {
                                                            label(e.message ?: message("general.unknown_error"))
                                                        }
                                                    }
                                                }

                                                if (view.tabCount != 0) {
                                                    collapsibleGroup(message("general.logs"), false) {
                                                        row {
                                                            cell(view)
                                                                .horizontalAlign(HorizontalAlign.FILL)
                                                        }
                                                    }.expanded = false
                                                    // TODO: can't seem to reliably force a terminal redraw on initial expand
                                                }
                                            }
                                        )

                                        addOkAction()
                                        addCancelAction()
                                        okAction.setText(message("settings.retry"))
                                        setOkOperation {
                                            dialogWrapper.close(DialogWrapper.OK_EXIT_CODE)
                                            GatewayUI.getInstance().connect(parameters)
                                        }
                                    }.show()
                                    Disposer.dispose(workflowDisposable)
                                }
                            }
                        }
                    } catch (e: Exception) {
                        handleException(e)
                        if (e is ProcessCanceledException || e is CancellationException) {
                            return@launch
                        }

                        runInEdt {
                            Messages.showErrorDialog(e.message ?: message("general.unknown_error"), message("caws.workspace.connection.failed"))
                        }
                        throw e
                    }
                }

                return@let panel {
                    row {
                        view(grow)
                    }
                }
            }
        }
    }

    private fun validateEnvironmentIsRunning(
        indicator: ProgressIndicator,
        environmentActions: WorkspaceActions
    ) {
        when (val status = environmentActions.getEnvironmentDetails().status()) {
            DevEnvironmentStatus.PENDING, DevEnvironmentStatus.STARTING -> environmentActions.waitForTaskReady(indicator)
            DevEnvironmentStatus.RUNNING -> {
            }
            DevEnvironmentStatus.STOPPING -> {
                environmentActions.waitForTaskStopped(indicator)
                environmentActions.startEnvironment()
                environmentActions.waitForTaskReady(indicator)
            }
            DevEnvironmentStatus.STOPPED -> {
                environmentActions.startEnvironment()
                environmentActions.waitForTaskReady(indicator)
            }
            DevEnvironmentStatus.DELETING, DevEnvironmentStatus.DELETED -> throw IllegalStateException("Environment is deleted, unable to start")
            else -> throw IllegalStateException("Unknown state $status")
        }
    }

    private fun runBackendWorkflow(
        view: JBTabbedPane,
        workflowEmitter: TabbedWorkflowEmitter,
        userId: String,
        indicator: ProgressIndicator,
        lifetime: LifetimeDefinition,
        parameters: Map<String, String>,
        executor: CawsCommandExecutor,
        gatewayHandle: GatewayConnectionHandle,
        envId: WorkspaceIdentifier,
        gitSettings: GitSettings,
        toolkitInstallSettings: ToolkitInstallSettings,
        isSmallInstance: Boolean
    ): AsyncPromise<Unit> {
        val remoteScriptPath = "/tmp/${UUID.randomUUID()}"
        val remoteProjectName = (gitSettings as? GitSettings.GitRepoSettings)?.repoName

        val steps = buildList<Step> {
            add(CopyScripts(remoteScriptPath, executor))

            when (gitSettings) {
                is GitSettings.CloneGitSettings -> {
                    if (gitSettings.repo.scheme == "ssh") {
                        // TODO: we should probably use JB's SshConnectionService/ConnectionBuilder since they have better ssh agent support than we could write
                        add(PrimeSshAgent(gitSettings))
                    }
                    add(CloneCode(remoteScriptPath, gitSettings, executor))
                }

                is GitSettings.CawsOwnedRepoSettings,
                is GitSettings.NoRepo -> {
                }
            }

            when (toolkitInstallSettings) {
                is ToolkitInstallSettings.None -> {}
                is ToolkitInstallSettings.UseSelf -> {
                    add(installBundledPluginBackend(executor, remoteScriptPath, IDE_BACKEND_DIR))
                }
                is ToolkitInstallSettings.UseArbitraryLocalPath -> {
                    add(InstallLocalPluginBackend(toolkitInstallSettings, executor, remoteScriptPath, IDE_BACKEND_DIR))
                }
                is ToolkitInstallSettings.UseMarketPlace -> {
                    add(InstallMarketplacePluginBackend(null, executor, remoteScriptPath, IDE_BACKEND_DIR))
                }
            }

            add(StartBackendV2(lifetime, indicator, envId, remoteProjectName))
        }

        val promise = AsyncPromise<Unit>()
        fun start() {
            lifetime.launchOnUiAnyModality {
                view.removeAll()
            }

            indicator.fraction = 0.0
            val workflow = object : StepWorkflow(steps) {
                override fun execute(context: Context, stepEmitter: StepEmitter, ignoreCancellation: Boolean) {
                    runInEdt(ModalityState.any()) {
                        indicator.isIndeterminate = false
                    }

                    topLevelSteps.forEachIndexed { i, step ->
                        indicator.checkCanceled()
                        runInEdt(ModalityState.any()) {
                            indicator.fraction = i.toDouble() / steps.size
                            indicator.text = step.stepName
                        }

                        val start = System.currentTimeMillis()
                        var error: Throwable? = null
                        try {
                            step.run(context, stepEmitter)
                        } catch (e: Throwable) {
                            error = e
                            throw e
                        } finally {
                            val time = System.currentTimeMillis() - start
                            LOG.info { "${step.stepName} took ${time}ms" }

                            val result = when (error) {
                                null -> TelemetryResult.Succeeded
                                is ProcessCanceledException, is CancellationException -> TelemetryResult.Cancelled
                                else -> TelemetryResult.Failed
                            }

                            CodecatalystTelemetry.devEnvironmentWorkflowStatistic(
                                project = null,
                                userId = userId,
                                result = result,
                                duration = time.toDouble(),
                                codecatalystDevEnvironmentWorkflowStep = step.stepName,
                                codecatalystDevEnvironmentWorkflowError = error?.javaClass?.simpleName
                            )
                        }
                    }
                }
            }

            StepExecutor(project = null, workflow, workflowEmitter)
                .also {
                    it.addContext(CAWS_CONNECTION_PARAMETERS, parameters)
                    lifetime.onTermination {
                        it.getProcessHandler().destroyProcess()
                    }

                    it.onSuccess = {
                        promise.setResult(Unit)
                    }

                    it.onError = { throwable ->
                        promise.setError(throwable)
                    }

                    it.startExecution()
                }
        }

        start()

        return promise
    }
}

data class CawsConnectionParameters(
    val space: String,
    val project: String,
    val envId: String,
    val gitSettings: GitSettings,
    val toolkitInstallSettings: ToolkitInstallSettings,
) {
    companion object {
        const val CAWS_SPACE = "aws.codecatalyst.space"
        const val CAWS_PROJECT = "aws.codecatalyst.project"
        const val CAWS_ENV_ID = "aws.codecatalyst.env.id"
        const val CAWS_GIT_REPO_NAME = "aws.codecatalyst.git.repo.name"
        const val CAWS_UNLINKED_GIT_REPO_URL = "aws.caws.unlinked.git.repo.url"
        const val CAWS_UNLINKED_GIT_REPO_BRANCH = "aws.caws.unlinked.git.repo.branch"
        const val DEV_SETTING_USE_BUNDLED_TOOLKIT = "aws.caws.dev.use.bundled.toolkit"
        const val DEV_SETTING_TOOLKIT_PATH = "aws.caws.dev.toolkit.path"
        const val DEV_SETTING_S3_STAGING = "aws.caws.dev.s3.staging"

        fun fromParameters(parameters: Map<String, String>): CawsConnectionParameters {
            val spaceName = parameters[CAWS_SPACE] ?: error("Missing required parameter: CAWS space name")
            val projectName = parameters[CAWS_PROJECT] ?: throw IllegalStateException("Missing required parameter: CAWS project name")
            val envId = parameters[CAWS_ENV_ID] ?: throw IllegalStateException("Missing required parameter: CAWS environment id")
            val repoName = parameters[CAWS_GIT_REPO_NAME]
            val gitRepoUrl = parameters[CAWS_UNLINKED_GIT_REPO_URL]
            val gitRepoBranch = parameters[CAWS_UNLINKED_GIT_REPO_BRANCH]
            val useBundledToolkit = parameters[DEV_SETTING_USE_BUNDLED_TOOLKIT]?.toBoolean()
            val toolkitPath = parameters[DEV_SETTING_TOOLKIT_PATH]
            val s3StagingBucket = parameters[DEV_SETTING_S3_STAGING]

            val gitSettings =
                if (repoName != null) {
                    GitSettings.CawsOwnedRepoSettings(repoName)
                } else if (!gitRepoUrl.isNullOrEmpty() && !gitRepoBranch.isNullOrEmpty()) {
                    GitSettings.CloneGitSettings(gitRepoUrl, gitRepoBranch)
                } else {
                    GitSettings.NoRepo
                }

            val providedInstallSettings =
                if (useBundledToolkit == true) {
                    ToolkitInstallSettings.UseSelf
                } else if (toolkitPath?.isNotBlank() == true && s3StagingBucket?.isNotBlank() == true) {
                    ToolkitInstallSettings.UseArbitraryLocalPath(toolkitPath, s3StagingBucket)
                } else {
                    ToolkitInstallSettings.UseMarketPlace
                }

            return CawsConnectionParameters(
                spaceName,
                projectName,
                envId,
                gitSettings,
                providedInstallSettings
            )
        }
    }
}<|MERGE_RESOLUTION|>--- conflicted
+++ resolved
@@ -279,13 +279,8 @@
                                 lifetime.createNested(),
                                 parameters,
                                 executor,
-<<<<<<< HEAD
-                                handle,
+                                gatewayHandle,
                                 id,
-=======
-                                gatewayHandle,
-                                envId,
->>>>>>> 6f3bb46d
                                 connectionParams.gitSettings,
                                 toolkitInstallSettings,
                                 isSmallInstance
