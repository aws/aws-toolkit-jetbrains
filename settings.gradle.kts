--- conflicted
+++ resolved
@@ -38,14 +38,6 @@
             isEnabled = false
         }
 
-<<<<<<< HEAD
-when (providers.gradleProperty("ideProfileName").get()) {
-    // buildSrc is evaluated after settings so we can't key off of IdeVersions.kt
-    "2023.1", "2023.2" -> {}
-    else -> {
-        include("jetbrains-gateway")
-        include("jetbrains-gateway-toolbox")
-=======
         remote<com.github.burrunan.s3cache.AwsS3BuildCache> {
             region = regionEnv.get()
             bucket = bucketEnv.get()
@@ -53,7 +45,6 @@
             isPush = true
             lookupDefaultAwsCredentials = true
         }
->>>>>>> f33c75d4
     }
 }
 
@@ -127,7 +118,7 @@
         .filter { it.isDirectory && it.resolve("build.gradle.kts").isFile }
         .iterator()
         .forEach {
-            if (it.name == "jetbrains-gateway") {
+            if (it.name.startsWith("jetbrains-gateway")) {
                 when (providers.gradleProperty("ideProfileName").get()) {
                     // buildSrc is evaluated after settings so we can't key off of IdeVersions.kt
                     "2023.1", "2023.2" -> {
