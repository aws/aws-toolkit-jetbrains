// Copyright 2019 Amazon.com, Inc. or its affiliates. All Rights Reserved.
// SPDX-License-Identifier: Apache-2.0
import kotlin.collections.ArrayDeque

pluginManagement {
    repositories {
        val codeArtifactUrl: Provider<String> = providers.environmentVariable("CODEARTIFACT_URL")
        val codeArtifactToken: Provider<String> = providers.environmentVariable("CODEARTIFACT_AUTH_TOKEN")
        if (codeArtifactUrl.isPresent && codeArtifactToken.isPresent) {
            println("Using CodeArtifact proxy: ${codeArtifactUrl.get()}")
            maven {
                url = uri(codeArtifactUrl.get())
                credentials {
                    username = "aws"
                    password = codeArtifactToken.get()
                }
            }
        }
        gradlePluginPortal()
    }
}

buildscript {
    // match with version catalog, s3-build-cache has silent classpath conflict with codegen task
    // also since this is a settings plugin, we can't use a version catalog
    dependencies {
<<<<<<< HEAD
        classpath(platform("software.amazon.awssdk:bom:2.26.25"))
=======
        classpath(platform("software.amazon.awssdk:bom:2.26.24"))
>>>>>>> 07ad8e22
    }
}

val regionEnv: Provider<String> = providers.environmentVariable("AWS_REGION")
val bucketEnv: Provider<String> = providers.environmentVariable("S3_BUILD_CACHE_BUCKET")
val prefixEnv: Provider<String> = providers.environmentVariable("S3_BUILD_CACHE_PREFIX")
if (regionEnv.isPresent && bucketEnv.isPresent && prefixEnv.isPresent) {
    // TODO: can we serve a remote cache out of CloudFront instead? https://docs.gradle.org/8.1/userguide/build_cache.html#sec:build_cache_configure_remote
    buildCache {
        local {
            isEnabled = false
        }

        remote<com.github.burrunan.s3cache.AwsS3BuildCache> {
            region = regionEnv.get()
            bucket = bucketEnv.get()
            prefix = prefixEnv.get()
            isPush = true
            lookupDefaultAwsCredentials = true
        }
    }
}

plugins {
    id("com.gradle.develocity").version("3.17.5")
    id("com.github.burrunan.s3-build-cache").version("1.5")
}

develocity {
    buildScan {
        // only publish with `--scan` argument
        publishing.onlyIf { false }

        if (System.getenv("CI") == "true") {
            termsOfUseUrl = "https://gradle.com/help/legal-terms-of-use"
            termsOfUseAgree = "yes"
        }

        obfuscation {
            username { "<username>" }
            hostname { "<hostname>" }
            ipAddresses { it.map { "0.0.0.0" } }
        }
    }
}
apply(from = "kotlinResolution.settings.gradle.kts")

rootProject.name = "aws-toolkit-jetbrains"

include("detekt-rules")
include("ui-tests")
include("sandbox-all")
when (providers.gradleProperty("ideProfileName").get()) {
    "2023.2", "2023.3", "2024.1" -> include("tmp-all")
}

/*
plugins/
    core/                       :plugin-core
        community/              :plugin-core:community
        ultimate/               :plugin-core:ultimate
        ...
    toolkit/                    :plugin-toolkit
        resources/              :plugin-toolkit:resources
        ...
    amazonq/                    :plugin-amazonq
        codewhisperer/          :plugin-amazonq:codewhisperer
            community/          :plugin-amazonq:codewhisperer:ultimate
            ultimate/           :plugin-amazonq:codewhisperer:community
        codemodernizer/         ...
            community/          ...
            ultimate/
        featuredev/
            community/
            ultimate/
        mynah-ui/               :plugin-amazonq:mynah-ui
 */
file("plugins").listFiles()?.forEach root@ {
    if (!it.isDirectory) return@root

    val pluginRoot = "plugin-${it.name}"
    include(":$pluginRoot")
    project(":$pluginRoot").projectDir = it

    val path = ArrayDeque<String>()
    it.walk().maxDepth(3)
        .onEnter {
            // dont bother traversing a directory if it does not declare a subproject
            if (!it.resolve("build.gradle.kts").isFile) {
                return@onEnter false
            }

            if (path.isEmpty()) {
                path.addLast("plugin-${it.name}")
            } else {
                path.addLast(it.name)
            }
            return@onEnter true
        }
        .onLeave {
            path.removeLastOrNull()
        }
        .filter { it.isDirectory && it.resolve("build.gradle.kts").isFile }
        .iterator()
        .forEach {
            if (it.name == "jetbrains-gateway") {
                when (providers.gradleProperty("ideProfileName").get()) {
                    // buildSrc is evaluated after settings so we can't key off of IdeVersions.kt
                    "2023.2", "2023.3" -> {
                        return@forEach
                    }
                }
            }

            val projectName = path.joinToString(separator = ":", prefix = ":")
            include(projectName)
            project(projectName).projectDir = it
        }
}<|MERGE_RESOLUTION|>--- conflicted
+++ resolved
@@ -24,11 +24,7 @@
     // match with version catalog, s3-build-cache has silent classpath conflict with codegen task
     // also since this is a settings plugin, we can't use a version catalog
     dependencies {
-<<<<<<< HEAD
         classpath(platform("software.amazon.awssdk:bom:2.26.25"))
-=======
-        classpath(platform("software.amazon.awssdk:bom:2.26.24"))
->>>>>>> 07ad8e22
     }
 }
 
