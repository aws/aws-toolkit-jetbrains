--- conflicted
+++ resolved
@@ -156,10 +156,7 @@
         val artifact = CodeModernizerArtifact.create(exampleZipPath.toAbsolutePath().toString())
         assertEquals(4, artifact.patches.size)
         assertEquals(validManifest, artifact.manifest)
-<<<<<<< HEAD
-=======
         assertEquals(validMetrics.linesOfCodeChanged, artifact.metrics?.linesOfCodeChanged)
->>>>>>> 81b87c46
     }
 
     @Test
