// Copyright 2023 Amazon.com, Inc. or its affiliates. All Rights Reserved.
// SPDX-License-Identifier: Apache-2.0

package software.aws.toolkits.jetbrains.services.codemodernizer

import com.intellij.testFramework.LightVirtualFile
import junit.framework.TestCase.assertEquals
import junit.framework.TestCase.assertFalse
import kotlinx.coroutines.runBlocking
import org.junit.Before
import org.junit.Test
import org.mockito.Mockito.never
import org.mockito.kotlin.any
import org.mockito.kotlin.doNothing
import org.mockito.kotlin.doReturn
import org.mockito.kotlin.doThrow
import org.mockito.kotlin.spy
import org.mockito.kotlin.times
import org.mockito.kotlin.verify
import org.mockito.kotlin.whenever
import software.amazon.awssdk.services.ssooidc.model.SsoOidcException
import software.aws.toolkits.jetbrains.core.credentials.sso.bearer.BearerTokenAuthState
import software.aws.toolkits.jetbrains.services.codemodernizer.model.CodeModernizerArtifact
<<<<<<< HEAD
import software.aws.toolkits.jetbrains.services.codemodernizer.model.DownloadArtifactResult
import software.aws.toolkits.jetbrains.services.codemodernizer.model.DownloadFailureReason
=======
>>>>>>> c886ba88
import software.aws.toolkits.jetbrains.services.codemodernizer.model.InvalidTelemetryReason
import software.aws.toolkits.jetbrains.services.codemodernizer.model.ValidationResult
import software.aws.toolkits.jetbrains.services.codemodernizer.utils.filterOnlyParentFiles
import software.aws.toolkits.jetbrains.services.codemodernizer.utils.unzipFile
import software.aws.toolkits.resources.message
import software.aws.toolkits.telemetry.CodeTransformPreValidationError
import kotlin.io.path.Path
import kotlin.io.path.createTempDirectory
import kotlin.io.path.exists

class CodeWhispererCodeModernizerTest : CodeWhispererCodeModernizerTestBase() {

    @Before
    override fun setup() {
        super.setup()
    }

    @Test
    fun `ArtifactHandler notifies users if patch does not exist`() = runBlocking {
        val handler = spy(ArtifactHandler(project, clientAdaptorSpy))
        val expectedError = "test error"
        doNothing().whenever(handler).notifyUnableToApplyPatch(expectedError)
        val result = DownloadArtifactResult.Failure(expectedError)
        doReturn(result).whenever(handler).downloadArtifact(any())
        handler.displayDiff(jobId)
        verify(handler, times(1)).notifyUnableToApplyPatch(expectedError)
    }

    @Test
    fun `ArtifactHandler notifies proxy wildcard error`() = runBlocking {
        setupConnection(BearerTokenAuthState.AUTHORIZED)
        val handler = spy(ArtifactHandler(project, clientAdaptorSpy))
<<<<<<< HEAD
        doThrow(RuntimeException("Dangling meta character '*' near index 0"))
            .whenever(clientAdaptorSpy).downloadExportResultArchive(jobId)
        val expectedResult = DownloadArtifactResult.KnownDownloadFailure(DownloadFailureReason.PROXY_WILDCARD_ERROR)
=======
        doThrow(RuntimeException("Dangling meta character '*' near index 0")).whenever(clientAdaptorSpy).downloadExportResultArchive(jobId)
        val expectedResult = DownloadArtifactResult(null, "", message("codemodernizer.notification.warn.download_failed_wildcard.content"))
>>>>>>> c886ba88
        val result = handler.downloadArtifact(jobId)
        verify(clientAdaptorSpy, times(1)).downloadExportResultArchive(jobId)
        assertEquals(expectedResult, result)
    }

    @Test
    fun `ArtifactHandler notifies ssl handshake error`() = runBlocking {
        setupConnection(BearerTokenAuthState.AUTHORIZED)
        val handler = spy(ArtifactHandler(projectRule.project, clientAdaptorSpy))
        doThrow(RuntimeException("Unable to execute HTTP request: javax.net.ssl.SSLHandshakeException: PKIX path building failed"))
            .whenever(clientAdaptorSpy).downloadExportResultArchive(jobId)
<<<<<<< HEAD
        val expectedResult = DownloadArtifactResult.KnownDownloadFailure(DownloadFailureReason.SSL_HANDSHAKE_ERROR)
        val result = handler.downloadArtifact(jobId)
        verify(clientAdaptorSpy, times(1)).downloadExportResultArchive(jobId)
        assertEquals(expectedResult, result)
    }

    @Test
    fun `ArtifactHandler catches invalid grant exceptions`() = runBlocking {
        setupConnection(BearerTokenAuthState.AUTHORIZED)
        val handler = spy(ArtifactHandler(projectRule.project, clientAdaptorSpy))
        doThrow(SsoOidcException.builder().build())
            .whenever(clientAdaptorSpy).downloadExportResultArchive(jobId)
        val expectedResult = DownloadArtifactResult.KnownDownloadFailure(DownloadFailureReason.CREDENTIALS_EXPIRED)
=======
        val expectedResult = DownloadArtifactResult(
            null,
            "",
            message("codemodernizer.notification.warn.download_failed_ssl.content")
        )
>>>>>>> c886ba88
        val result = handler.downloadArtifact(jobId)
        verify(clientAdaptorSpy, times(1)).downloadExportResultArchive(jobId)
        assertEquals(expectedResult, result)
    }

    @Test
    fun `ArtifactHandler checks if credentials need refresh before calling ExportResultArchive api`() = runBlocking {
        listOf(BearerTokenAuthState.NEEDS_REFRESH, BearerTokenAuthState.NOT_AUTHENTICATED).forEach {
            setupConnection(it)
            val handler = spy(ArtifactHandler(projectRule.project, clientAdaptorSpy))
            val expectedResult = DownloadArtifactResult.KnownDownloadFailure(DownloadFailureReason.CREDENTIALS_EXPIRED)
            val result = handler.downloadArtifact(jobId)
            verify(clientAdaptorSpy, times(0)).downloadExportResultArchive(jobId)
            assertEquals(expectedResult, result)
        }
    }

    @Test
    fun `ArtifactHandler displays patch`() = runBlocking {
        val handler = spy(ArtifactHandler(project, clientAdaptorSpy))
        val path = testCodeModernizerArtifact.zipPath
        val result = DownloadArtifactResult.Success(testCodeModernizerArtifact, path)
        doReturn(result).whenever(handler).downloadArtifact(any())
        doNothing().whenever(handler).displayDiffUsingPatch(any(), any())
        handler.displayDiff(jobId)
        verify(handler, never()).notifyUnableToApplyPatch(any())
        verify(handler, times(1)).displayDiffUsingPatch(testCodeModernizerArtifact.patch, jobId)
    }

    @Test
    fun `CodeModernizerArtifact can process a valid zip file`() {
        val artifact = CodeModernizerArtifact.create(exampleZipPath.toAbsolutePath().toString())
        assertEquals(validManifest, artifact.manifest)
        assertEquals(validTransformationSummary, artifact.summary)
    }

    @Test
    fun `can unzip a file`() {
        val tempDir = createTempDirectory()
        val result = unzipFile(exampleZipPath, tempDir)
        assert(result)
        assert(tempDir.resolve(validZipManifestPath).exists())
        assert(tempDir.resolve(validZipPatchFilePath).exists())
    }

    @Test
    fun `returns False when unable to unzip file`() {
        assertFalse(unzipFile(Path("dummy1"), Path("dummy2")))
    }

    @Test
    fun `able to filter roots correctly`() {
        val tests = listOf(
            setOf<String>() to listOf(),
            setOf("foo/bar") to listOf("foo/bar"),
            setOf("foo/bar", "foo/baz", "foo/bar/qux") to listOf("foo/bar", "foo/baz"),
            setOf("foos", "foo/bar", "foo/baz", "foo/bar/qux") to listOf("foos", "foo/bar", "foo/baz"),
            setOf("foo", "foo/bar", "foo/baz", "foo/bar/qux") to listOf("foo"),
        ).map { (input, expected) -> input.map { "$it/pom.xml" } to expected.map { "$it/pom.xml" } }
        tests.map { (input, expected) -> Pair(input.map { LightVirtualFile(it) }.toSet(), expected) }
            .forEach { (input, expected) ->
                assertEquals(expected, filterOnlyParentFiles(input).map { it.name })
            }
    }

    @Test
    fun `able to filter roots correctly when multiple on same level`() {
        val tests = listOf(
            setOf("foo/tmp0.txt", "foo/bar/tmp.txt", "foo/bar/tmp2.txt", "foo/bar/qux/tmp3.txt") to listOf("foo/tmp0.txt"),
            setOf("foo/bar/tmp.txt", "foo/bar/tmp2.txt", "foo/bar/qux/tmp3.txt") to listOf("foo/bar/tmp.txt", "foo/bar/tmp2.txt"),
        )
        tests.map { (input, expected) -> Pair(input.map { LightVirtualFile(it) }.toSet(), expected) }
            .forEach { (input, expected) ->
                assertEquals(expected, filterOnlyParentFiles(input).map { it.name })
            }
    }

    @Test
    fun `stopping job before JobId has been created notifies users that job can be stopped`() {
        codeModernizerManagerSpy.userInitiatedStopCodeModernization()
        verify(codeModernizerManagerSpy, times(1)).notifyTransformationStartStopping()
    }

    @Test
    fun `start transformation without IdC connection`() {
        val result = codeModernizerManagerSpy.validate(project)
        val expectedResult = ValidationResult(
            false,
            message("codemodernizer.notification.warn.invalid_project.description.reason.not_logged_in"),
            InvalidTelemetryReason(
                CodeTransformPreValidationError.NonSsoLogin
            )
        )
        assertEquals(expectedResult, result)
    }
}<|MERGE_RESOLUTION|>--- conflicted
+++ resolved
@@ -21,11 +21,8 @@
 import software.amazon.awssdk.services.ssooidc.model.SsoOidcException
 import software.aws.toolkits.jetbrains.core.credentials.sso.bearer.BearerTokenAuthState
 import software.aws.toolkits.jetbrains.services.codemodernizer.model.CodeModernizerArtifact
-<<<<<<< HEAD
 import software.aws.toolkits.jetbrains.services.codemodernizer.model.DownloadArtifactResult
 import software.aws.toolkits.jetbrains.services.codemodernizer.model.DownloadFailureReason
-=======
->>>>>>> c886ba88
 import software.aws.toolkits.jetbrains.services.codemodernizer.model.InvalidTelemetryReason
 import software.aws.toolkits.jetbrains.services.codemodernizer.model.ValidationResult
 import software.aws.toolkits.jetbrains.services.codemodernizer.utils.filterOnlyParentFiles
@@ -58,14 +55,9 @@
     fun `ArtifactHandler notifies proxy wildcard error`() = runBlocking {
         setupConnection(BearerTokenAuthState.AUTHORIZED)
         val handler = spy(ArtifactHandler(project, clientAdaptorSpy))
-<<<<<<< HEAD
         doThrow(RuntimeException("Dangling meta character '*' near index 0"))
             .whenever(clientAdaptorSpy).downloadExportResultArchive(jobId)
-        val expectedResult = DownloadArtifactResult.KnownDownloadFailure(DownloadFailureReason.PROXY_WILDCARD_ERROR)
-=======
-        doThrow(RuntimeException("Dangling meta character '*' near index 0")).whenever(clientAdaptorSpy).downloadExportResultArchive(jobId)
-        val expectedResult = DownloadArtifactResult(null, "", message("codemodernizer.notification.warn.download_failed_wildcard.content"))
->>>>>>> c886ba88
+        val expectedResult = DownloadArtifactResult.DownloadFailure(DownloadFailureReason.PROXY_WILDCARD_ERROR)
         val result = handler.downloadArtifact(jobId)
         verify(clientAdaptorSpy, times(1)).downloadExportResultArchive(jobId)
         assertEquals(expectedResult, result)
@@ -77,8 +69,7 @@
         val handler = spy(ArtifactHandler(projectRule.project, clientAdaptorSpy))
         doThrow(RuntimeException("Unable to execute HTTP request: javax.net.ssl.SSLHandshakeException: PKIX path building failed"))
             .whenever(clientAdaptorSpy).downloadExportResultArchive(jobId)
-<<<<<<< HEAD
-        val expectedResult = DownloadArtifactResult.KnownDownloadFailure(DownloadFailureReason.SSL_HANDSHAKE_ERROR)
+        val expectedResult = DownloadArtifactResult.DownloadFailure(DownloadFailureReason.SSL_HANDSHAKE_ERROR)
         val result = handler.downloadArtifact(jobId)
         verify(clientAdaptorSpy, times(1)).downloadExportResultArchive(jobId)
         assertEquals(expectedResult, result)
@@ -90,14 +81,7 @@
         val handler = spy(ArtifactHandler(projectRule.project, clientAdaptorSpy))
         doThrow(SsoOidcException.builder().build())
             .whenever(clientAdaptorSpy).downloadExportResultArchive(jobId)
-        val expectedResult = DownloadArtifactResult.KnownDownloadFailure(DownloadFailureReason.CREDENTIALS_EXPIRED)
-=======
-        val expectedResult = DownloadArtifactResult(
-            null,
-            "",
-            message("codemodernizer.notification.warn.download_failed_ssl.content")
-        )
->>>>>>> c886ba88
+        val expectedResult = DownloadArtifactResult.DownloadFailure(DownloadFailureReason.CREDENTIALS_EXPIRED)
         val result = handler.downloadArtifact(jobId)
         verify(clientAdaptorSpy, times(1)).downloadExportResultArchive(jobId)
         assertEquals(expectedResult, result)
@@ -108,7 +92,7 @@
         listOf(BearerTokenAuthState.NEEDS_REFRESH, BearerTokenAuthState.NOT_AUTHENTICATED).forEach {
             setupConnection(it)
             val handler = spy(ArtifactHandler(projectRule.project, clientAdaptorSpy))
-            val expectedResult = DownloadArtifactResult.KnownDownloadFailure(DownloadFailureReason.CREDENTIALS_EXPIRED)
+            val expectedResult = DownloadArtifactResult.DownloadFailure(DownloadFailureReason.CREDENTIALS_EXPIRED)
             val result = handler.downloadArtifact(jobId)
             verify(clientAdaptorSpy, times(0)).downloadExportResultArchive(jobId)
             assertEquals(expectedResult, result)
