--- conflicted
+++ resolved
@@ -45,10 +45,7 @@
         private const val METRICS_FILE_NAME = "metrics.json"
         val LOG = getLogger<CodeModernizerArtifact>()
         val MAPPER = jacksonObjectMapper()
-<<<<<<< HEAD
-=======
         val XML_MAPPER = XmlMapper().registerKotlinModule().configure(DeserializationFeature.FAIL_ON_UNKNOWN_PROPERTIES, false)
->>>>>>> 81b87c46
 
         /**
          * Extracts the file at [zipPath] and uses its contents to produce a [CodeModernizerArtifact].
