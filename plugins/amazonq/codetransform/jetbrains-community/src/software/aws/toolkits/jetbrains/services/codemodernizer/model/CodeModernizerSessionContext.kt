// Copyright 2023 Amazon.com, Inc. or its affiliates. All Rights Reserved.
// SPDX-License-Identifier: Apache-2.0

package software.aws.toolkits.jetbrains.services.codemodernizer.model

import com.fasterxml.jackson.module.kotlin.jacksonObjectMapper
import com.intellij.openapi.application.runInEdt
import com.intellij.openapi.application.runReadAction
import com.intellij.openapi.project.Project
import com.intellij.openapi.projectRoots.JavaSdkVersion
import com.intellij.openapi.vfs.VfsUtil
import com.intellij.openapi.vfs.VirtualFile
import com.intellij.openapi.wm.ToolWindowManager
import software.aws.toolkits.core.utils.createTemporaryZipFile
import software.aws.toolkits.core.utils.error
import software.aws.toolkits.core.utils.getLogger
import software.aws.toolkits.core.utils.info
import software.aws.toolkits.core.utils.putNextEntry
import software.aws.toolkits.jetbrains.services.codemodernizer.EXPLAINABILITY_V1
import software.aws.toolkits.jetbrains.services.codemodernizer.constants.HIL_DEPENDENCIES_ROOT_NAME
import software.aws.toolkits.jetbrains.services.codemodernizer.constants.HIL_MANIFEST_FILE_NAME
import software.aws.toolkits.jetbrains.services.codemodernizer.ideMaven.runDependencyReportCommands
import software.aws.toolkits.jetbrains.services.codemodernizer.ideMaven.runHilMavenCopyDependency
import software.aws.toolkits.jetbrains.services.codemodernizer.ideMaven.runMavenCopyCommands
import software.aws.toolkits.jetbrains.services.codemodernizer.panels.managers.CodeModernizerBottomWindowPanelManager
import software.aws.toolkits.jetbrains.services.codemodernizer.toolwindow.CodeModernizerBottomToolWindowFactory
import software.aws.toolkits.jetbrains.services.codemodernizer.utils.getPathToHilArtifactPomFolder
import software.aws.toolkits.jetbrains.services.codemodernizer.utils.getPathToHilDependenciesRootDir
import software.aws.toolkits.jetbrains.services.codemodernizer.utils.getPathToHilUploadZip
import software.aws.toolkits.resources.message
import java.io.File
import java.io.IOException
import java.nio.file.FileVisitOption
import java.nio.file.FileVisitResult
import java.nio.file.Files
import java.nio.file.Path
import java.nio.file.SimpleFileVisitor
import java.nio.file.attribute.BasicFileAttributes
import java.util.zip.ZipOutputStream
import kotlin.io.path.Path
import kotlin.io.path.pathString

const val MANIFEST_PATH = "manifest.json"
const val ZIP_SOURCES_PATH = "sources"
const val ZIP_DEPENDENCIES_PATH = "dependencies"
const val BUILD_LOG_PATH = "build-logs.txt"
const val UPLOAD_ZIP_MANIFEST_VERSION = "1.0"
const val HIL_1P_UPGRADE_CAPABILITY = "HIL_1pDependency_VersionUpgrade"
const val EXPLAINABILITY_V1 = "EXPLAINABILITY_V1"
const val MAVEN_CONFIGURATION_FILE_NAME = "pom.xml"
const val MAVEN_BUILD_RUN_UNIT_TESTS = "clean test"
const val MAVEN_BUILD_SKIP_UNIT_TESTS = "clean test-compile"
const val MAVEN_DEFAULT_BUILD_DIRECTORY_NAME = "target"
const val IDEA_DIRECTORY_NAME = ".idea"
const val GIT_DIRECTORY_NAME = ".git"
const val DS_STORE_FILE_NAME = ".DS_Store"
const val INVALID_SUFFIX_SHA = "sha1"
const val INVALID_SUFFIX_REPOSITORIES = "repositories"
const val ORACLE_DB = "ORACLE"
const val AURORA_DB = "AURORA_POSTGRESQL"
const val RDS_DB = "RDS_POSTGRESQL"
data class CodeModernizerSessionContext(
    val project: Project,
    var configurationFile: VirtualFile? = null, // used to ZIP module
    val sourceJavaVersion: JavaSdkVersion, // always needed for startJob API
    val targetJavaVersion: JavaSdkVersion = JavaSdkVersion.JDK_17, // only one supported
    var transformCapabilities: List<String> = listOf(EXPLAINABILITY_V1),
    var customBuildCommand: String = MAVEN_BUILD_RUN_UNIT_TESTS, // run unit tests by default
    val sourceVendor: String = ORACLE_DB, // only one supported
    val targetVendor: String? = null,
    val sourceServerName: String? = null,
    var schema: String? = null,
    val sqlMetadataZip: File? = null,
) {
    private val mapper = jacksonObjectMapper()
    private val ignoredDependencyFileExtensions = setOf(INVALID_SUFFIX_SHA, INVALID_SUFFIX_REPOSITORIES)

    private fun File.isMavenTargetFolder(): Boolean {
        val hasPomSibling = this.resolveSibling(MAVEN_CONFIGURATION_FILE_NAME).exists()
        val isMavenTargetDirName = this.isDirectory && this.name == MAVEN_DEFAULT_BUILD_DIRECTORY_NAME
        return isMavenTargetDirName && hasPomSibling
    }

    private fun File.isIdeaFolder(): Boolean = this.isDirectory && this.name == IDEA_DIRECTORY_NAME

    private fun File.isGitFolder(): Boolean = this.isDirectory && this.name == GIT_DIRECTORY_NAME

    private fun findDirectoriesToExclude(sourceFolder: File): List<File> {
        val excluded = mutableListOf<File>()
        sourceFolder.walkTopDown().onEnter {
            if (it.isMavenTargetFolder() || it.isIdeaFolder() || it.isGitFolder()) {
                excluded.add(it)
                return@onEnter false
            }
            return@onEnter true
        }.forEach { _ ->
            // noop, collects the sequence
        }
        return excluded
    }

    fun executeMavenCopyCommands(sourceFolder: File, buildLogBuilder: StringBuilder) = runMavenCopyCommands(sourceFolder, buildLogBuilder, LOG, project)

    private fun executeHilMavenCopyDependency(sourceFolder: File, destinationFolder: File, buildLogBuilder: StringBuilder) = runHilMavenCopyDependency(
        sourceFolder,
        destinationFolder,
        buildLogBuilder,
        LOG,
        project
    )

    fun copyHilDependencyUsingMaven(hilTepDirPath: Path): MavenCopyCommandsResult {
        val sourceFolder = File(getPathToHilArtifactPomFolder(hilTepDirPath).pathString)
        val destinationFolder = Files.createDirectories(getPathToHilDependenciesRootDir(hilTepDirPath)).toFile()
        val buildLogBuilder = StringBuilder("Starting Build Log...\n")

        return executeHilMavenCopyDependency(sourceFolder, destinationFolder, buildLogBuilder)
    }

    fun getDependenciesUsingMaven(): MavenCopyCommandsResult {
        val root = configurationFile?.parent
        val sourceFolder = File(root?.path)
        val buildLogBuilder = StringBuilder("Starting Build Log...\n")
        return executeMavenCopyCommands(sourceFolder, buildLogBuilder)
    }

    fun createDependencyReportUsingMaven(hilTempPomPath: Path): MavenDependencyReportCommandsResult {
        val sourceFolder = File(hilTempPomPath.pathString)
        val buildLogBuilder = StringBuilder("Starting Build Log...\n")
        return executeDependencyVersionReportUsingMaven(sourceFolder, buildLogBuilder)
    }
    private fun executeDependencyVersionReportUsingMaven(
        sourceFolder: File,
        buildLogBuilder: StringBuilder,
    ) = runDependencyReportCommands(sourceFolder, buildLogBuilder, LOG, project)

    fun createZipForHilUpload(hilTempPath: Path, manifest: CodeTransformHilDownloadManifest?, targetVersion: String): ZipCreationResult =
        runReadAction {
            try {
                if (manifest == null) {
                    throw CodeModernizerException("No Hil manifest found")
                }

                val depRootPath = getPathToHilDependenciesRootDir(hilTempPath)
                val depDirectory = File(depRootPath.pathString)

                val dependencyFiles = iterateThroughDependencies(depDirectory)

                val depSources = File(HIL_DEPENDENCIES_ROOT_NAME)

                val file = Files.createFile(getPathToHilUploadZip(hilTempPath))
                ZipOutputStream(Files.newOutputStream(file)).use { zip ->
                    // 1) manifest.json
                    mapper.writeValueAsString(
                        CodeTransformHilUploadManifest(
                            hilInput = HilInput(
                                dependenciesRoot = "$HIL_DEPENDENCIES_ROOT_NAME/",
                                pomGroupId = manifest.pomGroupId,
                                pomArtifactId = manifest.pomArtifactId,
                                targetPomVersion = targetVersion,
                            )
                        )
                    )
                        .byteInputStream()
                        .use {
                            zip.putNextEntry(HIL_MANIFEST_FILE_NAME, it)
                        }

                    // 2) Dependencies
                    dependencyFiles.forEach { depFile ->
                        val relativePath = File(depFile.path).relativeTo(depDirectory)
                        val paddedPath = depSources.resolve(relativePath)
                        var paddedPathString = paddedPath.toPath().toString()
                        // Convert Windows file path to work on Linux
                        if (File.separatorChar != '/') {
                            paddedPathString = paddedPathString.replace('\\', '/')
                        }
                        depFile.inputStream().use {
                            zip.putNextEntry(paddedPathString, it)
                        }
                    }
                }

                ZipCreationResult.Succeeded(file.toFile())
            } catch (e: Exception) {
                LOG.error(e) { e.message.toString() }
                throw CodeModernizerException("Unknown exception occurred")
            }
        }

    fun createZipWithModuleFiles(copyResult: MavenCopyCommandsResult?): ZipCreationResult {
        val root = configurationFile?.parent
        val sourceFolder = File(root?.path)
        val buildLogBuilder = StringBuilder("Starting Build Log...\n")
        val depDirectory = if (copyResult is MavenCopyCommandsResult.Success) {
            showTransformationHub()
            copyResult.dependencyDirectory
        } else if (copyResult != null) { // failure cases already handled by now, but to be safe set depDir to null if copyResult failed
            null
        } else {
            sqlMetadataZip // null copyResult means doing a SQL conversion
        }

        return runReadAction {
            try {
                val dirsToExclude = findDirectoriesToExclude(sourceFolder)
                val files = root?.let {
                    VfsUtil.collectChildrenRecursively(it).filter { child ->
                        val childPath = Path(child.path)
                        !child.isDirectory && !child.name.endsWith(DS_STORE_FILE_NAME) && dirsToExclude.none { dir -> childPath.startsWith(dir.toPath()) }
                    }
                }
                val dependencyFiles = if (depDirectory != null) {
                    iterateThroughDependencies(depDirectory)
                } else {
                    mutableListOf()
                }

                val zipSources = File(ZIP_SOURCES_PATH)
                val depSources = File(ZIP_DEPENDENCIES_PATH)
                val outputFile = createTemporaryZipFile { zip ->
                    // 1) Manifest file
<<<<<<< HEAD
                    val dependenciesRoot = if (depDirectory != null) "$ZIP_DEPENDENCIES_PATH/${depDirectory.name}" else null
                    mapper.writeValueAsString(
                        ZipManifest(dependenciesRoot = dependenciesRoot, transformCapabilities = transformCapabilities, customBuildCommand = customBuildCommand)
                    )
=======
                    var manifest = ZipManifest(customBuildCommand = customBuildCommand, transformCapabilities = transformCapabilities)
                    if (sqlMetadataZip != null) {
                        // doing a SQL conversion, not language upgrade
                        val sctFileName = sqlMetadataZip.listFiles { file -> file.name.endsWith(".sct") }.first().name
                        manifest = ZipManifest(
                            requestedConversions = RequestedConversions(
                                SQLConversion(sourceVendor, targetVendor, schema, sourceServerName, sctFileName)
                            )
                        )
                    }
                    mapper.writeValueAsString(manifest)
>>>>>>> 81b87c46
                        .byteInputStream()
                        .use {
                            zip.putNextEntry(Path(MANIFEST_PATH).toString(), it)
                        }

                    // 2) Dependencies / SQL conversion metadata
                    if (depDirectory != null) {
                        dependencyFiles.forEach { depFile ->
                            val relativePath = File(depFile.path).relativeTo(depDirectory)
                            val paddedPath = depSources.resolve(relativePath)
                            var paddedPathString = paddedPath.toPath().toString()
                            // Convert Windows file path to work on Linux
                            if (File.separatorChar != '/') {
                                paddedPathString = paddedPathString.replace('\\', '/')
                            }
                            depFile.inputStream().use {
                                zip.putNextEntry(paddedPathString, it)
                            }
                        }
                    }

                    LOG.info { "Dependency files size = ${dependencyFiles.sumOf { it.length().toInt() }}" }

                    // 3) Sources
                    files?.forEach { file ->
                        val relativePath = File(file.path).relativeTo(sourceFolder)
                        val paddedPath = zipSources.resolve(relativePath)
                        var paddedPathString = paddedPath.toPath().toString()
                        // Convert Windows file path to work on Linux
                        if (File.separatorChar != '/') {
                            paddedPathString = paddedPathString.replace('\\', '/')
                        }
                        try {
                            file.inputStream.use {
                                zip.putNextEntry(paddedPathString, it)
                            }
                        } catch (e: NoSuchFileException) {
                            // continue without failing
                            LOG.error { "NoSuchFileException likely due to a symlink, skipping file" }
                        }
                    }

                    LOG.info { "Source code files size = ${files?.sumOf { it.length.toInt() }}" }

                    // 4) Build Log
                    buildLogBuilder.toString().byteInputStream().use {
                        zip.putNextEntry(Path(BUILD_LOG_PATH).toString(), it)
                    }
                }.toFile()
                // depDirectory should never be null
                if (depDirectory != null) ZipCreationResult.Succeeded(outputFile) else ZipCreationResult.Missing1P(outputFile)
            } catch (e: NoSuchFileException) {
                throw CodeModernizerException("Source folder not found")
            } catch (e: Exception) {
                LOG.error(e) { e.message.toString() }
                throw CodeModernizerException("Unknown exception occurred")
            } finally {
                depDirectory?.deleteRecursively()
            }
        }
    }

    private fun Path.isIgnoredDependency() = this.toFile().extension in ignoredDependencyFileExtensions

    fun iterateThroughDependencies(depDirectory: File): MutableList<File> {
        val dependencyFiles = mutableListOf<File>()
        Files.walkFileTree(
            depDirectory.toPath(),
            setOf(FileVisitOption.FOLLOW_LINKS),
            Int.MAX_VALUE,
            object : SimpleFileVisitor<Path>() {
                override fun visitFile(path: Path, attrs: BasicFileAttributes?): FileVisitResult {
                    if (!path.isIgnoredDependency()) {
                        dependencyFiles.add(path.toFile())
                    }
                    return FileVisitResult.CONTINUE
                }

                override fun visitFileFailed(file: Path?, exc: IOException?): FileVisitResult =
                    FileVisitResult.CONTINUE
            }
        )
        return dependencyFiles
    }

    fun showTransformationHub() = runInEdt {
        val appModernizerBottomWindow = ToolWindowManager.getInstance(project).getToolWindow(CodeModernizerBottomToolWindowFactory.id)
            ?: error(message("codemodernizer.toolwindow.problems_window_not_found"))
        appModernizerBottomWindow.show()
        CodeModernizerBottomWindowPanelManager.getInstance(project).setJobStartingUI()
    }

    companion object {
        private val LOG = getLogger<CodeModernizerSessionContext>()
    }
}<|MERGE_RESOLUTION|>--- conflicted
+++ resolved
@@ -220,12 +220,6 @@
                 val depSources = File(ZIP_DEPENDENCIES_PATH)
                 val outputFile = createTemporaryZipFile { zip ->
                     // 1) Manifest file
-<<<<<<< HEAD
-                    val dependenciesRoot = if (depDirectory != null) "$ZIP_DEPENDENCIES_PATH/${depDirectory.name}" else null
-                    mapper.writeValueAsString(
-                        ZipManifest(dependenciesRoot = dependenciesRoot, transformCapabilities = transformCapabilities, customBuildCommand = customBuildCommand)
-                    )
-=======
                     var manifest = ZipManifest(customBuildCommand = customBuildCommand, transformCapabilities = transformCapabilities)
                     if (sqlMetadataZip != null) {
                         // doing a SQL conversion, not language upgrade
@@ -237,7 +231,6 @@
                         )
                     }
                     mapper.writeValueAsString(manifest)
->>>>>>> 81b87c46
                         .byteInputStream()
                         .use {
                             zip.putNextEntry(Path(MANIFEST_PATH).toString(), it)
