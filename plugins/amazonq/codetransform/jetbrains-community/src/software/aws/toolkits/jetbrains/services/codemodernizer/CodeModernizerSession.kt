--- conflicted
+++ resolved
@@ -56,11 +56,8 @@
 const val BUILD_LOG_PATH = "build-logs.txt"
 const val UPLOAD_ZIP_MANIFEST_VERSION = 1.0F
 const val MAX_ZIP_SIZE = 1000000000 // 1GB
-<<<<<<< HEAD
 const val HIL_1P_UPGRADE_CAPABILITY = "HIL_1pDependency_VersionUpgrade"
-=======
 const val EXPLAINABILITY_V1 = "EXPLAINABILITY_V1"
->>>>>>> 883b3a76
 
 class CodeModernizerSession(
     val sessionContext: CodeModernizerSessionContext,
@@ -396,8 +393,6 @@
                 // Always refresh the dev tool tree so status will be up-to-date
                 state.currentJobStatus = new
                 state.transformationPlan = plan
-<<<<<<< HEAD
-                sessionContext.project.refreshCwQTree()
 
                 if (state.currentJobStatus == TransformationStatus.PAUSED) {
                     val pausedUpdate =
@@ -409,8 +404,6 @@
                         state.currentHilArtifactId = pausedUpdate[0].downloadArtifacts()[0].downloadArtifactId()
                     }
                 }
-=======
->>>>>>> 883b3a76
 
                 // Open the transformation plan detail panel once transformation plan is available
                 if (state.transformationPlan != null && !isTransformationPlanEditorOpened) {
