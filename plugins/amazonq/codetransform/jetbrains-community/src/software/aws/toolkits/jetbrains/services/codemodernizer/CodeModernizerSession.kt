// Copyright 2023 Amazon.com, Inc. or its affiliates. All Rights Reserved.
// SPDX-License-Identifier: Apache-2.0

package software.aws.toolkits.jetbrains.services.codemodernizer

import com.intellij.openapi.Disposable
import com.intellij.openapi.application.runInEdt
import com.intellij.serviceContainer.AlreadyDisposedException
import com.intellij.util.io.HttpRequests
import kotlinx.coroutines.delay
import org.apache.commons.codec.digest.DigestUtils
import software.amazon.awssdk.core.exception.SdkClientException
import software.amazon.awssdk.services.codewhispererruntime.model.ResumeTransformationResponse
import software.amazon.awssdk.services.codewhispererruntime.model.StartTransformationResponse
import software.amazon.awssdk.services.codewhispererruntime.model.TransformationJob
import software.amazon.awssdk.services.codewhispererruntime.model.TransformationLanguage
import software.amazon.awssdk.services.codewhispererruntime.model.TransformationPlan
import software.amazon.awssdk.services.codewhispererruntime.model.TransformationProgressUpdateStatus
import software.amazon.awssdk.services.codewhispererruntime.model.TransformationStatus
import software.amazon.awssdk.services.codewhispererruntime.model.TransformationUserActionStatus
import software.amazon.awssdk.services.ssooidc.model.SsoOidcException
import software.aws.toolkits.core.utils.error
import software.aws.toolkits.core.utils.exists
import software.aws.toolkits.core.utils.getLogger
import software.aws.toolkits.core.utils.info
import software.aws.toolkits.core.utils.warn
import software.aws.toolkits.jetbrains.services.codemodernizer.client.GumbyClient
import software.aws.toolkits.jetbrains.services.codemodernizer.commands.CodeTransformMessageListener
import software.aws.toolkits.jetbrains.services.codemodernizer.model.CodeModernizerException
import software.aws.toolkits.jetbrains.services.codemodernizer.model.CodeModernizerJobCompletedResult
import software.aws.toolkits.jetbrains.services.codemodernizer.model.CodeModernizerSessionContext
import software.aws.toolkits.jetbrains.services.codemodernizer.model.CodeModernizerStartJobResult
import software.aws.toolkits.jetbrains.services.codemodernizer.model.CodeTransformHilDownloadArtifact
import software.aws.toolkits.jetbrains.services.codemodernizer.model.JobId
import software.aws.toolkits.jetbrains.services.codemodernizer.model.MavenCopyCommandsResult
import software.aws.toolkits.jetbrains.services.codemodernizer.model.MavenDependencyReportCommandsResult
import software.aws.toolkits.jetbrains.services.codemodernizer.model.UploadFailureReason
import software.aws.toolkits.jetbrains.services.codemodernizer.model.ZipCreationResult
import software.aws.toolkits.jetbrains.services.codemodernizer.plan.CodeModernizerPlanEditorProvider
import software.aws.toolkits.jetbrains.services.codemodernizer.state.CodeModernizerSessionState
import software.aws.toolkits.jetbrains.services.codemodernizer.utils.STATES_AFTER_INITIAL_BUILD
import software.aws.toolkits.jetbrains.services.codemodernizer.utils.STATES_AFTER_STARTED
import software.aws.toolkits.jetbrains.services.codemodernizer.utils.getModuleOrProjectNameForFile
import software.aws.toolkits.jetbrains.services.codemodernizer.utils.getPathToHilDependencyReportDir
import software.aws.toolkits.jetbrains.services.codemodernizer.utils.isValidCodeTransformConnection
import software.aws.toolkits.jetbrains.services.codemodernizer.utils.pollTransformationStatusAndPlan
import software.aws.toolkits.jetbrains.services.codemodernizer.utils.toTransformationLanguage
import software.aws.toolkits.jetbrains.services.codewhisperer.codescan.CodeWhispererCodeScanSession
import software.aws.toolkits.resources.message
import software.aws.toolkits.telemetry.CodeTransformApiNames
import java.io.File
import java.io.FileInputStream
import java.io.IOException
import java.net.ConnectException
import java.nio.file.Path
import java.time.Instant
import java.util.Base64
import java.util.concurrent.CancellationException
import java.util.concurrent.atomic.AtomicBoolean
import javax.net.ssl.SSLHandshakeException

const val ZIP_SOURCES_PATH = "sources"
const val BUILD_LOG_PATH = "build-logs.txt"
const val UPLOAD_ZIP_MANIFEST_VERSION = 1.0F
const val MAX_ZIP_SIZE = 2000000000 // 2GB
const val HIL_1P_UPGRADE_CAPABILITY = "HIL_1pDependency_VersionUpgrade"
const val EXPLAINABILITY_V1 = "EXPLAINABILITY_V1"

// constants for handling SDKClientException
const val CONNECTION_REFUSED_ERROR: String = "Connection refused"
const val SSL_HANDSHAKE_ERROR: String = "Unable to execute HTTP request: PKIX path building failed"

class CodeModernizerSession(
    val sessionContext: CodeModernizerSessionContext,
    private val initialPollingSleepDurationMillis: Long = 2000,
    private val totalPollingSleepDurationMillis: Long = 5000,
) : Disposable {
    private val clientAdaptor = GumbyClient.getInstance(sessionContext.project)
    private val state = CodeModernizerSessionState.getInstance(sessionContext.project)
    private val isDisposed = AtomicBoolean(false)
    private val shouldStop = AtomicBoolean(false)
    private val telemetry = CodeTransformTelemetryManager.getInstance(sessionContext.project)

    private var mvnBuildResult: MavenCopyCommandsResult? = null
    private var transformResult: CodeModernizerJobCompletedResult? = null

    private var hilDownloadArtifactId: String? = null
    private var hilTempDirectoryPath: Path? = null
    private var hilDownloadArtifact: CodeTransformHilDownloadArtifact? = null

    fun getHilDownloadArtifactId() = hilDownloadArtifactId

    fun setHilDownloadArtifactId(artifactId: String) {
        hilDownloadArtifactId = artifactId
    }

    fun getHilDownloadArtifact() = hilDownloadArtifact

    fun setHilDownloadArtifact(artifact: CodeTransformHilDownloadArtifact) {
        hilDownloadArtifact = artifact
    }

    fun getHilTempDirectoryPath() = hilTempDirectoryPath

    fun setHilTempDirectoryPath(path: Path) {
        hilTempDirectoryPath = path
    }
    fun getLastMvnBuildResult(): MavenCopyCommandsResult? = mvnBuildResult

    fun setLastMvnBuildResult(result: MavenCopyCommandsResult) {
        mvnBuildResult = result
    }

    fun getLastTransformResult(): CodeModernizerJobCompletedResult? = transformResult

    fun setLastTransformResult(result: CodeModernizerJobCompletedResult) {
        transformResult = result
    }

    fun getDependenciesUsingMaven(): MavenCopyCommandsResult = sessionContext.getDependenciesUsingMaven()

    fun createHilDependencyReportUsingMaven(): MavenDependencyReportCommandsResult = sessionContext.createDependencyReportUsingMaven(
        getPathToHilDependencyReportDir(hilTempDirectoryPath as Path)
    )

    fun copyHilDependencyUsingMaven(): MavenCopyCommandsResult = sessionContext.copyHilDependencyUsingMaven(hilTempDirectoryPath as Path)

    fun createHilUploadZip(selectedVersion: String) = sessionContext.createZipForHilUpload(
        hilTempDirectoryPath as Path,
        hilDownloadArtifact?.manifest,
        selectedVersion
    )

    /**
     * Note that this function makes network calls and needs to be run from a background thread.
     * Runs a code modernizer session which comprises the following steps:
     *  1. Generate zip file with the files in the selected module
     *  2. CreateUploadURL to upload the zip.
     *  3. Upload the zip files using the URL.
     *  4. Call startMigrationJob to start a migration job
     *
     *  Based on [CodeWhispererCodeScanSession]
     */
    fun createModernizationJob(copyResult: MavenCopyCommandsResult): CodeModernizerStartJobResult {
        LOG.info { "Starting Modernization Job" }
        val payload: File?

        // Generate zip file
        if (!isValidCodeTransformConnection(sessionContext.project)) {
            // Creating zip can take some time, so quit early
            return CodeModernizerStartJobResult.ZipUploadFailed(UploadFailureReason.CREDENTIALS_EXPIRED)
        }
        try {
            if (isDisposed.get()) {
                LOG.warn { "Disposed when about to create zip to upload" }
                return CodeModernizerStartJobResult.Disposed
            }
            val startTime = Instant.now()
            val result = sessionContext.createZipWithModuleFiles(copyResult)

            if (result is ZipCreationResult.Missing1P) {
                return CodeModernizerStartJobResult.CancelledMissingDependencies
            }

            payload = result.payload

            val payloadSize = payload.length().toInt()

            telemetry.jobCreateZipEndTime(payloadSize, startTime)

            LOG.info { "Uploading zip file with size: $payloadSize bytes" }

            if (payloadSize > MAX_ZIP_SIZE) {
                return CodeModernizerStartJobResult.CancelledZipTooLarge
            }
        } catch (e: Exception) {
            val errorMessage = "Failed to create zip"
            LOG.error(e) { errorMessage }
            telemetry.error(errorMessage)
            state.currentJobStatus = TransformationStatus.FAILED
            return when (e) {
                is CodeModernizerException -> CodeModernizerStartJobResult.ZipCreationFailed(e.message)
                else -> CodeModernizerStartJobResult.ZipCreationFailed(message("codemodernizer.notification.warn.zip_creation_failed.reasons.unknown"))
            }
        }

        // Create upload url and upload zip
        if (!isValidCodeTransformConnection(sessionContext.project)) {
            return CodeModernizerStartJobResult.ZipUploadFailed(UploadFailureReason.CREDENTIALS_EXPIRED)
        }
        var uploadId = ""
        try {
            if (shouldStop.get()) {
                LOG.warn { "Job was cancelled by user before upload was called" }
                return CodeModernizerStartJobResult.Cancelled
            }
            uploadId = uploadPayload(payload)
        } catch (e: AlreadyDisposedException) {
            LOG.warn { e.localizedMessage }
            return CodeModernizerStartJobResult.Disposed
        } catch (e: ConnectException) {
            state.putJobHistory(sessionContext, TransformationStatus.FAILED)
            state.currentJobStatus = TransformationStatus.FAILED
            return CodeModernizerStartJobResult.ZipUploadFailed(UploadFailureReason.CONNECTION_REFUSED)
        } catch (e: SSLHandshakeException) {
            state.putJobHistory(sessionContext, TransformationStatus.FAILED)
            state.currentJobStatus = TransformationStatus.FAILED
            return CodeModernizerStartJobResult.ZipUploadFailed(UploadFailureReason.SSL_HANDSHAKE_ERROR)
        } catch (e: HttpRequests.HttpStatusException) {
            state.putJobHistory(sessionContext, TransformationStatus.FAILED)
            state.currentJobStatus = TransformationStatus.FAILED
            return if (e.statusCode == 403) {
                CodeModernizerStartJobResult.ZipUploadFailed(UploadFailureReason.PRESIGNED_URL_EXPIRED)
            } else {
                CodeModernizerStartJobResult.ZipUploadFailed(UploadFailureReason.HTTP_ERROR(e.statusCode))
            }
        } catch (e: IOException) {
            if (shouldStop.get()) {
                // Cancelling during S3 upload will cause IOException of "not enough data written",
                // so no need to show an IDE error for it
                LOG.warn { "Job was cancelled by user before start job was called" }
                return CodeModernizerStartJobResult.Cancelled
            } else {
                state.putJobHistory(sessionContext, TransformationStatus.FAILED)
                state.currentJobStatus = TransformationStatus.FAILED
                return CodeModernizerStartJobResult.ZipUploadFailed(UploadFailureReason.OTHER(e.localizedMessage.toString()))
            }
<<<<<<< HEAD
        } catch (e: SsoOidcException) {
            return CodeModernizerStartJobResult.ZipUploadFailed(UploadFailureReason.CREDENTIALS_EXPIRED)
=======
        } catch (e: SdkClientException) {
            // Errors from code whisperer client will always be thrown as SdkClientException
            state.putJobHistory(sessionContext, TransformationStatus.FAILED)
            state.currentJobStatus = TransformationStatus.FAILED
            return if (e.message.toString().contains(CONNECTION_REFUSED_ERROR)) {
                CodeModernizerStartJobResult.ZipUploadFailed(UploadFailureReason.CONNECTION_REFUSED)
            } else if (e.message.toString().contains(SSL_HANDSHAKE_ERROR)) {
                CodeModernizerStartJobResult.ZipUploadFailed(UploadFailureReason.SSL_HANDSHAKE_ERROR)
            } else {
                CodeModernizerStartJobResult.ZipUploadFailed(UploadFailureReason.OTHER(e.localizedMessage.toString()))
            }
>>>>>>> c886ba88
        } catch (e: Exception) {
            state.putJobHistory(sessionContext, TransformationStatus.FAILED)
            state.currentJobStatus = TransformationStatus.FAILED
            return CodeModernizerStartJobResult.ZipUploadFailed(UploadFailureReason.OTHER(e.localizedMessage.toString()))
        } finally {
            deleteUploadArtifact(payload)
        }

        // Send upload completion message to chat (only if successful)
        CodeTransformMessageListener.instance.onUploadResult()

        return try {
            if (shouldStop.get()) {
                LOG.warn { "Job was cancelled by user before start job was called" }
                return CodeModernizerStartJobResult.Cancelled
            }
            val startJobResponse = startJob(uploadId)
            state.putJobHistory(sessionContext, TransformationStatus.STARTED, startJobResponse.transformationJobId())
            state.currentJobStatus = TransformationStatus.STARTED
            CodeModernizerStartJobResult.Started(JobId(startJobResponse.transformationJobId()))
        } catch (e: Exception) {
            state.putJobHistory(sessionContext, TransformationStatus.FAILED)
            state.currentJobStatus = TransformationStatus.FAILED
            CodeModernizerStartJobResult.UnableToStartJob(e.message.toString())
        }
    }

    internal fun deleteUploadArtifact(payload: File) {
        if (!payload.delete()) {
            LOG.warn { "Unable to delete upload artifact." }
        }
    }

    private fun startJob(uploadId: String): StartTransformationResponse {
        val sourceLanguage = sessionContext.sourceJavaVersion.name.toTransformationLanguage()
        val targetLanguage = sessionContext.targetJavaVersion.name.toTransformationLanguage()
        if (sourceLanguage == TransformationLanguage.UNKNOWN_TO_SDK_VERSION) {
            throw RuntimeException("Source language is not supported")
        }
        if (targetLanguage == TransformationLanguage.UNKNOWN_TO_SDK_VERSION) {
            throw RuntimeException("Target language is not supported")
        }
        LOG.info { "Starting job with uploadId [$uploadId] for $sourceLanguage -> $targetLanguage" }
        return clientAdaptor.startCodeModernization(uploadId, sourceLanguage, targetLanguage)
    }

    /**
     * Will perform a single call, checking if a modernization job is finished.
     */
    fun getJobDetails(jobId: JobId): TransformationJob {
        LOG.info { "Getting job details." }
        return clientAdaptor.getCodeModernizationJob(jobId.id).transformationJob()
    }

    fun getTransformPlanDetails(jobId: JobId): TransformationPlan {
        LOG.info { "Getting transform plan details." }
        return clientAdaptor.getCodeModernizationPlan(jobId).transformationPlan()
    }

    /**
     * This will resume the job, i.e. it will resume the main job loop kicked of by [createModernizationJob]
     */
    fun resumeJob(startTime: Instant, jobId: JobId) = state.putJobHistory(sessionContext, TransformationStatus.STARTED, jobId.id, startTime)

    fun resumeTransformFromHil() {
        val clientAdaptor = GumbyClient.getInstance(sessionContext.project)
        clientAdaptor.resumeCodeTransformation(state.currentJobId as JobId, TransformationUserActionStatus.COMPLETED)
    }

    fun rejectHilAndContinue(): ResumeTransformationResponse {
        val clientAdaptor = GumbyClient.getInstance(sessionContext.project)
        val jobId = state.currentJobId ?: throw CodeModernizerException("No Job ID found")
        return clientAdaptor.resumeCodeTransformation(jobId, TransformationUserActionStatus.REJECTED)
    }

    fun uploadHilPayload(payload: File): String {
        val sha256checksum: String = Base64.getEncoder().encodeToString(DigestUtils.sha256(FileInputStream(payload)))
        if (isDisposed.get()) {
            throw AlreadyDisposedException("Disposed when about to create upload URL")
        }
        val jobId = state.currentJobId ?: throw CodeModernizerException("No Job ID found")
        val clientAdaptor = GumbyClient.getInstance(sessionContext.project)
        val createUploadUrlResponse = clientAdaptor.createHilUploadUrl(sha256checksum, jobId = jobId)

        LOG.info {
            "Uploading zip with checksum $sha256checksum using uploadId: ${
                createUploadUrlResponse.uploadId()
            } and size ${(payload.length() / 1000).toInt()}kB"
        }
        if (isDisposed.get()) {
            throw AlreadyDisposedException("Disposed when about to upload zip to s3")
        }
        val uploadStartTime = Instant.now()
        try {
            clientAdaptor.uploadArtifactToS3(
                createUploadUrlResponse.uploadUrl(),
                payload,
                sha256checksum,
                createUploadUrlResponse.kmsKeyArn().orEmpty(),
            ) { shouldStop.get() }
        } catch (e: Exception) {
            val errorMessage = "Unexpected error when uploading hil artifact to S3: ${e.localizedMessage}"
            LOG.error { errorMessage }
            telemetry.apiError(errorMessage, CodeTransformApiNames.UploadZip, createUploadUrlResponse.uploadId())
            throw e
        }
        if (!shouldStop.get()) {
            telemetry.logApiLatency(
                CodeTransformApiNames.UploadZip,
                uploadStartTime,
                payload.length().toInt(),
                createUploadUrlResponse.responseMetadata().requestId(),
            )
            LOG.warn { "Upload hil artifact complete" }
        }
        return createUploadUrlResponse.uploadId()
    }

    /**
     * Adapted from [CodeWhispererCodeScanSession]
     */
    fun uploadPayload(payload: File): String {
        val sha256checksum: String = Base64.getEncoder().encodeToString(DigestUtils.sha256(FileInputStream(payload)))
        if (isDisposed.get()) {
            throw AlreadyDisposedException("Disposed when about to create upload URL")
        }
        val clientAdaptor = GumbyClient.getInstance(sessionContext.project)
        val createUploadUrlResponse = clientAdaptor.createGumbyUploadUrl(sha256checksum)

        LOG.info {
            "Uploading zip at ${payload.path} with checksum $sha256checksum using uploadId: ${
                createUploadUrlResponse.uploadId()
            } and size ${(payload.length() / 1000).toInt()}kB"
        }
        if (isDisposed.get()) {
            throw AlreadyDisposedException("Disposed when about to upload zip to s3")
        }
        val uploadStartTime = Instant.now()
        try {
            clientAdaptor.uploadArtifactToS3(
                createUploadUrlResponse.uploadUrl(),
                payload,
                sha256checksum,
                createUploadUrlResponse.kmsKeyArn().orEmpty(),
            ) { shouldStop.get() }
        } catch (e: Exception) {
            val errorMessage = "Unexpected error when uploading artifact to S3: $e"
            LOG.error { errorMessage }
            // emit this metric here manually since we don't use callApi(), which emits its own metric
            telemetry.apiError(errorMessage, CodeTransformApiNames.UploadZip, createUploadUrlResponse.uploadId())
            throw e // pass along error to callee
        }
        if (!shouldStop.get()) {
            telemetry.logApiLatency(
                CodeTransformApiNames.UploadZip,
                uploadStartTime,
                payload.length().toInt(),
                createUploadUrlResponse.responseMetadata().requestId(),
            )
            LOG.warn { "Upload complete" }
        }
        return createUploadUrlResponse.uploadId()
    }

    suspend fun pollUntilJobCompletion(
        jobId: JobId,
        jobTransitionHandler: (currentStatus: TransformationStatus, migrationPlan: TransformationPlan?) -> Unit,
    ): CodeModernizerJobCompletedResult {
        try {
            state.currentJobId = jobId

            // add delay to avoid the throttling error
            delay(1000)

            var isTransformationPlanEditorOpened = false
            var passedBuild = false
            var passedStart = false

            val result = jobId.pollTransformationStatusAndPlan(
                succeedOn = setOf(
                    TransformationStatus.COMPLETED,
                    TransformationStatus.PAUSED,
                    TransformationStatus.STOPPED,
                    TransformationStatus.PARTIALLY_COMPLETED,
                ),
                failOn = setOf(
                    TransformationStatus.FAILED,
                    TransformationStatus.UNKNOWN_TO_SDK_VERSION,
                ),
                clientAdaptor,
                initialPollingSleepDurationMillis,
                totalPollingSleepDurationMillis,
                isDisposed,
                sessionContext.project,
            ) { old, new, plan ->
                // Always refresh the dev tool tree so status will be up-to-date
                state.currentJobStatus = new
                state.transformationPlan = plan

                if (state.currentJobStatus == TransformationStatus.PAUSED) {
                    val pausedUpdate =
                        state.transformationPlan
                            ?.transformationSteps()
                            ?.flatMap { step -> step.progressUpdates() }
                            ?.filter { update -> update.status() == TransformationProgressUpdateStatus.PAUSED }
                    if (pausedUpdate?.isNotEmpty() == true) {
                        state.currentHilArtifactId = pausedUpdate[0].downloadArtifacts()[0].downloadArtifactId()
                    }
                }

                // Open the transformation plan detail panel once transformation plan is available
                if (state.transformationPlan != null && !isTransformationPlanEditorOpened) {
                    tryOpenTransformationPlanEditor()
                    isTransformationPlanEditorOpened = true
                }
                val instant = Instant.now()
                // Set the job start time
                if (state.currentJobCreationTime == Instant.MIN) {
                    state.currentJobCreationTime = instant
                }
                state.updateJobHistory(sessionContext, new, instant)
                setCurrentJobStopTime(new, instant)
                setCurrentJobSummary(new)

                if (!passedStart && new in STATES_AFTER_STARTED) {
                    passedStart = true
                }
                if (!passedBuild && new in STATES_AFTER_INITIAL_BUILD) {
                    passedBuild = true
                }

                jobTransitionHandler(new, plan)
                LOG.info { "Waiting for Modernization Job [$jobId] to complete. State changed for job: $old -> $new" }
            }
            return when {
                result.state == TransformationStatus.STOPPED -> CodeModernizerJobCompletedResult.Stopped

                result.state == TransformationStatus.PAUSED -> CodeModernizerJobCompletedResult.JobPaused(jobId, state.currentHilArtifactId.orEmpty())

                result.state == TransformationStatus.UNKNOWN_TO_SDK_VERSION -> CodeModernizerJobCompletedResult.JobFailed(
                    jobId,
                    message("codemodernizer.notification.warn.unknown_status_response")
                )

                result.state == TransformationStatus.PARTIALLY_COMPLETED -> CodeModernizerJobCompletedResult.JobPartiallySucceeded(
                    jobId,
                    sessionContext.targetJavaVersion
                )

                result.state == TransformationStatus.FAILED -> {
                    if (!passedStart) {
                        val failureReason = result.jobDetails?.reason() ?: message("codemodernizer.notification.warn.unknown_start_failure")
                        return CodeModernizerJobCompletedResult.JobFailed(jobId, failureReason)
                    } else if (!passedBuild) {
                        val failureReason = result.jobDetails?.reason() ?: message("codemodernizer.notification.warn.maven_failed.content")
                        return CodeModernizerJobCompletedResult.JobFailedInitialBuild(jobId, failureReason)
                    } else {
                        val failureReason = result.jobDetails?.reason() ?: message("codemodernizer.notification.warn.unknown_status_response")
                        return CodeModernizerJobCompletedResult.JobFailed(jobId, failureReason)
                    }
                }

                result.succeeded -> CodeModernizerJobCompletedResult.JobCompletedSuccessfully(jobId)

                // Should not happen
                else -> CodeModernizerJobCompletedResult.JobFailed(jobId, result.jobDetails?.reason().orEmpty())
            }
        } catch (e: Exception) {
            return when (e) {
                is AlreadyDisposedException, is CancellationException -> {
                    LOG.warn { "The session was disposed while polling for job details." }
                    CodeModernizerJobCompletedResult.ManagerDisposed
                }

                else -> {
                    LOG.error(e) { e.message.toString() }
                    CodeModernizerJobCompletedResult.RetryableFailure(
                        jobId,
                        message("codemodernizer.notification.info.modernize_failed.connection_failed", e.message.orEmpty()),
                    )
                }
            }
        }
    }

    fun stopTransformation(transformationId: String?): Boolean {
        shouldStop.set(true) // allows the zipping and upload to cancel
        return if (transformationId != null) {
            // Means job exists in backend, and we have to call the stop api
            clientAdaptor.stopTransformation(transformationId)
            return true
        } else {
            true // We did not yet call the start API so no need to call the stop job api
        }
    }

    fun getTransformationPlan(): TransformationPlan? = state.transformationPlan

    fun setCurrentJobStopTime(status: TransformationStatus, instant: Instant) {
        if (status in setOf(
                TransformationStatus.COMPLETED, // successfully transformed
                TransformationStatus.STOPPED, // manually stopped,
                TransformationStatus.PARTIALLY_COMPLETED, // partially successfully transformed
                TransformationStatus.FAILED, // unable to generate transformation plan
                TransformationStatus.UNKNOWN_TO_SDK_VERSION,
            )
        ) {
            state.currentJobStopTime = instant
        }
    }

    private fun setCurrentJobSummary(status: TransformationStatus) {
        state.transformationSummary ?: return
        if (status in setOf(
                TransformationStatus.COMPLETED,
                TransformationStatus.STOPPED,
                TransformationStatus.PARTIALLY_COMPLETED,
                TransformationStatus.FAILED,
            )
        ) {
            val summary = TransformationSummary(
                """
            # Transformation summary

            This is pretty
            and now it has been updated from api call...
                """.trimIndent()
            )
            state.transformationSummary = summary
        }
    }

    fun tryOpenTransformationPlanEditor() {
        val transformationPlan = getTransformationPlan()
        if (transformationPlan != null) {
            runInEdt {
                CodeModernizerPlanEditorProvider.openEditor(
                    sessionContext.project,
                    transformationPlan,
                    sessionContext.project.getModuleOrProjectNameForFile(sessionContext.configurationFile),
                    sessionContext.sourceJavaVersion.description,
                )
            }
        }
    }

    companion object {
        private val LOG = getLogger<CodeModernizerSession>()
    }

    override fun dispose() {
        isDisposed.set(true)
    }

    fun getActiveJobId() = state.currentJobId
    fun fetchPlan(lastJobId: JobId) = clientAdaptor.getCodeModernizationPlan(lastJobId)

    fun hilCleanup() {
        hilDownloadArtifactId = null
        hilDownloadArtifact = null
        if (hilTempDirectoryPath?.exists() == true) {
            try {
                (hilTempDirectoryPath as Path).toFile().deleteRecursively()
            } catch (e: Exception) {
                val errorMessage = "Unexpected error when cleaning up HIL files: ${e.localizedMessage}"
                LOG.error { errorMessage }
                telemetry.error(errorMessage)
                return
            } finally {
                hilTempDirectoryPath = null
            }
        }
    }
}<|MERGE_RESOLUTION|>--- conflicted
+++ resolved
@@ -225,10 +225,10 @@
                 state.currentJobStatus = TransformationStatus.FAILED
                 return CodeModernizerStartJobResult.ZipUploadFailed(UploadFailureReason.OTHER(e.localizedMessage.toString()))
             }
-<<<<<<< HEAD
         } catch (e: SsoOidcException) {
+            state.putJobHistory(sessionContext, TransformationStatus.FAILED)
+            state.currentJobStatus = TransformationStatus.FAILED
             return CodeModernizerStartJobResult.ZipUploadFailed(UploadFailureReason.CREDENTIALS_EXPIRED)
-=======
         } catch (e: SdkClientException) {
             // Errors from code whisperer client will always be thrown as SdkClientException
             state.putJobHistory(sessionContext, TransformationStatus.FAILED)
@@ -240,7 +240,6 @@
             } else {
                 CodeModernizerStartJobResult.ZipUploadFailed(UploadFailureReason.OTHER(e.localizedMessage.toString()))
             }
->>>>>>> c886ba88
         } catch (e: Exception) {
             state.putJobHistory(sessionContext, TransformationStatus.FAILED)
             state.currentJobStatus = TransformationStatus.FAILED
