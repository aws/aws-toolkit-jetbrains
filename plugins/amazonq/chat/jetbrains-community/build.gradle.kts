--- conflicted
+++ resolved
@@ -19,11 +19,7 @@
     implementation(project(":plugin-amazonq:shared:jetbrains-community"))
     // everything references codewhisperer, which is not ideal
     implementation(project(":plugin-amazonq:codewhisperer:jetbrains-community"))
-<<<<<<< HEAD
-    implementation(libs.nimbus.jose.jwt)
     implementation(libs.diff.util)
-=======
->>>>>>> 6955ef99
 
     compileOnly(project(":plugin-core:jetbrains-community"))
 
