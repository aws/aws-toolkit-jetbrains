// Copyright 2020 Amazon.com, Inc. or its affiliates. All Rights Reserved.
// SPDX-License-Identifier: Apache-2.0

import com.intellij.openapi.vfs.VirtualFile
import com.intellij.testFramework.RuleChain
import org.junit.Assert.assertFalse
import org.junit.Assert.assertTrue
import org.junit.Before
import org.junit.Rule
import org.junit.Test
import org.mockito.kotlin.mock
import org.mockito.kotlin.whenever
import software.aws.toolkits.jetbrains.services.amazonq.FeatureDevSessionContext
import software.aws.toolkits.jetbrains.services.amazonqFeatureDev.FeatureDevTestBase
import software.aws.toolkits.jetbrains.services.amazonqFeatureDev.util.FeatureDevService
import software.aws.toolkits.jetbrains.utils.rules.HeavyJavaCodeInsightTestFixtureRule
import software.aws.toolkits.jetbrains.utils.rules.addFileToModule
import java.util.zip.ZipFile

class FeatureDevSessionContextTest : FeatureDevTestBase(HeavyJavaCodeInsightTestFixtureRule()) {

    private fun addFilesToProjectModule(vararg path: String) {
        val module = projectRule.module
        path.forEach { projectRule.fixture.addFileToModule(module, it, it) }
    }

    @Rule
    @JvmField
    val ruleChain = RuleChain(projectRule, disposableRule)
    private lateinit var featureDevSessionContext: FeatureDevSessionContext
    private lateinit var featureDevService: FeatureDevService

    @Before
    fun setUp() {
        featureDevService = mock()
        whenever(featureDevService.project).thenReturn(projectRule.project)
        featureDevSessionContext = FeatureDevSessionContext(featureDevService.project, 1024)
    }

    @Test
    fun testWithDirectory() {
        val directory = mock<VirtualFile>()
        whenever(directory.extension).thenReturn(null)
        whenever(directory.isDirectory).thenReturn(true)
        assertTrue(featureDevSessionContext.isFileExtensionAllowed(directory))
    }

    @Test
    fun testWithValidFile() {
        val ktFile = mock<VirtualFile>()
        whenever(ktFile.extension).thenReturn("kt")
        whenever(ktFile.path).thenReturn("code.kt")
        assertTrue(featureDevSessionContext.isFileExtensionAllowed(ktFile))
    }

    @Test
    fun testWithInvalidFile() {
        val txtFile = mock<VirtualFile>()
<<<<<<< HEAD
        whenever(txtFile.extension).thenReturn("mp4")
=======
        whenever(txtFile.extension).thenReturn("txt")
        whenever(txtFile.path).thenReturn("file.txt")
>>>>>>> b9233512
        assertFalse(featureDevSessionContext.isFileExtensionAllowed(txtFile))
    }

    @Test
    fun testAllowedFilePath() {
        val allowedPaths = listOf("build.gradle", "gradle.properties", ".mvn/wrapper/maven-wrapper.properties")
        allowedPaths.forEach({
            val txtFile = mock<VirtualFile>()
            whenever(txtFile.path).thenReturn(it)
            whenever(txtFile.extension).thenReturn(it.split(".").last())
            assertTrue(featureDevSessionContext.isFileExtensionAllowed(txtFile))
        })
    }

    @Test
    fun testZipProject() {
        addFilesToProjectModule(
            ".gitignore",
            ".gradle/cached.jar",
            "src/MyClass.java",
            "gradlew",
            "gradlew.bat",
            "README.md",
            "settings.gradle",
            "build.gradle",
            "gradle/wrapper/gradle-wrapper.properties",
            "builder/GetTestBuilder.java", // check for false positives
            ".aws-sam/build/function1",
            ".gem/specs.rb",
            "archive.zip",
            "output.bin",
            "images/logo.png",
            "assets/header.jpg",
            "icons/menu.svg",
            "license.txt",
            "License.md",
            "node_modules/express",
            "build/outputs",
            "dist/bundle.js"
        )

        val zipResult = featureDevSessionContext.getProjectZip()
        val zipPath = zipResult.payload.path

        val zippedFiles = mutableSetOf<String>()
        ZipFile(zipPath).use { zipFile ->
            for (entry in zipFile.entries()) {
                if (!entry.name.endsWith("/")) {
                    zippedFiles.add(entry.name)
                }
            }
        }

        val expectedFiles = setOf(
            "src/MyClass.java",
            "gradlew",
            "gradlew.bat",
            "README.md",
            "gradle/wrapper/gradle-wrapper.properties",
            "builder/GetTestBuilder.java",
            "settings.gradle",
            "build.gradle",
        )

        assertTrue(zippedFiles == expectedFiles)
    }
}<|MERGE_RESOLUTION|>--- conflicted
+++ resolved
@@ -56,12 +56,8 @@
     @Test
     fun testWithInvalidFile() {
         val txtFile = mock<VirtualFile>()
-<<<<<<< HEAD
-        whenever(txtFile.extension).thenReturn("mp4")
-=======
         whenever(txtFile.extension).thenReturn("txt")
         whenever(txtFile.path).thenReturn("file.txt")
->>>>>>> b9233512
         assertFalse(featureDevSessionContext.isFileExtensionAllowed(txtFile))
     }
 
