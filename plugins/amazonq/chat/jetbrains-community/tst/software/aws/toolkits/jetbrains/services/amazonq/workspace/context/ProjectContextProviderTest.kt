--- conflicted
+++ resolved
@@ -368,11 +368,7 @@
                         .withResponseBody(
                             Body(validQueryInlineResponse)
                         )
-<<<<<<< HEAD
-                        .withFixedDelay(51)
-=======
                         .withFixedDelay(101) // 100 ms
->>>>>>> 1b6357ad
                 )
             )
 
