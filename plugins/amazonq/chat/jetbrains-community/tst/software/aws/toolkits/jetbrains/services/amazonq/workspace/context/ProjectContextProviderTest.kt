--- conflicted
+++ resolved
@@ -3,16 +3,11 @@
 
 package software.aws.toolkits.jetbrains.services.amazonq.workspace.context
 
-<<<<<<< HEAD
 import com.github.tomakehurst.wiremock.client.WireMock.aResponse
-import com.github.tomakehurst.wiremock.client.WireMock.any
-=======
 import com.fasterxml.jackson.module.kotlin.jacksonObjectMapper
-import com.github.tomakehurst.wiremock.client.WireMock.aResponse
 import com.github.tomakehurst.wiremock.client.WireMock.any
 import com.github.tomakehurst.wiremock.client.WireMock.equalTo
 import com.github.tomakehurst.wiremock.client.WireMock.postRequestedFor
->>>>>>> 7b5ea32d
 import com.github.tomakehurst.wiremock.client.WireMock.stubFor
 import com.github.tomakehurst.wiremock.client.WireMock.urlPathEqualTo
 import com.github.tomakehurst.wiremock.core.WireMockConfiguration.wireMockConfig
@@ -33,19 +28,13 @@
 import org.mockito.kotlin.verify
 import org.mockito.kotlin.whenever
 import software.aws.toolkits.jetbrains.services.amazonq.project.EncoderServer
-<<<<<<< HEAD
+import software.aws.toolkits.jetbrains.services.amazonq.project.IndexRequest
 import software.aws.toolkits.jetbrains.services.amazonq.project.InlineBm25Chunk
-import software.aws.toolkits.jetbrains.services.amazonq.project.LspMessage
-import software.aws.toolkits.jetbrains.services.amazonq.project.ProjectContextProvider
-import software.aws.toolkits.jetbrains.services.amazonq.project.RelevantDocument
-=======
-import software.aws.toolkits.jetbrains.services.amazonq.project.IndexRequest
 import software.aws.toolkits.jetbrains.services.amazonq.project.LspMessage
 import software.aws.toolkits.jetbrains.services.amazonq.project.ProjectContextProvider
 import software.aws.toolkits.jetbrains.services.amazonq.project.QueryChatRequest
 import software.aws.toolkits.jetbrains.services.amazonq.project.RelevantDocument
 import software.aws.toolkits.jetbrains.services.amazonq.project.UpdateIndexRequest
->>>>>>> 7b5ea32d
 import software.aws.toolkits.jetbrains.utils.rules.CodeInsightTestFixtureRule
 import software.aws.toolkits.jetbrains.utils.rules.JavaCodeInsightTestFixtureRule
 import java.net.ConnectException
@@ -81,17 +70,11 @@
 
         // build index
         stubFor(any(urlPathEqualTo("/indexFiles")).willReturn(aResponse().withStatus(200).withResponseBody(Body("initialize response"))))
-<<<<<<< HEAD
         stubFor(any(urlPathEqualTo("/buildIndex")).willReturn(aResponse().withStatus(200).withResponseBody(Body("initialize response"))))
 
         // update index
         stubFor(any(urlPathEqualTo("/updateIndex")).willReturn(aResponse().withStatus(200).withResponseBody(Body("initialize response"))))
         stubFor(any(urlPathEqualTo("/updateIndexV2")).willReturn(aResponse().withStatus(200).withResponseBody(Body("initialize response"))))
-=======
-
-        // update index
-        stubFor(any(urlPathEqualTo("/updateIndex")).willReturn(aResponse().withStatus(200).withResponseBody(Body("initialize response"))))
->>>>>>> 7b5ea32d
 
         // query
         stubFor(
@@ -101,7 +84,6 @@
                     .withResponseBody(Body(validQueryChatResponse))
             )
         )
-<<<<<<< HEAD
         stubFor(
             any(urlPathEqualTo("/queryInlineProjectContext")).willReturn(
                 aResponse()
@@ -111,8 +93,6 @@
                     )
             )
         )
-=======
->>>>>>> 7b5ea32d
 
         stubFor(
             any(urlPathEqualTo("/getUsage"))
@@ -125,26 +105,16 @@
     }
 
     @Test
-<<<<<<< HEAD
     fun `Lsp endpoint correctness`() {
         assertThat(LspMessage.Initialize.endpoint).isEqualTo("initialize")
         assertThat(LspMessage.Index.endpoint).isEqualTo("buildIndex")
         assertThat(LspMessage.UpdateIndex.endpoint).isEqualTo("updateIndexV2")
         assertThat(LspMessage.QueryChat.endpoint).isEqualTo("query")
         assertThat(LspMessage.QueryInlineCompletion.endpoint).isEqualTo("queryInlineProjectContext")
-=======
-    fun `Lsp endpoint are correct`() {
-        assertThat(LspMessage.Initialize.endpoint).isEqualTo("initialize")
-        assertThat(LspMessage.Index.endpoint).isEqualTo("indexFiles")
-        assertThat(LspMessage.QueryChat.endpoint).isEqualTo("query")
->>>>>>> 7b5ea32d
         assertThat(LspMessage.GetUsageMetrics.endpoint).isEqualTo("getUsage")
     }
 
     @Test
-<<<<<<< HEAD
-    fun `query chat should return empty if resultset non deserializable`() = runTest {
-=======
     fun `index should send files within the project to lsp`() {
         projectRule.fixture.addFileToProject("Foo.java", "foo")
         projectRule.fixture.addFileToProject("Bar.java", "bar")
@@ -152,17 +122,18 @@
 
         sut.index()
 
-        val request = IndexRequest(listOf("/src/Foo.java", "/src/Bar.java", "/src/Baz.java"), "/src", false)
+        val request = IndexRequest(listOf("/src/Foo.java", "/src/Bar.java", "/src/Baz.java"), "/src", "all", "")
         assertThat(request.filePaths).hasSize(3)
         assertThat(request.filePaths).satisfies({
             it.contains("/src/Foo.java") &&
                 it.contains("/src/Baz.java") &&
                 it.contains("/src/Bar.java")
         })
+        assertThat(request.config).isEqualTo("all")
 
         wireMock.verify(
             1,
-            postRequestedFor(urlPathEqualTo("/indexFiles"))
+            postRequestedFor(urlPathEqualTo("/buildIndex"))
                 .withHeader("Content-Type", equalTo("text/plain"))
             // comment it out because order matters and will cause json string different
 //                .withRequestBody(equalTo(encryptedRequest))
@@ -173,12 +144,12 @@
     fun `updateIndex will not send message to lsp if index is not complete`() {
         sut.isIndexComplete.set(false)
 
-        sut.updateIndex("foo.java")
+        sut.updateIndex(listOf("foo.java"), ProjectContextProvider.IndexUpdateMode.UPDATE)
 
         assertThat(wireMock.allServeEvents).isEmpty()
         wireMock.verify(
             0,
-            postRequestedFor(urlPathEqualTo("/updateIndex"))
+            postRequestedFor(urlPathEqualTo("/updateIndexV2"))
                 .withHeader("Content-Type", equalTo("text/plain"))
         )
     }
@@ -187,17 +158,17 @@
     fun `updateIndex should send correct encrypted request to lsp`() {
         sut.isIndexComplete.set(true)
 
-        sut.updateIndex("foo.java")
-        val request = UpdateIndexRequest("foo.java")
+        sut.updateIndex(listOf("foo.java"), ProjectContextProvider.IndexUpdateMode.UPDATE)
+        val request = UpdateIndexRequest(listOf("foo.java"), ProjectContextProvider.IndexUpdateMode.UPDATE.value)
         val requestJson = mapper.writeValueAsString(request)
 
-        assertThat(mapper.readTree(requestJson)).isEqualTo(mapper.readTree("""{ "filePath": "foo.java" }"""))
+        assertThat(mapper.readTree(requestJson)).isEqualTo(mapper.readTree("""{ "filePaths": ["foo.java"], "mode": "update" }"""))
 
         val encryptedRequest = encoderServer.encrypt(requestJson)
 
         wireMock.verify(
             1,
-            postRequestedFor(urlPathEqualTo("/updateIndex"))
+            postRequestedFor(urlPathEqualTo("/updateIndexV2"))
                 .withHeader("Content-Type", equalTo("text/plain"))
                 .withRequestBody(equalTo(encryptedRequest))
         )
@@ -224,7 +195,6 @@
 
     @Test
     fun `query chat should return empty if result set non deserializable`() = runTest {
->>>>>>> 7b5ea32d
         stubFor(
             any(urlPathEqualTo("/query")).willReturn(
                 aResponse().withStatus(200).withResponseBody(
@@ -263,7 +233,6 @@
     }
 
     @Test
-<<<<<<< HEAD
     fun `query inline should throw if resultset not deserializable`() {
         stubFor(
             any(urlPathEqualTo("/queryInlineProjectContext")).willReturn(
@@ -333,11 +302,6 @@
         assertThrows<TimeoutException> {
             sut.queryInline("foo", "bar")
         }
-=======
-    fun `get usage should return memory, cpu usage`() = runTest {
-        val r = sut.getUsage()
-        assertThat(r).isEqualTo(ProjectContextProvider.Usage(123, 456))
->>>>>>> 7b5ea32d
     }
 
     @Test
@@ -365,7 +329,6 @@
     private fun createMockServer() = WireMockRule(wireMockConfig().dynamicPort())
 }
 
-<<<<<<< HEAD
 val validQueryInlineResponse = """
                             [
                                 {
@@ -386,8 +349,6 @@
                             ]    
 """.trimIndent()
 
-=======
->>>>>>> 7b5ea32d
 val validQueryChatResponse = """
                             [
                                 {
