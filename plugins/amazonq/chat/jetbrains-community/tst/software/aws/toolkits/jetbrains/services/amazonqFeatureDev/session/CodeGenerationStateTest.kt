// Copyright 2024 Amazon.com, Inc. or its affiliates. All Rights Reserved.
// SPDX-License-Identifier: Apache-2.0

package software.aws.toolkits.jetbrains.services.amazonqFeatureDev.session

import com.intellij.testFramework.RuleChain
import io.mockk.coEvery
import io.mockk.coVerify
import io.mockk.every
import io.mockk.just
import io.mockk.mockk
import io.mockk.mockkStatic
import io.mockk.runs
import io.mockk.unmockkAll
import io.mockk.verify
import kotlinx.coroutines.test.runTest
import org.assertj.core.api.Assertions.assertThat
import org.assertj.core.api.Assertions.assertThatThrownBy
import org.junit.After
import org.junit.Before
import org.junit.Rule
import org.junit.Test
import org.mockito.kotlin.mock
import software.aws.toolkits.jetbrains.services.amazonq.FeatureDevSessionContext
import software.aws.toolkits.jetbrains.services.amazonq.messages.MessagePublisher
import software.aws.toolkits.jetbrains.services.amazonqFeatureDev.FeatureDevException
import software.aws.toolkits.jetbrains.services.amazonqFeatureDev.FeatureDevTestBase
import software.aws.toolkits.jetbrains.services.amazonqFeatureDev.messages.sendAnswerPart
import software.aws.toolkits.jetbrains.services.amazonqFeatureDev.util.FeatureDevService
import software.aws.toolkits.jetbrains.services.cwc.messages.CodeReference
import software.aws.toolkits.resources.message

class CodeGenerationStateTest : FeatureDevTestBase() {
    @Rule
    @JvmField
    val ruleChain = RuleChain(projectRule, disposableRule)

    private lateinit var codeGenerationState: CodeGenerationState
    private lateinit var messenger: MessagePublisher
    private val action = SessionStateAction("test-task", userMessage)
    private lateinit var featureDevService: FeatureDevService

    @Before
    override fun setup() {
        featureDevService = mockk<FeatureDevService>()
        every { featureDevService.project } returns projectRule.project
        messenger = mock()
        val repoContext = mock<FeatureDevSessionContext>()
        val sessionStateConfig = SessionStateConfig(testConversationId, repoContext, featureDevService)

        codeGenerationState =
            CodeGenerationState(
                testTabId,
                "",
                sessionStateConfig,
                testUploadId,
                0,
                testRepositorySize,
                messenger,
                token = null,
                currentCodeGenerationId = "EMPTY_CURRENT_CODE_GENERATION_ID",
            )

        mockkStatic(MessagePublisher::sendAnswerPart)
        coEvery { messenger.sendAnswerPart(any(), any()) } just runs
    }

    @After
    fun clear() {
        unmockkAll()
    }

    @Test
    fun `test code generated is complete`() {
        val action = SessionStateAction("test-task", userMessage)
        every { featureDevService.getTaskAssistCodeGeneration(any(), any()) } returns exampleCompleteGetTaskAssistCodeGenerationResponse
        every { featureDevService.startTaskAssistCodeGeneration(any(), any(), any(), any(), any()) } returns exampleStartTaskAssistConversationResponse
        coEvery { featureDevService.exportTaskAssistArchiveResult(any()) } returns
            CodeGenerationStreamResult(testFilePaths, testDeletedFiles, testReferences)

        runTest {
            val actual = codeGenerationState.interact(action)
            assertThat(actual.nextState).isInstanceOf(PrepareCodeGenerationState::class.java)
            val nextState = actual.nextState as PrepareCodeGenerationState
            assertThat(nextState.phase).isEqualTo(SessionStatePhase.CODEGEN)
            assertThat(nextState.filePaths).isEqualTo(
                listOf(NewFileZipInfo("test.ts", "This is a comment", false)),
            )
            assertThat(nextState.deletedFiles).isEqualTo(
                listOf(DeletedFileInfo("deleted.ts", false)),
            )
            assertThat(nextState.references).isEqualTo(testReferences)
            assertThat(nextState.codeGenerationRemainingIterationCount).isEqualTo(2)
            assertThat(nextState.codeGenerationTotalIterationCount).isEqualTo(3)
            assertThat(actual.interaction.interactionSucceeded).isEqualTo(true)
            assertThat(actual.interaction.content).isEqualTo("")
        }
        assertThat(codeGenerationState.phase).isEqualTo(SessionStatePhase.CODEGEN)
        coVerify(exactly = 1) { messenger.sendAnswerPart(testTabId, message("amazonqFeatureDev.code_generation.generating_code")) }

        verify(exactly = 1) { featureDevService.getTaskAssistCodeGeneration(testConversationId, codeGenerationId) }
        coVerify(exactly = 1) { featureDevService.exportTaskAssistArchiveResult(testConversationId) }
    }

    @Test(expected = FeatureDevException::class)
    fun `test code generation failed`() =
        runTest {
            every { featureDevService.startTaskAssistCodeGeneration(any(), any(), any(), any(), any()) } returns exampleStartTaskAssistConversationResponse
            every { featureDevService.getTaskAssistCodeGeneration(any(), any()) } returns exampleFailedGetTaskAssistCodeGenerationResponse

            codeGenerationState.interact(action)

            verify(exactly = 1) { featureDevService.getTaskAssistCodeGeneration(testConversationId, codeGenerationId) }
            coVerify(exactly = 0) { featureDevService.exportTaskAssistArchiveResult(any()) }
        }

    @Test
    fun `test code generation returns any other handled status`() {
        every { featureDevService.startTaskAssistCodeGeneration(any(), any(), any(), any(), any()) } returns exampleStartTaskAssistConversationResponse
        every { featureDevService.getTaskAssistCodeGeneration(any(), any()) } returns exampleOtherGetTaskAssistCodeGenerationResponse

        assertThatThrownBy {
            runTest {
                codeGenerationState.interact(action)
            }
        }.isExactlyInstanceOf(IllegalStateException::class.java).withFailMessage("Unknown status: $otherStatus")

        verify(exactly = 1) { featureDevService.getTaskAssistCodeGeneration(testConversationId, codeGenerationId) }
        coVerify(exactly = 0) { featureDevService.exportTaskAssistArchiveResult(any()) }
    }

    @Test
    fun `test code generation returns in progress at least once`() {
        every { featureDevService.startTaskAssistCodeGeneration(any(), any(), any(), any(), any()) } returns exampleStartTaskAssistConversationResponse
        every {
            featureDevService.getTaskAssistCodeGeneration(any(), any())
        } returnsMany listOf(exampleGetTaskAssistConversationResponse, exampleCompleteGetTaskAssistCodeGenerationResponse)
        coEvery { featureDevService.exportTaskAssistArchiveResult(any()) } returns CodeGenerationStreamResult(emptyMap(), emptyList(), emptyList())

        runTest {
            codeGenerationState.interact(action)
        }

        verify(exactly = 2) { featureDevService.getTaskAssistCodeGeneration(testConversationId, codeGenerationId) }
        coVerify(exactly = 1) { featureDevService.exportTaskAssistArchiveResult(testConversationId) }
    }

    @Test
    fun `test using all polling count`() {
        every { featureDevService.startTaskAssistCodeGeneration(any(), any(), any(), any(), any()) } returns exampleStartTaskAssistConversationResponse
        every { featureDevService.getTaskAssistCodeGeneration(any(), any()) } returns exampleGetTaskAssistConversationResponse

        runTest {
            val actual = codeGenerationState.interact(action)
            assertThat(actual.nextState).isInstanceOf(PrepareCodeGenerationState::class.java)
            val nextState = actual.nextState as PrepareCodeGenerationState
            assertThat(nextState.filePaths).isEqualTo(emptyList<NewFileZipInfo>())
            assertThat(nextState.deletedFiles).isEqualTo(emptyList<String>())
            assertThat(nextState.references).isEqualTo(emptyList<CodeReference>())
            assertThat(nextState.codeGenerationRemainingIterationCount).isEqualTo(null)
            assertThat(nextState.codeGenerationTotalIterationCount).isEqualTo(null)
            assertThat(actual.interaction.interactionSucceeded).isEqualTo(true)
            assertThat(actual.interaction.content).isEqualTo("")
        }

<<<<<<< HEAD
        verify(exactly = 1) { featureDevService.startTaskAssistCodeGeneration(testConversationId, testUploadId, userMessage) }
        verify(exactly = 360) { featureDevService.getTaskAssistCodeGeneration(testConversationId, testCodeGenerationId) }
=======
        verify(exactly = 180) { featureDevService.getTaskAssistCodeGeneration(testConversationId, codeGenerationId) }
>>>>>>> 4eb0b30a
        coVerify(exactly = 0) { featureDevService.exportTaskAssistArchiveResult(testConversationId) }
    }
}<|MERGE_RESOLUTION|>--- conflicted
+++ resolved
@@ -163,12 +163,8 @@
             assertThat(actual.interaction.content).isEqualTo("")
         }
 
-<<<<<<< HEAD
         verify(exactly = 1) { featureDevService.startTaskAssistCodeGeneration(testConversationId, testUploadId, userMessage) }
         verify(exactly = 360) { featureDevService.getTaskAssistCodeGeneration(testConversationId, testCodeGenerationId) }
-=======
-        verify(exactly = 180) { featureDevService.getTaskAssistCodeGeneration(testConversationId, codeGenerationId) }
->>>>>>> 4eb0b30a
         coVerify(exactly = 0) { featureDevService.exportTaskAssistArchiveResult(testConversationId) }
     }
 }