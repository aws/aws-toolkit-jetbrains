--- conflicted
+++ resolved
@@ -294,7 +294,11 @@
                         null
                     }
 
-<<<<<<< HEAD
+                    if (profiles?.size == 1) {
+                        LOG.debug { "User only have access to 1 Q profile, auto-selecting profile ${profiles.first().profileName} for ${project.name}" }
+                        QRegionProfileManager.getInstance().switchProfile(project, profiles.first(), QProfileSwitchIntent.Update)
+                    }
+
                     // required EDT as this entire block is executed on thread pool
                     runInEdt {
                         val jsonData = """
@@ -307,29 +311,6 @@
                         """.trimIndent()
 
                         executeJS("window.ideClient.prepareUi($jsonData)")
-=======
-            var errorMessage: String? = null
-            var profiles: List<QRegionProfile> = emptyList()
-
-            if (stage == "PROFILE_SELECT") {
-                try {
-                    profiles = QRegionProfileManager.getInstance().listRegionProfiles(project).orEmpty()
-                    if (profiles.size == 1) {
-                        LOG.debug { "User only have access to 1 Q profile, auto-selecting profile ${profiles.first().profileName} for ${project.name}" }
-                        QRegionProfileManager.getInstance().switchProfile(project, profiles.first(), QProfileSwitchIntent.Update)
-                    }
-                } catch (e: Exception) {
-                    errorMessage = e.message
-                    LOG.warn { "Failed to call listRegionProfiles API" }
-                    val qConn = ToolkitConnectionManager.getInstance(project).activeConnectionForFeature(QConnection.getInstance())
-                    Telemetry.amazonq.didSelectProfile.use { span ->
-                        span.source(QProfileSwitchIntent.Auth.value)
-                            .amazonQProfileRegion(QRegionProfileManager.getInstance().activeProfile(project)?.region ?: "not-set")
-                            .ssoRegion((qConn as? AwsBearerTokenConnection)?.region)
-                            .credentialStartUrl((qConn as? AwsBearerTokenConnection)?.startUrl)
-                            .result(MetricResult.Failed)
-                            .reason(e.message)
->>>>>>> ab902a3d
                     }
                 }
 
