--- conflicted
+++ resolved
@@ -124,13 +124,10 @@
                 editorString = currentScheme.foregroundColor(DefaultLanguageHighlighterColors.STRING),
                 editorProperty = currentScheme.foregroundColor(DefaultLanguageHighlighterColors.INSTANCE_FIELD),
                 editorClassName = currentScheme.foregroundColor(DefaultLanguageHighlighterColors.CLASS_NAME),
-<<<<<<< HEAD
-=======
                 lightText = themeColor("TextField.inactiveForeground", default = 0xA8ADBD, darkDefault = 0x5A5D63),
                 emptyText = themeColor("TextField.inactiveForeground", default = 0xA8ADBD, darkDefault = 0x5A5D63),
                 inputBorderFocused = themeColor("ActionButton.focusedBorderColor", default = 0x4682FA, darkDefault = 0x3574f0),
                 inputBorderUnfocused = themeColor("TextField.borderColor", default = 0xEBECF0, darkDefault = 0x4E5157),
->>>>>>> 7228af10
             )
         }
 
