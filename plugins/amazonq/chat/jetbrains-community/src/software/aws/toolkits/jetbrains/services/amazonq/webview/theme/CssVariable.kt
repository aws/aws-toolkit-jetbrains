--- conflicted
+++ resolved
@@ -28,11 +28,8 @@
     ColorDeep("--mynah-color-deep"),
     ColorDeepReverse("--mynah-color-deep-reverse"),
     BorderDefault("--mynah-color-border-default"),
-<<<<<<< HEAD
-=======
     BorderFocused("--mynah-color-text-input-border-focused"),
     BorderUnfocused("--mynah-color-text-input-border"),
->>>>>>> 7228af10
     InputBackground("--mynah-input-bg"),
 
     SyntaxBackground("--mynah-color-syntax-bg"),
