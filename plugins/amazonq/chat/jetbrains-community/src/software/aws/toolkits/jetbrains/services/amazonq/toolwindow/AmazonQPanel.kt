// Copyright 2023 Amazon.com, Inc. or its affiliates. All Rights Reserved.
// SPDX-License-Identifier: Apache-2.0

package software.aws.toolkits.jetbrains.services.amazonq.toolwindow

<<<<<<< HEAD
=======
import com.fasterxml.jackson.module.kotlin.jacksonObjectMapper
import com.intellij.idea.AppMode
>>>>>>> c73ed14a
import com.intellij.openapi.Disposable
import com.intellij.openapi.components.service
import com.intellij.openapi.project.Project
import com.intellij.openapi.util.Disposer
import com.intellij.ui.components.JBLoadingPanel
import com.intellij.ui.components.JBTextArea
import com.intellij.ui.components.ProgressBarLoadingDecorator
import com.intellij.ui.components.panels.Wrapper
import com.intellij.ui.dsl.builder.Align
import com.intellij.ui.dsl.builder.AlignX
import com.intellij.ui.dsl.builder.AlignY
import com.intellij.ui.dsl.builder.panel
import com.intellij.ui.jcef.JBCefApp
import kotlinx.coroutines.CoroutineScope
import kotlinx.coroutines.flow.first
import kotlinx.coroutines.launch
import kotlinx.coroutines.withContext
import software.aws.toolkits.core.utils.error
import software.aws.toolkits.core.utils.getLogger
import software.aws.toolkits.jetbrains.core.coroutines.EDT
import software.aws.toolkits.jetbrains.isDeveloperMode
import software.aws.toolkits.jetbrains.services.amazonq.apps.AmazonQAppInitContext
import software.aws.toolkits.jetbrains.services.amazonq.apps.AppConnection
import software.aws.toolkits.jetbrains.services.amazonq.commands.MessageTypeRegistry
import software.aws.toolkits.jetbrains.services.amazonq.isQSupportedInThisVersion
import software.aws.toolkits.jetbrains.services.amazonq.lsp.AmazonQLspService
import software.aws.toolkits.jetbrains.services.amazonq.lsp.artifacts.ArtifactManager
import software.aws.toolkits.jetbrains.services.amazonq.lsp.flareChat.AsyncChatUiListener
import software.aws.toolkits.jetbrains.services.amazonq.lsp.flareChat.FlareUiMessage
import software.aws.toolkits.jetbrains.services.amazonq.messages.AmazonQMessage
import software.aws.toolkits.jetbrains.services.amazonq.messages.MessageConnector
import software.aws.toolkits.jetbrains.services.amazonq.profile.QRegionProfileManager
import software.aws.toolkits.jetbrains.services.amazonq.util.highlightCommand
import software.aws.toolkits.jetbrains.services.amazonq.webview.Browser
import software.aws.toolkits.jetbrains.services.amazonq.webview.BrowserConnector
import software.aws.toolkits.jetbrains.services.amazonq.webview.FqnWebviewAdapter
import software.aws.toolkits.jetbrains.services.amazonq.webview.theme.EditorThemeAdapter
import software.aws.toolkits.jetbrains.services.amazonqCodeScan.auth.isCodeScanAvailable
import software.aws.toolkits.jetbrains.services.amazonqCodeTest.auth.isCodeTestAvailable
import software.aws.toolkits.jetbrains.services.amazonqDoc.auth.isDocAvailable
import software.aws.toolkits.jetbrains.services.amazonqFeatureDev.auth.isFeatureDevAvailable
import software.aws.toolkits.jetbrains.services.codemodernizer.utils.isCodeTransformAvailable
import software.aws.toolkits.jetbrains.utils.isRunningOnRemoteBackend
import software.aws.toolkits.resources.message
import java.awt.datatransfer.DataFlavor
import java.awt.dnd.DropTarget
import java.awt.dnd.DropTargetDropEvent
import java.io.File
import java.util.concurrent.CompletableFuture
import javax.imageio.ImageIO.read
import javax.swing.JButton

class AmazonQPanel(val project: Project, private val scope: CoroutineScope) : Disposable {
    private val browser = CompletableFuture<Browser>()
    private val webviewContainer = Wrapper()
    private val appSource = AppSource()
    private val browserConnector = BrowserConnector(project = project)
    private val editorThemeAdapter = EditorThemeAdapter()
    private val appConnections = mutableListOf<AppConnection>()

    init {
        project.messageBus.connect().subscribe(
            AsyncChatUiListener.TOPIC,
            object : AsyncChatUiListener {
                override fun onChange(command: String) {
                    browser.get()?.postChat(command)
                }

                override fun onChange(command: FlareUiMessage) {
                    browser.get()?.postChat(command)
                }
            }
        )
    }

    val component = panel {
        row {
            cell(webviewContainer)
                .align(Align.FILL)
        }.resizableRow()

        // Button to show the web debugger for debugging the UI:
        if (isDeveloperMode()) {
            row {
                cell(
                    JButton("Show Web Debugger").apply {
                        addActionListener {
                            // Code to be executed when the button is clicked
                            // Add your logic here

                            browser.get().jcefBrowser.openDevtools()
                        }
                    },
                )
                    .align(AlignX.CENTER)
                    .align(AlignY.BOTTOM)
            }
        }
    }

    init {
        if (!JBCefApp.isSupported()) {
            // Fallback to an alternative browser-less solution
            if (isRunningOnRemoteBackend()) {
                webviewContainer.add(JBTextArea("Amazon Q chat is not supported in this remote dev environment because it lacks JCEF webview support."))
            } else {
                webviewContainer.add(JBTextArea("JCEF not supported"))
            }
            browser.complete(null)
        } else if (!isQSupportedInThisVersion()) {
            webviewContainer.add(JBTextArea("${message("q.unavailable")}\n ${message("q.unavailable.node")}"))
            browser.complete(null)
        } else {
            val loadingPanel = if (isRunningOnRemoteBackend()) {
                JBLoadingPanel(null) {
                    ProgressBarLoadingDecorator(it, this, -1)
                }
            } else {
                JBLoadingPanel(null, this)
            }

            val wrapper = Wrapper()
            loadingPanel.startLoading()

            webviewContainer.add(wrapper)
            wrapper.setContent(loadingPanel)

            scope.launch {
                val mynahAsset = service<ArtifactManager>().fetchArtifact(project).resolve("amazonq-ui.js")
                // wait for server to be running
                AmazonQLspService.getInstance(project).instanceFlow.first()

                withContext(EDT) {
                    browser.complete(
<<<<<<< HEAD
                        Browser(this@AmazonQPanel, mynahAsset, project).also {
                            wrapper.setContent(it.component())
=======
                        Browser(this@AmazonQPanel, webUri, project).also { browserInstance ->
                            wrapper.setContent(browserInstance.component())

                            // Add DropTarget to the browser component
                            // JCEF does not propagate OS-level dragenter, dragOver and drop into DOM.
                            // As an alternative, enabling the native drag in JCEF,
                            // and let the native handling the drop event, and update the UI through JS bridge.
                            val dropTarget = object : DropTarget() {
                                override fun drop(dtde: DropTargetDropEvent) {
                                    try {
                                        dtde.acceptDrop(dtde.dropAction)
                                        val transferable = dtde.transferable
                                        if (transferable.isDataFlavorSupported(DataFlavor.javaFileListFlavor)) {
                                            val fileList = transferable.getTransferData(DataFlavor.javaFileListFlavor) as List<*>

                                            val errorMessages = mutableListOf<String>()
                                            val validImages = mutableListOf<File>()
                                            val allowedTypes = setOf("jpg", "jpeg", "png", "gif", "webp")
                                            val maxFileSize = 3.75 * 1024 * 1024 // 3.75MB in bytes
                                            val maxDimension = 8000

                                            for (file in fileList as List<File>) {
                                                val validationResult = validateImageFile(file, allowedTypes, maxFileSize, maxDimension)
                                                if (validationResult != null) {
                                                    errorMessages.add(validationResult)
                                                } else {
                                                    validImages.add(file)
                                                }
                                            }

                                            // File count restriction
                                            if (validImages.size > 20) {
                                                errorMessages.add("A maximum of 20 images can be added to a single message.")
                                                validImages.subList(20, validImages.size).clear()
                                            }

                                            val json = OBJECT_MAPPER.writeValueAsString(validImages)
                                            browserInstance.jcefBrowser.cefBrowser.executeJavaScript(
                                                "window.handleNativeDrop('$json')",
                                                browserInstance.jcefBrowser.cefBrowser.url,
                                                0
                                            )

                                            val errorJson = OBJECT_MAPPER.writeValueAsString(errorMessages)
                                            browserInstance.jcefBrowser.cefBrowser.executeJavaScript(
                                                "window.handleNativeNotify('$errorJson')",
                                                browserInstance.jcefBrowser.cefBrowser.url,
                                                0
                                            )
                                            dtde.dropComplete(true)
                                        } else {
                                            dtde.dropComplete(false)
                                        }
                                    } catch (e: Exception) {
                                        LOG.error { "Failed to handle file drop operation: ${e.message}" }
                                        dtde.dropComplete(false)
                                    }
                                }
                            }

                            // Set DropTarget on the browser component and its children
                            browserInstance.component()?.let { component ->
                                component.dropTarget = dropTarget
                                // Also try setting on parent if needed
                                component.parent?.dropTarget = dropTarget
                            }
>>>>>>> c73ed14a

                            initConnections()
                            connectUi(browserInstance)
                            connectApps(browserInstance)

                            loadingPanel.stopLoading()
                        }
                    )
                }
            }
        }
    }

    fun sendMessage(message: AmazonQMessage, tabType: String) {
        appConnections.filter { it.app.tabTypes.contains(tabType) }.forEach {
            scope.launch {
                it.messagesFromUiToApp.publish(message)
            }
        }
    }

    fun sendMessageAppToUi(message: AmazonQMessage, tabType: String) {
        appConnections.filter { it.app.tabTypes.contains(tabType) }.forEach {
            scope.launch {
                it.messagesFromAppToUi.publish(message)
            }
        }
    }

    private fun initConnections() {
        val apps = appSource.getApps(project)
        apps.forEach { app ->
            appConnections += AppConnection(
                app = app,
                messagesFromAppToUi = MessageConnector(),
                messagesFromUiToApp = MessageConnector(),
                messageTypeRegistry = MessageTypeRegistry(),
            )
        }
    }

    private fun connectApps(browser: Browser) {
        val fqnWebviewAdapter = FqnWebviewAdapter(browser.jcefBrowser, browserConnector)

        appConnections.forEach { connection ->
            val initContext = AmazonQAppInitContext(
                project = project,
                messagesFromAppToUi = connection.messagesFromAppToUi,
                messagesFromUiToApp = connection.messagesFromUiToApp,
                messageTypeRegistry = connection.messageTypeRegistry,
                fqnWebviewAdapter = fqnWebviewAdapter,
            )
            // Connect the app to the UI
            connection.app.init(initContext)
            // Dispose of the app when the tool window is disposed.
            Disposer.register(this, connection.app)
        }
    }

    private fun connectUi(browser: Browser) {
        browser.init(
            isCodeTransformAvailable = isCodeTransformAvailable(project),
            isFeatureDevAvailable = isFeatureDevAvailable(project),
            isCodeScanAvailable = isCodeScanAvailable(project),
            isCodeTestAvailable = isCodeTestAvailable(project),
            isDocAvailable = isDocAvailable(project),
            highlightCommand = highlightCommand(),
            activeProfile = QRegionProfileManager.getInstance().takeIf { it.shouldDisplayProfileInfo(project) }?.activeProfile(project)
        )

        scope.launch {
            // Pipe messages from the UI to the relevant apps and vice versa
            browserConnector.connect(
                browser = browser,
                connections = appConnections,
            )
        }

        scope.launch {
            // Update the theme in the UI when the IDE theme changes
            browserConnector.connectTheme(
                chatBrowser = browser.jcefBrowser.cefBrowser,
                themeSource = editorThemeAdapter.onThemeChange(),
            )
        }
    }

    private fun validateImageFile(file: File, allowedTypes: Set<String>, maxFileSize: Double, maxDimension: Int): String? {
        val fileName = file.name
        val ext = fileName.substringAfterLast('.', "").lowercase()

        if (ext !in allowedTypes) {
            return "$fileName: File must be an image in JPEG, PNG, GIF, or WebP format."
        }

        if (file.length() > maxFileSize) {
            return "$fileName: Image must be no more than 3.75MB in size."
        }

        return try {
            val img = read(file)
            when {
                img == null -> "$fileName: File could not be read as an image."
                img.width > maxDimension -> "$fileName: Image must be no more than 8,000px in width."
                img.height > maxDimension -> "$fileName: Image must be no more than 8,000px in height."
                else -> null
            }
        } catch (e: Exception) {
            "$fileName: File could not be read as an image."
        }
    }

    companion object {
        private val LOG = getLogger<AmazonQPanel>()
        private val OBJECT_MAPPER = jacksonObjectMapper()
    }

    override fun dispose() {
    }
}<|MERGE_RESOLUTION|>--- conflicted
+++ resolved
@@ -3,11 +3,7 @@
 
 package software.aws.toolkits.jetbrains.services.amazonq.toolwindow
 
-<<<<<<< HEAD
-=======
 import com.fasterxml.jackson.module.kotlin.jacksonObjectMapper
-import com.intellij.idea.AppMode
->>>>>>> c73ed14a
 import com.intellij.openapi.Disposable
 import com.intellij.openapi.components.service
 import com.intellij.openapi.project.Project
@@ -142,11 +138,7 @@
 
                 withContext(EDT) {
                     browser.complete(
-<<<<<<< HEAD
-                        Browser(this@AmazonQPanel, mynahAsset, project).also {
-                            wrapper.setContent(it.component())
-=======
-                        Browser(this@AmazonQPanel, webUri, project).also { browserInstance ->
+                        Browser(this@AmazonQPanel, mynahAsset, project).also { browserInstance ->
                             wrapper.setContent(browserInstance.component())
 
                             // Add DropTarget to the browser component
@@ -212,7 +204,6 @@
                                 // Also try setting on parent if needed
                                 component.parent?.dropTarget = dropTarget
                             }
->>>>>>> c73ed14a
 
                             initConnections()
                             connectUi(browserInstance)
