// Copyright 2023 Amazon.com, Inc. or its affiliates. All Rights Reserved.
// SPDX-License-Identifier: Apache-2.0

package software.aws.toolkits.jetbrains.services.amazonq.toolwindow

import com.intellij.openapi.Disposable
import com.intellij.openapi.components.service
import com.intellij.openapi.project.Project
import com.intellij.openapi.util.Disposer
import com.intellij.ui.components.JBLoadingPanel
import com.intellij.ui.components.JBTextArea
import com.intellij.ui.components.ProgressBarLoadingDecorator
import com.intellij.ui.components.panels.Wrapper
import com.intellij.ui.dsl.builder.Align
import com.intellij.ui.dsl.builder.AlignX
import com.intellij.ui.dsl.builder.AlignY
import com.intellij.ui.dsl.builder.panel
import com.intellij.ui.jcef.JBCefApp
import kotlinx.coroutines.CoroutineScope
import kotlinx.coroutines.flow.first
import kotlinx.coroutines.launch
import kotlinx.coroutines.withContext
import software.aws.toolkits.jetbrains.core.coroutines.EDT
import software.aws.toolkits.jetbrains.isDeveloperMode
import software.aws.toolkits.jetbrains.services.amazonq.apps.AmazonQAppInitContext
import software.aws.toolkits.jetbrains.services.amazonq.apps.AppConnection
import software.aws.toolkits.jetbrains.services.amazonq.commands.MessageTypeRegistry
<<<<<<< HEAD
=======
import software.aws.toolkits.jetbrains.services.amazonq.isQSupportedInThisVersion
>>>>>>> 7228af10
import software.aws.toolkits.jetbrains.services.amazonq.lsp.AmazonQLspService
import software.aws.toolkits.jetbrains.services.amazonq.lsp.artifacts.ArtifactManager
import software.aws.toolkits.jetbrains.services.amazonq.lsp.flareChat.AsyncChatUiListener
import software.aws.toolkits.jetbrains.services.amazonq.lsp.flareChat.FlareUiMessage
import software.aws.toolkits.jetbrains.services.amazonq.messages.AmazonQMessage
import software.aws.toolkits.jetbrains.services.amazonq.messages.MessageConnector
import software.aws.toolkits.jetbrains.services.amazonq.profile.QRegionProfileManager
import software.aws.toolkits.jetbrains.services.amazonq.util.highlightCommand
import software.aws.toolkits.jetbrains.services.amazonq.webview.Browser
import software.aws.toolkits.jetbrains.services.amazonq.webview.BrowserConnector
import software.aws.toolkits.jetbrains.services.amazonq.webview.FqnWebviewAdapter
import software.aws.toolkits.jetbrains.services.amazonq.webview.theme.EditorThemeAdapter
import software.aws.toolkits.jetbrains.services.amazonqCodeScan.auth.isCodeScanAvailable
import software.aws.toolkits.jetbrains.services.amazonqCodeTest.auth.isCodeTestAvailable
import software.aws.toolkits.jetbrains.services.amazonqDoc.auth.isDocAvailable
import software.aws.toolkits.jetbrains.services.amazonqFeatureDev.auth.isFeatureDevAvailable
import software.aws.toolkits.jetbrains.services.codemodernizer.utils.isCodeTransformAvailable
<<<<<<< HEAD
import software.aws.toolkits.jetbrains.utils.isRunningOnRemoteBackend
=======
import software.aws.toolkits.resources.message
>>>>>>> 7228af10
import java.util.concurrent.CompletableFuture
import javax.swing.JButton

class AmazonQPanel(val project: Project, private val scope: CoroutineScope) : Disposable {
    private val browser = CompletableFuture<Browser>()
    private val webviewContainer = Wrapper()
    private val appSource = AppSource()
    private val browserConnector = BrowserConnector(project = project)
    private val editorThemeAdapter = EditorThemeAdapter()
    private val appConnections = mutableListOf<AppConnection>()

    init {
        project.messageBus.connect().subscribe(
            AsyncChatUiListener.TOPIC,
            object : AsyncChatUiListener {
                override fun onChange(command: String) {
                    browser.get()?.postChat(command)
                }

                override fun onChange(command: FlareUiMessage) {
                    browser.get()?.postChat(command)
                }
            }
        )
    }

    val component = panel {
        row {
            cell(webviewContainer)
                .align(Align.FILL)
        }.resizableRow()

        // Button to show the web debugger for debugging the UI:
        if (isDeveloperMode()) {
            row {
                cell(
                    JButton("Show Web Debugger").apply {
                        addActionListener {
                            // Code to be executed when the button is clicked
                            // Add your logic here

                            browser.get().jcefBrowser.openDevtools()
                        }
                    },
                )
                    .align(AlignX.CENTER)
                    .align(AlignY.BOTTOM)
            }
        }
    }

    init {
        if (!JBCefApp.isSupported()) {
            // Fallback to an alternative browser-less solution
            if (isRunningOnRemoteBackend()) {
                webviewContainer.add(JBTextArea("Amazon Q chat is not supported in this remote dev environment because it lacks JCEF webview support."))
            } else {
                webviewContainer.add(JBTextArea("JCEF not supported"))
            }
            browser.complete(null)
<<<<<<< HEAD
        } else {
            val loadingPanel = if (isRunningOnRemoteBackend()) {
                JBLoadingPanel(null) {
                    ProgressBarLoadingDecorator(it, this, -1)
                }
            } else {
                JBLoadingPanel(null, this)
            }

=======
        } else if (!isQSupportedInThisVersion()) {
            webviewContainer.add(JBTextArea("${message("q.unavailable")}\n ${message("q.unavailable.node")}"))
            browser.complete(null)
        } else {
            val loadingPanel = JBLoadingPanel(null, this)
>>>>>>> 7228af10
            val wrapper = Wrapper()
            loadingPanel.startLoading()

            webviewContainer.add(wrapper)
            wrapper.setContent(loadingPanel)

            scope.launch {
<<<<<<< HEAD
                val mynahAsset = service<ArtifactManager>().fetchArtifact(project).resolve("amazonq-ui.js")
=======
                val webUri = service<ArtifactManager>().fetchArtifact(project).resolve("amazonq-ui.js").toUri()
>>>>>>> 7228af10
                // wait for server to be running
                AmazonQLspService.getInstance(project).instanceFlow.first()

                withContext(EDT) {
                    browser.complete(
<<<<<<< HEAD
                        Browser(this@AmazonQPanel, mynahAsset, project).also {
=======
                        Browser(this@AmazonQPanel, webUri, project).also {
>>>>>>> 7228af10
                            wrapper.setContent(it.component())

                            initConnections()
                            connectUi(it)
                            connectApps(it)

                            loadingPanel.stopLoading()
                        }
                    )
                }
            }
        }
    }

    fun sendMessage(message: AmazonQMessage, tabType: String) {
        appConnections.filter { it.app.tabTypes.contains(tabType) }.forEach {
            scope.launch {
                it.messagesFromUiToApp.publish(message)
<<<<<<< HEAD
            }
        }
    }

    fun sendMessageAppToUi(message: AmazonQMessage, tabType: String) {
        appConnections.filter { it.app.tabTypes.contains(tabType) }.forEach {
            scope.launch {
                it.messagesFromAppToUi.publish(message)
            }
        }
    }

=======
            }
        }
    }

    fun sendMessageAppToUi(message: AmazonQMessage, tabType: String) {
        appConnections.filter { it.app.tabTypes.contains(tabType) }.forEach {
            scope.launch {
                it.messagesFromAppToUi.publish(message)
            }
        }
    }

>>>>>>> 7228af10
    private fun initConnections() {
        val apps = appSource.getApps(project)
        apps.forEach { app ->
            appConnections += AppConnection(
                app = app,
                messagesFromAppToUi = MessageConnector(),
                messagesFromUiToApp = MessageConnector(),
                messageTypeRegistry = MessageTypeRegistry(),
            )
        }
    }

    private fun connectApps(browser: Browser) {
        val fqnWebviewAdapter = FqnWebviewAdapter(browser.jcefBrowser, browserConnector)

        appConnections.forEach { connection ->
            val initContext = AmazonQAppInitContext(
                project = project,
                messagesFromAppToUi = connection.messagesFromAppToUi,
                messagesFromUiToApp = connection.messagesFromUiToApp,
                messageTypeRegistry = connection.messageTypeRegistry,
                fqnWebviewAdapter = fqnWebviewAdapter,
            )
            // Connect the app to the UI
            connection.app.init(initContext)
            // Dispose of the app when the tool window is disposed.
            Disposer.register(this, connection.app)
        }
    }

    private fun connectUi(browser: Browser) {
        browser.init(
            isCodeTransformAvailable = isCodeTransformAvailable(project),
            isFeatureDevAvailable = isFeatureDevAvailable(project),
            isCodeScanAvailable = isCodeScanAvailable(project),
            isCodeTestAvailable = isCodeTestAvailable(project),
            isDocAvailable = isDocAvailable(project),
            highlightCommand = highlightCommand(),
            activeProfile = QRegionProfileManager.getInstance().takeIf { it.shouldDisplayProfileInfo(project) }?.activeProfile(project)
        )

        scope.launch {
            // Pipe messages from the UI to the relevant apps and vice versa
            browserConnector.connect(
                browser = browser,
                connections = appConnections,
            )
        }

        scope.launch {
            // Update the theme in the UI when the IDE theme changes
            browserConnector.connectTheme(
                chatBrowser = browser.jcefBrowser.cefBrowser,
                themeSource = editorThemeAdapter.onThemeChange(),
            )
        }
    }

    override fun dispose() {
    }
}<|MERGE_RESOLUTION|>--- conflicted
+++ resolved
@@ -25,10 +25,7 @@
 import software.aws.toolkits.jetbrains.services.amazonq.apps.AmazonQAppInitContext
 import software.aws.toolkits.jetbrains.services.amazonq.apps.AppConnection
 import software.aws.toolkits.jetbrains.services.amazonq.commands.MessageTypeRegistry
-<<<<<<< HEAD
-=======
 import software.aws.toolkits.jetbrains.services.amazonq.isQSupportedInThisVersion
->>>>>>> 7228af10
 import software.aws.toolkits.jetbrains.services.amazonq.lsp.AmazonQLspService
 import software.aws.toolkits.jetbrains.services.amazonq.lsp.artifacts.ArtifactManager
 import software.aws.toolkits.jetbrains.services.amazonq.lsp.flareChat.AsyncChatUiListener
@@ -46,11 +43,8 @@
 import software.aws.toolkits.jetbrains.services.amazonqDoc.auth.isDocAvailable
 import software.aws.toolkits.jetbrains.services.amazonqFeatureDev.auth.isFeatureDevAvailable
 import software.aws.toolkits.jetbrains.services.codemodernizer.utils.isCodeTransformAvailable
-<<<<<<< HEAD
+import software.aws.toolkits.resources.message
 import software.aws.toolkits.jetbrains.utils.isRunningOnRemoteBackend
-=======
-import software.aws.toolkits.resources.message
->>>>>>> 7228af10
 import java.util.concurrent.CompletableFuture
 import javax.swing.JButton
 
@@ -111,7 +105,9 @@
                 webviewContainer.add(JBTextArea("JCEF not supported"))
             }
             browser.complete(null)
-<<<<<<< HEAD
+        } else if (!isQSupportedInThisVersion()) {
+            webviewContainer.add(JBTextArea("${message("q.unavailable")}\n ${message("q.unavailable.node")}"))
+            browser.complete(null)
         } else {
             val loadingPanel = if (isRunningOnRemoteBackend()) {
                 JBLoadingPanel(null) {
@@ -121,13 +117,6 @@
                 JBLoadingPanel(null, this)
             }
 
-=======
-        } else if (!isQSupportedInThisVersion()) {
-            webviewContainer.add(JBTextArea("${message("q.unavailable")}\n ${message("q.unavailable.node")}"))
-            browser.complete(null)
-        } else {
-            val loadingPanel = JBLoadingPanel(null, this)
->>>>>>> 7228af10
             val wrapper = Wrapper()
             loadingPanel.startLoading()
 
@@ -135,21 +124,13 @@
             wrapper.setContent(loadingPanel)
 
             scope.launch {
-<<<<<<< HEAD
                 val mynahAsset = service<ArtifactManager>().fetchArtifact(project).resolve("amazonq-ui.js")
-=======
-                val webUri = service<ArtifactManager>().fetchArtifact(project).resolve("amazonq-ui.js").toUri()
->>>>>>> 7228af10
                 // wait for server to be running
                 AmazonQLspService.getInstance(project).instanceFlow.first()
 
                 withContext(EDT) {
                     browser.complete(
-<<<<<<< HEAD
                         Browser(this@AmazonQPanel, mynahAsset, project).also {
-=======
-                        Browser(this@AmazonQPanel, webUri, project).also {
->>>>>>> 7228af10
                             wrapper.setContent(it.component())
 
                             initConnections()
@@ -168,7 +149,6 @@
         appConnections.filter { it.app.tabTypes.contains(tabType) }.forEach {
             scope.launch {
                 it.messagesFromUiToApp.publish(message)
-<<<<<<< HEAD
             }
         }
     }
@@ -181,20 +161,6 @@
         }
     }
 
-=======
-            }
-        }
-    }
-
-    fun sendMessageAppToUi(message: AmazonQMessage, tabType: String) {
-        appConnections.filter { it.app.tabTypes.contains(tabType) }.forEach {
-            scope.launch {
-                it.messagesFromAppToUi.publish(message)
-            }
-        }
-    }
-
->>>>>>> 7228af10
     private fun initConnections() {
         val apps = appSource.getApps(project)
         apps.forEach { app ->
