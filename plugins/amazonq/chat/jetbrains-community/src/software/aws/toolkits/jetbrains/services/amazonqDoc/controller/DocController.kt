--- conflicted
+++ resolved
@@ -68,15 +68,8 @@
 import software.aws.toolkits.jetbrains.services.amazonqFeatureDev.session.NewFileZipInfo
 import software.aws.toolkits.jetbrains.services.amazonqFeatureDev.session.SessionStatePhase
 import software.aws.toolkits.jetbrains.services.amazonqFeatureDev.util.CancellationTokenSource
-<<<<<<< HEAD
 import software.aws.toolkits.jetbrains.services.codewhisperer.telemetry.QFeatureEvent
 import software.aws.toolkits.jetbrains.services.codewhisperer.telemetry.UserWrittenCodeTracker.Companion.Q_FEATURE_TOPIC
-import software.aws.toolkits.jetbrains.services.cwc.controller.chat.telemetry.FeedbackComment
-import software.aws.toolkits.jetbrains.services.cwc.controller.chat.telemetry.getStartUrl
-import software.aws.toolkits.jetbrains.services.telemetry.TelemetryService
-import software.aws.toolkits.jetbrains.utils.notifyError
-=======
->>>>>>> b0fab5e3
 import software.aws.toolkits.resources.message
 import java.util.UUID
 
@@ -347,31 +340,6 @@
         BrowserUtil.browse(message.link)
     }
 
-<<<<<<< HEAD
-    override suspend fun processInsertCodeAtCursorPosition(message: IncomingDocMessage.InsertCodeAtCursorPosition) {
-        logger.debug { "$FEATURE_NAME: Processing InsertCodeAtCursorPosition: $message" }
-
-        withContext(EDT) {
-            ApplicationManager.getApplication().messageBus.syncPublisher(Q_FEATURE_TOPIC)
-                .onEvent(QFeatureEvent.STARTS_EDITING)
-            val editor: Editor = FileEditorManager.getInstance(context.project).selectedTextEditor ?: return@withContext
-
-            val caret: Caret = editor.caretModel.primaryCaret
-            val offset: Int = caret.offset
-
-            WriteCommandAction.runWriteCommandAction(context.project) {
-                if (caret.hasSelection()) {
-                    editor.document.deleteString(caret.selectionStart, caret.selectionEnd)
-                }
-                editor.document.insertString(offset, message.code)
-            }
-            ApplicationManager.getApplication().messageBus.syncPublisher(Q_FEATURE_TOPIC)
-                .onEvent(QFeatureEvent.FINISHES_EDITING)
-        }
-    }
-
-=======
->>>>>>> b0fab5e3
     override suspend fun processOpenDiff(message: IncomingDocMessage.OpenDiff) {
         val session = getSessionInfo(message.tabId)
 
@@ -749,20 +717,14 @@
                 is PrepareDocGenerationState -> state.filePaths
                 else -> emptyList()
             }
-<<<<<<< HEAD
             ApplicationManager.getApplication().messageBus.syncPublisher(Q_FEATURE_TOPIC)
                 .onEvent(QFeatureEvent.INVOCATION)
-            processOpenDiff(
-                message = IncomingDocMessage.OpenDiff(tabId = tabId, filePath = filePaths[0].zipFilePath, deleted = false)
-            )
-=======
 
             if (filePaths.isNotEmpty()) {
                 processOpenDiff(
                     message = IncomingDocMessage.OpenDiff(tabId = tabId, filePath = filePaths[0].zipFilePath, deleted = false)
                 )
             }
->>>>>>> b0fab5e3
         } catch (err: Exception) {
             processErrorChatMessage(err, session, tabId)
 
