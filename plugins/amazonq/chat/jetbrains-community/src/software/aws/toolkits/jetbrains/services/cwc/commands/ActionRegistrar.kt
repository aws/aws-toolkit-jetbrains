--- conflicted
+++ resolved
@@ -29,11 +29,7 @@
 
     fun reportMessageClick(command: EditorContextCommand, project: Project) {
         if (command == EditorContextCommand.GenerateUnitTests) {
-<<<<<<< HEAD
-            AsyncChatUiListener.notifyPartialMessageUpdate(Gson().toJson(TestCommandMessage()))
-=======
             AsyncChatUiListener.notifyPartialMessageUpdate(project, Gson().toJson(TestCommandMessage()))
->>>>>>> d6d032a6
         } else {
             // new agentic chat route
             ApplicationManager.getApplication().executeOnPooledThread {
@@ -49,11 +45,7 @@
                         val params = SendToPromptParams(selection = codeSelection, triggerType = TriggerType.CONTEXT_MENU)
                         uiMessage = FlareUiMessage(command = SEND_TO_PROMPT, params = params)
                     }
-<<<<<<< HEAD
-                    AsyncChatUiListener.notifyPartialMessageUpdate(uiMessage)
-=======
                     AsyncChatUiListener.notifyPartialMessageUpdate(project, uiMessage)
->>>>>>> d6d032a6
                 }
             }
         }
