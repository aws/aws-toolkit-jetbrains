// Copyright 2023 Amazon.com, Inc. or its affiliates. All Rights Reserved.
// SPDX-License-Identifier: Apache-2.0

package software.aws.toolkits.jetbrains.services.cwc.commands

import com.intellij.openapi.application.ApplicationManager
import com.intellij.openapi.project.Project
import kotlinx.coroutines.flow.MutableSharedFlow
import kotlinx.coroutines.flow.asSharedFlow
import kotlinx.coroutines.runBlocking
<<<<<<< HEAD
import software.aws.toolkits.jetbrains.services.amazonq.apps.AmazonQAppInitContext
import software.aws.toolkits.jetbrains.services.amazonq.commands.MessageTypeRegistry
import software.aws.toolkits.jetbrains.services.amazonq.lsp.flareChat.AsyncChatUiListener
import software.aws.toolkits.jetbrains.services.amazonq.messages.AmazonQMessage
import software.aws.toolkits.jetbrains.services.amazonq.messages.MessageConnector
import software.aws.toolkits.jetbrains.services.amazonq.toolwindow.AmazonQToolWindow
import software.aws.toolkits.jetbrains.services.amazonq.webview.FqnWebviewAdapter
import software.aws.toolkits.jetbrains.services.cwc.controller.TestCommandMessage
=======
import software.aws.toolkits.jetbrains.services.amazonq.lsp.flareChat.AsyncChatUiListener
import software.aws.toolkits.jetbrains.services.amazonq.lsp.flareChat.FlareUiMessage
import software.aws.toolkits.jetbrains.services.amazonq.lsp.model.aws.chat.GenericCommandParams
import software.aws.toolkits.jetbrains.services.amazonq.lsp.model.aws.chat.SendToPromptParams
import software.aws.toolkits.jetbrains.services.amazonq.lsp.model.aws.chat.TriggerType
import software.aws.toolkits.jetbrains.services.amazonq.messages.AmazonQMessage
import software.aws.toolkits.jetbrains.services.cwc.editor.context.ActiveFileContextExtractor
import software.aws.toolkits.jetbrains.services.cwc.editor.context.ExtractionTriggerType
>>>>>>> 25ee5787

// Register Editor Actions in the Editor Context Menu
class ActionRegistrar {

    private val _messages by lazy { MutableSharedFlow<AmazonQMessage>(extraBufferCapacity = 10) }
    val flow = _messages.asSharedFlow()

    fun reportMessageClick(command: EditorContextCommand, project: Project) {
<<<<<<< HEAD
        // language=JSON
        AmazonQToolWindow.sendTestMessage(project)
        //AsyncChatUiListener.notifyPartialMessageUpdate(a)
       // _messages.tryEmit(ContextMenuActionMessage(command, project))
//        runBlocking {
//            MessageConnector().publish(messageToPublish)
//        }

=======
        if (command == EditorContextCommand.GenerateUnitTests) {
            // pre-existing old chat code path
            _messages.tryEmit(ContextMenuActionMessage(command, project))
        } else {
            // new agentic chat route
            ApplicationManager.getApplication().executeOnPooledThread {
                runBlocking {
                    val contextExtractor = ActiveFileContextExtractor.create(fqnWebviewAdapter = null, project = project)
                    val fileContext = contextExtractor.extractContextForTrigger(ExtractionTriggerType.ContextMenu)
                    val codeSelection = "\n```\n${fileContext.focusAreaContext?.codeSelection?.trimIndent()?.trim()}\n```\n"
                    var uiMessage: FlareUiMessage? = null
                    if (command.verb != "sendToPrompt") {
                        val params = GenericCommandParams(selection = codeSelection, triggerType = TriggerType.CONTEXT_MENU, genericCommand = command.name)
                        uiMessage = FlareUiMessage(command = "genericCommand", params = params)
                    } else {
                        val params = SendToPromptParams(selection = codeSelection, triggerType = TriggerType.CONTEXT_MENU)
                        uiMessage = FlareUiMessage(command = "sendToPrompt", params = params)
                    }
                    AsyncChatUiListener.notifyPartialMessageUpdate(uiMessage)
                }
            }
        }
>>>>>>> 25ee5787
    }

    fun reportMessageClick(command: EditorContextCommand, issue: MutableMap<String, String>, project: Project) {
        _messages.tryEmit(CodeScanIssueActionMessage(command, issue, project))
    }

    // provide singleton access
    companion object {
        val instance = ActionRegistrar()
    }
}
//fun getContext(project: Project) = AmazonQAppInitContext(
//    project,
//    MessageConnector(),
//    MessageConnector(),
//    MessageTypeRegistry(),
//    FqnWebviewAdapter(project)
//)<|MERGE_RESOLUTION|>--- conflicted
+++ resolved
@@ -8,16 +8,14 @@
 import kotlinx.coroutines.flow.MutableSharedFlow
 import kotlinx.coroutines.flow.asSharedFlow
 import kotlinx.coroutines.runBlocking
-<<<<<<< HEAD
+
 import software.aws.toolkits.jetbrains.services.amazonq.apps.AmazonQAppInitContext
 import software.aws.toolkits.jetbrains.services.amazonq.commands.MessageTypeRegistry
-import software.aws.toolkits.jetbrains.services.amazonq.lsp.flareChat.AsyncChatUiListener
-import software.aws.toolkits.jetbrains.services.amazonq.messages.AmazonQMessage
 import software.aws.toolkits.jetbrains.services.amazonq.messages.MessageConnector
 import software.aws.toolkits.jetbrains.services.amazonq.toolwindow.AmazonQToolWindow
 import software.aws.toolkits.jetbrains.services.amazonq.webview.FqnWebviewAdapter
 import software.aws.toolkits.jetbrains.services.cwc.controller.TestCommandMessage
-=======
+
 import software.aws.toolkits.jetbrains.services.amazonq.lsp.flareChat.AsyncChatUiListener
 import software.aws.toolkits.jetbrains.services.amazonq.lsp.flareChat.FlareUiMessage
 import software.aws.toolkits.jetbrains.services.amazonq.lsp.model.aws.chat.GenericCommandParams
@@ -26,7 +24,7 @@
 import software.aws.toolkits.jetbrains.services.amazonq.messages.AmazonQMessage
 import software.aws.toolkits.jetbrains.services.cwc.editor.context.ActiveFileContextExtractor
 import software.aws.toolkits.jetbrains.services.cwc.editor.context.ExtractionTriggerType
->>>>>>> 25ee5787
+
 
 // Register Editor Actions in the Editor Context Menu
 class ActionRegistrar {
@@ -35,16 +33,16 @@
     val flow = _messages.asSharedFlow()
 
     fun reportMessageClick(command: EditorContextCommand, project: Project) {
-<<<<<<< HEAD
+
         // language=JSON
-        AmazonQToolWindow.sendTestMessage(project)
+     //   AmazonQToolWindow.sendTestMessage(project)
         //AsyncChatUiListener.notifyPartialMessageUpdate(a)
        // _messages.tryEmit(ContextMenuActionMessage(command, project))
 //        runBlocking {
 //            MessageConnector().publish(messageToPublish)
 //        }
 
-=======
+
         if (command == EditorContextCommand.GenerateUnitTests) {
             // pre-existing old chat code path
             _messages.tryEmit(ContextMenuActionMessage(command, project))
@@ -67,7 +65,7 @@
                 }
             }
         }
->>>>>>> 25ee5787
+
     }
 
     fun reportMessageClick(command: EditorContextCommand, issue: MutableMap<String, String>, project: Project) {
