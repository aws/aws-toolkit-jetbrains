--- conflicted
+++ resolved
@@ -150,12 +150,7 @@
                         pairProgrammingAcknowledged: ${!MeetQSettings.getInstance().amazonQChatPairProgramming}
                         },
                         hybridChatConnector,
-<<<<<<< HEAD
-                        "[]"
-=======
-                        ${CodeWhispererFeatureConfigService.getInstance().getFeatureConfigJsonString()}
->>>>>>> ffe192f7
-                     
+                        ${CodeWhispererFeatureConfigService.getInstance().getFeatureConfigJsonString()}                     
                     );
                 }
             </script>        
