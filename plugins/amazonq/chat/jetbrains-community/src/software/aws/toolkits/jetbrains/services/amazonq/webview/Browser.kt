// Copyright 2023 Amazon.com, Inc. or its affiliates. All Rights Reserved.
// SPDX-License-Identifier: Apache-2.0

package software.aws.toolkits.jetbrains.services.amazonq.webview

import com.fasterxml.jackson.module.kotlin.jacksonObjectMapper
import com.intellij.openapi.Disposable
import com.intellij.openapi.util.Disposer
import com.intellij.ui.jcef.JBCefJSQuery
import org.cef.CefApp
import software.aws.toolkits.jetbrains.services.amazonq.profile.QRegionProfile
import software.aws.toolkits.jetbrains.services.amazonq.util.HighlightCommand
import software.aws.toolkits.jetbrains.services.amazonq.util.createBrowser
import software.aws.toolkits.jetbrains.settings.MeetQSettings
import java.net.URI

/*
Displays the web view for the Amazon Q tool window
 */
class Browser(parent: Disposable, private val webUri: URI) : Disposable {

    val jcefBrowser = createBrowser(parent)

    val receiveMessageQuery = JBCefJSQuery.create(jcefBrowser)

    fun init(
        isCodeTransformAvailable: Boolean,
        isFeatureDevAvailable: Boolean,
        isDocAvailable: Boolean,
        isCodeScanAvailable: Boolean,
        isCodeTestAvailable: Boolean,
        highlightCommand: HighlightCommand?,
        activeProfile: QRegionProfile?,
    ) {
        // register the scheme handler to route http://mynah/ URIs to the resources/assets directory on classpath
        CefApp.getInstance()
            .registerSchemeHandlerFactory(
                "http",
                "mynah",
                AssetResourceHandler.AssetResourceHandlerFactory(),
            )

        loadWebView(isCodeTransformAvailable, isFeatureDevAvailable, isDocAvailable, isCodeScanAvailable, isCodeTestAvailable, highlightCommand, activeProfile)
    }

    override fun dispose() {
        Disposer.dispose(jcefBrowser)
    }

    fun component() = jcefBrowser.component

    fun postChat(message: String) {
        jcefBrowser
            .cefBrowser
            .executeJavaScript("window.postMessage($message)", jcefBrowser.cefBrowser.url, 0)
    }

    // TODO: Remove this once chat has been integrated with agents
    fun post(message: String) =
        jcefBrowser
            .cefBrowser
            .executeJavaScript("window.postMessage(JSON.stringify($message))", jcefBrowser.cefBrowser.url, 0)

    // Load the chat web app into the jcefBrowser
    private fun loadWebView(
        isCodeTransformAvailable: Boolean,
        isFeatureDevAvailable: Boolean,
        isDocAvailable: Boolean,
        isCodeScanAvailable: Boolean,
        isCodeTestAvailable: Boolean,
        highlightCommand: HighlightCommand?,
        activeProfile: QRegionProfile?,
    ) {
        // setup empty state. The message request handlers use this for storing state
        // that's persistent between page loads.
        jcefBrowser.setProperty("state", "")
        // load the web app
        jcefBrowser.loadHTML(
            getWebviewHTML(
                isCodeTransformAvailable,
                isFeatureDevAvailable,
                isDocAvailable,
                isCodeScanAvailable,
                isCodeTestAvailable,
                highlightCommand,
                activeProfile
            )
        )
    }

    /**
     * Generate index.html for the web view
     * @return HTML source
     */
    private fun getWebviewHTML(
        isCodeTransformAvailable: Boolean,
        isFeatureDevAvailable: Boolean,
        isDocAvailable: Boolean,
        isCodeScanAvailable: Boolean,
        isCodeTestAvailable: Boolean,
        highlightCommand: HighlightCommand?,
        activeProfile: QRegionProfile?,
    ): String {
        val postMessageToJavaJsCode = receiveMessageQuery.inject("JSON.stringify(message)")
        val jsScripts = """
            <script type="text/javascript" src="$webUri" defer onload="init()"></script>
            <script type="text/javascript">
                const init = () => {
                    amazonQChat.createChat(
                        {
                            postMessage: message => {
                                $postMessageToJavaJsCode
                            }
<<<<<<< HEAD
                        }, 
                        {
                        quickActionCommands: [],
                        disclaimerAcknowledged: ${MeetQSettings.getInstance().disclaimerAcknowledged}
                        }
                       
                       
=======
                        },
                        ${MeetQSettings.getInstance().reinvent2024OnboardingCount < MAX_ONBOARDING_PAGE_COUNT},
                        ${MeetQSettings.getInstance().disclaimerAcknowledged},
                        $isFeatureDevAvailable, // whether /dev is available
                        $isCodeTransformAvailable, // whether /transform is available
                        $isDocAvailable, // whether /doc is available
                        $isCodeScanAvailable, // whether /scan is available
                        $isCodeTestAvailable, // whether /test is available
                        ${OBJECT_MAPPER.writeValueAsString(highlightCommand)},
                        "${activeProfile?.profileName.orEmpty()}"
>>>>>>> 8aae2090
                    );
                }
            </script>        
        """.trimIndent()

        addQuickActionCommands(isCodeTransformAvailable, isFeatureDevAvailable, isDocAvailable, isCodeTestAvailable, isCodeScanAvailable, highlightCommand)
        return """
            <!DOCTYPE html>
            <style>
                    body,
                    html {
                        background-color: var(--mynah-color-bg);
                        color: var(--mynah-color-text-default);
                        height: 100vh;
                        width: 100%%;
                        overflow: hidden;
                        margin: 0;
                        padding: 0;
                    }
                    .mynah-ui-icon-plus,
                    .mynah-ui-icon-cancel {
                        -webkit-mask-size: 155% !important;
                        mask-size: 155% !important;
                        mask-position: center;
                        scale: 60%;
                    }
                    .code-snippet-close-button i.mynah-ui-icon-cancel,
                    .mynah-chat-item-card-related-content-show-more i.mynah-ui-icon-down-open {
                        -webkit-mask-size: 195.5% !important;
                        mask-size: 195.5% !important;
                        mask-position: center;
                        aspect-ratio: 1/1;
                        width: 15px;
                        height: 15px;
                        scale: 50%
                    }
                    .mynah-ui-icon-tabs {
                        -webkit-mask-size: 102% !important;
                        mask-size: 102% !important;
                        mask-position: center;
                    }
                    textarea:placeholder-shown {
                        line-height: 1.5rem;
                    }
                    .mynah-ui-spinner-container {
                        contain: layout !important;
                    }
                    .mynah-ui-spinner-container > span.mynah-ui-spinner-logo-part {
                        position: static !important;
                        will-change: transform !important;
                    }
                    .mynah-ui-spinner-container,
                    .mynah-ui-spinner-container > span.mynah-ui-spinner-logo-part,
                    .mynah-ui-spinner-container > span.mynah-ui-spinner-logo-part > .mynah-ui-spinner-logo-mask.text {
                        border: 0 !important;
                        outline: none !important;
                        box-shadow: none !important;
                        border-radius: 0 !important;
                    }
                    .mynah-ui-spinner-container > span.mynah-ui-spinner-logo-part > .mynah-ui-spinner-logo-mask.text {
                        will-change: transform !important;
                        transform: translateZ(0) !important;
                    }
                </style>
            <html>
                <head>
                    <title>AWS Q</title>
                    $jsScripts
                </head>
                <body>
                </body>
            </html>
        """.trimIndent()
    }

    fun addQuickActionCommands(
        isCodeTransformAvailable: Boolean,
        isFeatureDevAvailable: Boolean,
        isDocAvailable: Boolean,
        isCodeTestAvailable: Boolean,
        isCodeScanAvailable: Boolean,
        highlightCommand: HighlightCommand?,
    ) {
        // TODO:  Remove this once chat has been integrated with agents. This is added temporarily to keep detekt happy.
        isCodeScanAvailable
        isCodeTestAvailable
        isDocAvailable
        isFeatureDevAvailable
        isCodeTransformAvailable
        MAX_ONBOARDING_PAGE_COUNT
        OBJECT_MAPPER
        highlightCommand
    }

    companion object {
        private const val MAX_ONBOARDING_PAGE_COUNT = 3
        private val OBJECT_MAPPER = jacksonObjectMapper()
    }
}<|MERGE_RESOLUTION|>--- conflicted
+++ resolved
@@ -111,26 +111,11 @@
                             postMessage: message => {
                                 $postMessageToJavaJsCode
                             }
-<<<<<<< HEAD
                         }, 
                         {
                         quickActionCommands: [],
                         disclaimerAcknowledged: ${MeetQSettings.getInstance().disclaimerAcknowledged}
                         }
-                       
-                       
-=======
-                        },
-                        ${MeetQSettings.getInstance().reinvent2024OnboardingCount < MAX_ONBOARDING_PAGE_COUNT},
-                        ${MeetQSettings.getInstance().disclaimerAcknowledged},
-                        $isFeatureDevAvailable, // whether /dev is available
-                        $isCodeTransformAvailable, // whether /transform is available
-                        $isDocAvailable, // whether /doc is available
-                        $isCodeScanAvailable, // whether /scan is available
-                        $isCodeTestAvailable, // whether /test is available
-                        ${OBJECT_MAPPER.writeValueAsString(highlightCommand)},
-                        "${activeProfile?.profileName.orEmpty()}"
->>>>>>> 8aae2090
                     );
                 }
             </script>        
@@ -206,7 +191,7 @@
         """.trimIndent()
     }
 
-    fun addQuickActionCommands(
+    private fun addQuickActionCommands(
         isCodeTransformAvailable: Boolean,
         isFeatureDevAvailable: Boolean,
         isDocAvailable: Boolean,
