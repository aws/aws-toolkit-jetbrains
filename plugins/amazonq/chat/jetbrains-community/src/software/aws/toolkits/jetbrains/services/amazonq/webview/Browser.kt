--- conflicted
+++ resolved
@@ -7,12 +7,8 @@
 import com.intellij.openapi.Disposable
 import com.intellij.openapi.util.Disposer
 import com.intellij.ui.jcef.JBCefJSQuery
-<<<<<<< HEAD
+import software.aws.toolkits.jetbrains.services.amazonq.profile.QRegionProfile
 import software.aws.toolkits.jetbrains.core.webview.LocalAssetJBCefRequestHandler
-=======
-import org.cef.CefApp
-import software.aws.toolkits.jetbrains.services.amazonq.profile.QRegionProfile
->>>>>>> 3a66543d
 import software.aws.toolkits.jetbrains.services.amazonq.util.HighlightCommand
 import software.aws.toolkits.jetbrains.services.amazonq.util.createBrowser
 import software.aws.toolkits.jetbrains.settings.MeetQSettings
@@ -47,19 +43,7 @@
         highlightCommand: HighlightCommand?,
         activeProfile: QRegionProfile?,
     ) {
-<<<<<<< HEAD
-        loadWebView(isCodeTransformAvailable, isFeatureDevAvailable, isDocAvailable, isCodeScanAvailable, isCodeTestAvailable, highlightCommand)
-=======
-        // register the scheme handler to route http://mynah/ URIs to the resources/assets directory on classpath
-        CefApp.getInstance()
-            .registerSchemeHandlerFactory(
-                "http",
-                "mynah",
-                AssetResourceHandler.AssetResourceHandlerFactory(),
-            )
-
         loadWebView(isCodeTransformAvailable, isFeatureDevAvailable, isDocAvailable, isCodeScanAvailable, isCodeTestAvailable, highlightCommand, activeProfile)
->>>>>>> 3a66543d
     }
 
     override fun dispose() {
@@ -88,22 +72,18 @@
         jcefBrowser.setProperty("state", "")
 
         // load the web app
-<<<<<<< HEAD
         jcefBrowser.loadURL(
             assetRequestHandler.createResource(
                 "webview/chat.html",
-                getWebviewHTML(isCodeTransformAvailable, isFeatureDevAvailable, isDocAvailable, isCodeScanAvailable, isCodeTestAvailable, highlightCommand)
-=======
-        jcefBrowser.loadHTML(
-            getWebviewHTML(
-                isCodeTransformAvailable,
-                isFeatureDevAvailable,
-                isDocAvailable,
-                isCodeScanAvailable,
-                isCodeTestAvailable,
-                highlightCommand,
-                activeProfile
->>>>>>> 3a66543d
+                getWebviewHTML(
+                    isCodeTransformAvailable,
+                    isFeatureDevAvailable,
+                    isDocAvailable,
+                    isCodeScanAvailable,
+                    isCodeTestAvailable,
+                    highlightCommand,
+                    activeProfile,
+                )
             )
         )
     }
