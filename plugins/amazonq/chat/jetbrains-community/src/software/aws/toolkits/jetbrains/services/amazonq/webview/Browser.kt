// Copyright 2023 Amazon.com, Inc. or its affiliates. All Rights Reserved.
// SPDX-License-Identifier: Apache-2.0

package software.aws.toolkits.jetbrains.services.amazonq.webview

import com.fasterxml.jackson.module.kotlin.jacksonObjectMapper
import com.intellij.openapi.Disposable
import com.intellij.openapi.util.Disposer
import com.intellij.ui.jcef.JBCefJSQuery
<<<<<<< HEAD
import com.intellij.ui.jcef.executeJavaScript
import kotlinx.coroutines.delay
import kotlinx.coroutines.launch
import software.aws.toolkits.jetbrains.core.coroutines.disposableCoroutineScope
=======
import org.cef.CefApp
import software.aws.toolkits.jetbrains.services.amazonq.util.HighlightCommand
>>>>>>> a17d35c0
import software.aws.toolkits.jetbrains.services.amazonq.util.createBrowser
import software.aws.toolkits.jetbrains.settings.MeetQSettings

/*
Displays the web view for the Amazon Q tool window
 */
class Browser(parent: Disposable) : Disposable {

    val jcefBrowser = createBrowser(parent)

    val receiveMessageQuery = JBCefJSQuery.create(jcefBrowser)

    fun init(
        isCodeTransformAvailable: Boolean,
        isFeatureDevAvailable: Boolean,
        isDocAvailable: Boolean,
        isCodeScanAvailable: Boolean,
        isCodeTestAvailable: Boolean,
        highlightCommand: HighlightCommand?,
    ) {
        // register the scheme handler to route http://mynah/ URIs to the resources/assets directory on classpath
<<<<<<< HEAD
//        CefApp.getInstance()
//            .registerSchemeHandlerFactory(
//                "http",
//                "mynah",
//                AssetResourceHandler.AssetResourceHandlerFactory(),
//            )
        println("aaaaaaaaa did a load")
        loadWebView(isCodeTransformAvailable, isFeatureDevAvailable)
=======
        CefApp.getInstance()
            .registerSchemeHandlerFactory(
                "http",
                "mynah",
                AssetResourceHandler.AssetResourceHandlerFactory(),
            )

        loadWebView(isCodeTransformAvailable, isFeatureDevAvailable, isDocAvailable, isCodeScanAvailable, isCodeTestAvailable, highlightCommand)
>>>>>>> a17d35c0
    }

    override fun dispose() {
        Disposer.dispose(jcefBrowser)
    }

    fun component() = jcefBrowser.component

    fun post(message: String) =
        jcefBrowser
            .cefBrowser
            .executeJavaScript("window.postMessage(JSON.stringify($message))", jcefBrowser.cefBrowser.url, 0)

    // Load the chat web app into the jcefBrowser
    private fun loadWebView(
        isCodeTransformAvailable: Boolean,
        isFeatureDevAvailable: Boolean,
        isDocAvailable: Boolean,
        isCodeScanAvailable: Boolean,
        isCodeTestAvailable: Boolean,
        highlightCommand: HighlightCommand?,
    ) {
        // setup empty state. The message request handlers use this for storing state
        // that's persistent between page loads.
        jcefBrowser.setProperty("state", "")
        // load the web app
<<<<<<< HEAD
        jcefBrowser.loadHTML(getWebviewHTML(isCodeTransformAvailable, isFeatureDevAvailable))
        disposableCoroutineScope(this).launch {
            while (true) {
                delay(5000)
                try {
                    println("yy" + jcefBrowser.executeJavaScript("ideApi.postMessage('aaaaaaaaaaaaaaaaaaa')", 0))
                    println(
                        "yy" + jcefBrowser.executeJavaScript(
                            "var state = false; setInterval(function() {document.body.innerHTML = !!state; state = !state;}, 1000)",
                            0
                        )
                    )
                    break
                } catch (_: Exception) {}
            }
        }
=======
        jcefBrowser.loadHTML(
            getWebviewHTML(isCodeTransformAvailable, isFeatureDevAvailable, isDocAvailable, isCodeScanAvailable, isCodeTestAvailable, highlightCommand)
        )
>>>>>>> a17d35c0
    }

    /**
     * Generate index.html for the web view
     * @return HTML source
     */
    private fun getWebviewHTML(
        isCodeTransformAvailable: Boolean,
        isFeatureDevAvailable: Boolean,
        isDocAvailable: Boolean,
        isCodeScanAvailable: Boolean,
        isCodeTestAvailable: Boolean,
        highlightCommand: HighlightCommand?,
    ): String {
        val postMessageToJavaJsCode = receiveMessageQuery.inject("JSON.stringify(message)")

        val jsScripts = """
            <script type="text/javascript" src="$WEB_SCRIPT_URI" defer onload="init()"></script>
            <script type="text/javascript">
                const init = () => {
                    mynahUI.createMynahUI(
                        {
                            postMessage: message => {
                                $postMessageToJavaJsCode
                            }
                        },
                        ${MeetQSettings.getInstance().reinvent2024OnboardingCount < MAX_ONBOARDING_PAGE_COUNT},
                        ${MeetQSettings.getInstance().disclaimerAcknowledged},
                        $isFeatureDevAvailable, // whether /dev is available
                        $isCodeTransformAvailable, // whether /transform is available
                        $isDocAvailable, // whether /doc is available
                        $isCodeScanAvailable, // whether /scan is available
                        $isCodeTestAvailable, // whether /test is available
                        ${OBJECT_MAPPER.writeValueAsString(highlightCommand)}
                    );
                }
            </script>        
        """.trimIndent()

        return """
            <!DOCTYPE html>
            <html>
                <head>
                    <title>AWS Q</title>
                    $jsScripts
                </head>
                <body>
                loading
                </body>
            </html>
        """.trimIndent()
    }

    companion object {
<<<<<<< HEAD
        private const val WEB_SCRIPT_URI = "http://127.0.0.1:8000/js/mynah-ui.js"
=======
        private const val WEB_SCRIPT_URI = "http://mynah/js/mynah-ui.js"
        private const val MAX_ONBOARDING_PAGE_COUNT = 3
        private val OBJECT_MAPPER = jacksonObjectMapper()
>>>>>>> a17d35c0
    }
}<|MERGE_RESOLUTION|>--- conflicted
+++ resolved
@@ -7,15 +7,8 @@
 import com.intellij.openapi.Disposable
 import com.intellij.openapi.util.Disposer
 import com.intellij.ui.jcef.JBCefJSQuery
-<<<<<<< HEAD
-import com.intellij.ui.jcef.executeJavaScript
-import kotlinx.coroutines.delay
-import kotlinx.coroutines.launch
-import software.aws.toolkits.jetbrains.core.coroutines.disposableCoroutineScope
-=======
 import org.cef.CefApp
 import software.aws.toolkits.jetbrains.services.amazonq.util.HighlightCommand
->>>>>>> a17d35c0
 import software.aws.toolkits.jetbrains.services.amazonq.util.createBrowser
 import software.aws.toolkits.jetbrains.settings.MeetQSettings
 
@@ -37,16 +30,6 @@
         highlightCommand: HighlightCommand?,
     ) {
         // register the scheme handler to route http://mynah/ URIs to the resources/assets directory on classpath
-<<<<<<< HEAD
-//        CefApp.getInstance()
-//            .registerSchemeHandlerFactory(
-//                "http",
-//                "mynah",
-//                AssetResourceHandler.AssetResourceHandlerFactory(),
-//            )
-        println("aaaaaaaaa did a load")
-        loadWebView(isCodeTransformAvailable, isFeatureDevAvailable)
-=======
         CefApp.getInstance()
             .registerSchemeHandlerFactory(
                 "http",
@@ -55,7 +38,6 @@
             )
 
         loadWebView(isCodeTransformAvailable, isFeatureDevAvailable, isDocAvailable, isCodeScanAvailable, isCodeTestAvailable, highlightCommand)
->>>>>>> a17d35c0
     }
 
     override fun dispose() {
@@ -82,28 +64,9 @@
         // that's persistent between page loads.
         jcefBrowser.setProperty("state", "")
         // load the web app
-<<<<<<< HEAD
-        jcefBrowser.loadHTML(getWebviewHTML(isCodeTransformAvailable, isFeatureDevAvailable))
-        disposableCoroutineScope(this).launch {
-            while (true) {
-                delay(5000)
-                try {
-                    println("yy" + jcefBrowser.executeJavaScript("ideApi.postMessage('aaaaaaaaaaaaaaaaaaa')", 0))
-                    println(
-                        "yy" + jcefBrowser.executeJavaScript(
-                            "var state = false; setInterval(function() {document.body.innerHTML = !!state; state = !state;}, 1000)",
-                            0
-                        )
-                    )
-                    break
-                } catch (_: Exception) {}
-            }
-        }
-=======
         jcefBrowser.loadHTML(
             getWebviewHTML(isCodeTransformAvailable, isFeatureDevAvailable, isDocAvailable, isCodeScanAvailable, isCodeTestAvailable, highlightCommand)
         )
->>>>>>> a17d35c0
     }
 
     /**
@@ -151,19 +114,14 @@
                     $jsScripts
                 </head>
                 <body>
-                loading
                 </body>
             </html>
         """.trimIndent()
     }
 
     companion object {
-<<<<<<< HEAD
-        private const val WEB_SCRIPT_URI = "http://127.0.0.1:8000/js/mynah-ui.js"
-=======
         private const val WEB_SCRIPT_URI = "http://mynah/js/mynah-ui.js"
         private const val MAX_ONBOARDING_PAGE_COUNT = 3
         private val OBJECT_MAPPER = jacksonObjectMapper()
->>>>>>> a17d35c0
     }
 }