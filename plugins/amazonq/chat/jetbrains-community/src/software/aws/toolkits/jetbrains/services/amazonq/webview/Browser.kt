// Copyright 2023 Amazon.com, Inc. or its affiliates. All Rights Reserved.
// SPDX-License-Identifier: Apache-2.0

package software.aws.toolkits.jetbrains.services.amazonq.webview

import com.fasterxml.jackson.module.kotlin.jacksonObjectMapper
import com.intellij.openapi.Disposable
import com.intellij.openapi.project.Project
import com.intellij.openapi.util.Disposer
import com.intellij.ui.jcef.JBCefJSQuery
import org.cef.CefApp
import software.aws.toolkits.jetbrains.services.amazonq.lsp.AmazonQLspService
import software.aws.toolkits.jetbrains.services.amazonq.lsp.flareChat.AwsServerCapabilitiesProvider
import software.aws.toolkits.jetbrains.services.amazonq.profile.QRegionProfile
import software.aws.toolkits.jetbrains.services.amazonq.util.HighlightCommand
import software.aws.toolkits.jetbrains.services.amazonq.util.createBrowser
import software.aws.toolkits.jetbrains.settings.MeetQSettings
import java.net.URI

/*
Displays the web view for the Amazon Q tool window
 */

class Browser(parent: Disposable, private val webUri: URI, val project: Project) : Disposable {

    val jcefBrowser = createBrowser(parent)

    val receiveMessageQuery = JBCefJSQuery.create(jcefBrowser)

    fun init(
        isCodeTransformAvailable: Boolean,
        isFeatureDevAvailable: Boolean,
        isDocAvailable: Boolean,
        isCodeScanAvailable: Boolean,
        isCodeTestAvailable: Boolean,
        highlightCommand: HighlightCommand?,
        activeProfile: QRegionProfile?,
    ) {
        // register the scheme handler to route http://mynah/ URIs to the resources/assets directory on classpath
        CefApp.getInstance()
            .registerSchemeHandlerFactory(
                "http",
                "mynah",
                AssetResourceHandler.AssetResourceHandlerFactory(),
            )
<<<<<<< HEAD
        AmazonQLspService.getInstance(project).addServerStartedListener {
=======
        AmazonQLspService.getInstance(project).addLspInitializeMessageListener {
>>>>>>> d61bd4fe
            loadWebView(
                isCodeTransformAvailable,
                isFeatureDevAvailable,
                isDocAvailable,
                isCodeScanAvailable,
                isCodeTestAvailable,
                highlightCommand,
                activeProfile
            )
        }
    }

    override fun dispose() {
        Disposer.dispose(jcefBrowser)
    }

    fun component() = jcefBrowser.component

    fun postChat(message: String) {
        jcefBrowser
            .cefBrowser
            .executeJavaScript("window.postMessage($message)", jcefBrowser.cefBrowser.url, 0)
    }

    // TODO: Remove this once chat has been integrated with agents
    fun post(message: String) =
        jcefBrowser
            .cefBrowser
            .executeJavaScript("window.postMessage(JSON.stringify($message))", jcefBrowser.cefBrowser.url, 0)

    // Load the chat web app into the jcefBrowser
    private fun loadWebView(
        isCodeTransformAvailable: Boolean,
        isFeatureDevAvailable: Boolean,
        isDocAvailable: Boolean,
        isCodeScanAvailable: Boolean,
        isCodeTestAvailable: Boolean,
        highlightCommand: HighlightCommand?,
        activeProfile: QRegionProfile?,
    ) {
        // setup empty state. The message request handlers use this for storing state
        // that's persistent between page loads.
        jcefBrowser.setProperty("state", "")
        // load the web app
        jcefBrowser.loadHTML(
            getWebviewHTML(
                isCodeTransformAvailable,
                isFeatureDevAvailable,
                isDocAvailable,
                isCodeScanAvailable,
                isCodeTestAvailable,
                highlightCommand,
                activeProfile
            )
        )
    }

    /**
     * Generate index.html for the web view
     * @return HTML source
     */
    private fun getWebviewHTML(
        isCodeTransformAvailable: Boolean,
        isFeatureDevAvailable: Boolean,
        isDocAvailable: Boolean,
        isCodeScanAvailable: Boolean,
        isCodeTestAvailable: Boolean,
        highlightCommand: HighlightCommand?,
        activeProfile: QRegionProfile?,
    ): String {
        val quickActionConfig = generateQuickActionConfig()
        val postMessageToJavaJsCode = receiveMessageQuery.inject("JSON.stringify(message)")
        val jsScripts = """
            <script type="text/javascript" src="$webUri" defer onload="init()"></script>
            <script type="text/javascript">
                const init = () => {
                    amazonQChat.createChat(
                        {
                            postMessage: message => {
                                $postMessageToJavaJsCode
                            }
                        }, 
                        {
                        quickActionCommands: $quickActionConfig,
                        disclaimerAcknowledged: ${MeetQSettings.getInstance().disclaimerAcknowledged}
                        }
                    );
                }
            </script>        
        """.trimIndent()

        addQuickActionCommands(
            isCodeTransformAvailable,
            isFeatureDevAvailable,
            isDocAvailable,
            isCodeTestAvailable,
            isCodeScanAvailable,
            highlightCommand,
            activeProfile
        )
        return """
            <!DOCTYPE html>
            <style>
                    body,
                    html {
                        background-color: var(--mynah-color-bg);
                        color: var(--mynah-color-text-default);
                        height: 100vh;
                        width: 100%%;
                        overflow: hidden;
                        margin: 0;
                        padding: 0;
                    }
                    .mynah-ui-icon-plus,
                    .mynah-ui-icon-cancel {
                        -webkit-mask-size: 155% !important;
                        mask-size: 155% !important;
                        mask-position: center;
                        scale: 60%;
                    }
                    .code-snippet-close-button i.mynah-ui-icon-cancel,
                    .mynah-chat-item-card-related-content-show-more i.mynah-ui-icon-down-open {
                        -webkit-mask-size: 195.5% !important;
                        mask-size: 195.5% !important;
                        mask-position: center;
                        aspect-ratio: 1/1;
                        width: 15px;
                        height: 15px;
                        scale: 50%
                    }
                    .mynah-ui-icon-tabs {
                        -webkit-mask-size: 102% !important;
                        mask-size: 102% !important;
                        mask-position: center;
                    }
                    textarea:placeholder-shown {
                        line-height: 1.5rem;
                    }
                    .mynah-ui-spinner-container {
                        contain: layout !important;
                    }
                    .mynah-ui-spinner-container > span.mynah-ui-spinner-logo-part {
                        position: static !important;
                        will-change: transform !important;
                    }
                    .mynah-ui-spinner-container,
                    .mynah-ui-spinner-container > span.mynah-ui-spinner-logo-part,
                    .mynah-ui-spinner-container > span.mynah-ui-spinner-logo-part > .mynah-ui-spinner-logo-mask.text {
                        border: 0 !important;
                        outline: none !important;
                        box-shadow: none !important;
                        border-radius: 0 !important;
                    }
                    .mynah-ui-spinner-container > span.mynah-ui-spinner-logo-part > .mynah-ui-spinner-logo-mask.text {
                        will-change: transform !important;
                        transform: translateZ(0) !important;
                    }
                </style>
            <html>
                <head>
                    <title>AWS Q</title>
                    $jsScripts
                </head>
                <body>
                </body>
            </html>
        """.trimIndent()
    }

    private fun addQuickActionCommands(
        isCodeTransformAvailable: Boolean,
        isFeatureDevAvailable: Boolean,
        isDocAvailable: Boolean,
        isCodeTestAvailable: Boolean,
        isCodeScanAvailable: Boolean,
        highlightCommand: HighlightCommand?,
        activeProfile: QRegionProfile?,
    ) {
        // TODO:  Remove this once chat has been integrated with agents. This is added temporarily to keep detekt happy.
        isCodeScanAvailable
        isCodeTestAvailable
        isDocAvailable
        isFeatureDevAvailable
        isCodeTransformAvailable
        MAX_ONBOARDING_PAGE_COUNT
        OBJECT_MAPPER
        highlightCommand
        activeProfile
    }

    private fun generateQuickActionConfig() = AwsServerCapabilitiesProvider.getInstance(project).getChatOptions().quickActions.quickActionsCommandGroups
        .let { OBJECT_MAPPER.writeValueAsString(it) }
        ?: "[]"

    companion object {
        private const val MAX_ONBOARDING_PAGE_COUNT = 3
        private val OBJECT_MAPPER = jacksonObjectMapper()
    }
}<|MERGE_RESOLUTION|>--- conflicted
+++ resolved
@@ -43,11 +43,7 @@
                 "mynah",
                 AssetResourceHandler.AssetResourceHandlerFactory(),
             )
-<<<<<<< HEAD
-        AmazonQLspService.getInstance(project).addServerStartedListener {
-=======
         AmazonQLspService.getInstance(project).addLspInitializeMessageListener {
->>>>>>> d61bd4fe
             loadWebView(
                 isCodeTransformAvailable,
                 isFeatureDevAvailable,
