--- conflicted
+++ resolved
@@ -178,11 +178,9 @@
                 var encryptionManager: JwtEncryptionManager? = null
                 val result = AmazonQLspService.executeIfRunning(project) { server ->
                     encryptionManager = this.encryptionManager
-<<<<<<< HEAD
-                    server.sendChatPrompt(EncryptedChatParams(encryptionManager!!.encrypt(chatParams), partialResultToken))
-=======
+
                     encryptionManager?.encrypt(chatParams)?.let { EncryptedChatParams(it, partialResultToken) }?.let { server.sendChatPrompt(it) }
->>>>>>> 26b311ed
+
                 } ?: (CompletableFuture.failedFuture(IllegalStateException("LSP Server not running")))
 
                 result.whenComplete {
@@ -191,11 +189,7 @@
                     val messageToChat = ChatCommunicationManager.convertToJsonToSendToChat(
                         node.command,
                         requestFromUi.params.tabId,
-<<<<<<< HEAD
-                        encryptionManager?.decrypt(value) ?: "",
-=======
                         encryptionManager?.decrypt(value).orEmpty(),
->>>>>>> 26b311ed
                         isPartialResult = false
                     )
                     browser.postChat(messageToChat)
