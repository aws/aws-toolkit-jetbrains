--- conflicted
+++ resolved
@@ -606,11 +606,8 @@
         val isCodeScanAvailable = isCodeScanAvailable(project)
         val isCodeTestAvailable = isCodeTestAvailable(project)
 
-<<<<<<< HEAD
-=======
         val serverCapabilities = AmazonQLspService.getInstance(project).instanceFlow.first().initializeResult.await().awsServerCapabilities
 
->>>>>>> aeb459ae
         // language=JavaScript
         val script = """
             try {
