--- conflicted
+++ resolved
@@ -28,15 +28,11 @@
 import software.aws.toolkits.jetbrains.services.amazonq.lsp.encryption.JwtEncryptionManager
 import software.aws.toolkits.jetbrains.services.amazonq.lsp.flareChat.ChatCommunicationManager
 import software.aws.toolkits.jetbrains.services.amazonq.lsp.flareChat.getTextDocumentIdentifier
-<<<<<<< HEAD
 import software.aws.toolkits.jetbrains.services.amazonq.lsp.model.aws.chat.CHAT_COPY_CODE_TO_CLIPBOARD
-import software.aws.toolkits.jetbrains.services.amazonq.lsp.model.aws.chat.CHAT_QUICK_ACTION
-=======
 import software.aws.toolkits.jetbrains.services.amazonq.lsp.model.aws.chat.CHAT_INFO_LINK_CLICK
 import software.aws.toolkits.jetbrains.services.amazonq.lsp.model.aws.chat.CHAT_LINK_CLICK
 import software.aws.toolkits.jetbrains.services.amazonq.lsp.model.aws.chat.CHAT_QUICK_ACTION
 import software.aws.toolkits.jetbrains.services.amazonq.lsp.model.aws.chat.CHAT_SOURCE_LINK_CLICK
->>>>>>> d215249b
 import software.aws.toolkits.jetbrains.services.amazonq.lsp.model.aws.chat.ChatNotification
 import software.aws.toolkits.jetbrains.services.amazonq.lsp.model.aws.chat.ChatParams
 import software.aws.toolkits.jetbrains.services.amazonq.lsp.model.aws.chat.ChatPrompt
@@ -222,27 +218,26 @@
 
                 showResult(result, partialResultToken, tabId, encryptionManager, browser)
             }
-<<<<<<< HEAD
+            CHAT_LINK_CLICK -> {
+                handleChatNotification<LinkClickNotification, LinkClickParams>(node) { server, params ->
+                    server.linkClick(params)
+                }
+            }
+
+            CHAT_INFO_LINK_CLICK -> {
+                handleChatNotification<InfoLinkClickNotification, InfoLinkClickParams>(node) { server, params ->
+                    server.infoLinkClick(params)
+                }
+            }
+
+            CHAT_SOURCE_LINK_CLICK -> {
+                handleChatNotification<SourceLinkClickNotification, SourceLinkClickParams>(node) { server, params ->
+                    server.sourceLinkClick(params)
+                }
+            }
             CHAT_COPY_CODE_TO_CLIPBOARD -> {
                 handleChatNotification<CopyCodeToClipboardNotification, CopyCodeToClipboardParams>(node) { server, params ->
                     server.copyCodeToClipboard(params)
-=======
-            CHAT_LINK_CLICK -> {
-                handleChatNotification<LinkClickNotification, LinkClickParams>(node) { server, params ->
-                    server.linkClick(params)
-                }
-            }
-
-            CHAT_INFO_LINK_CLICK -> {
-                handleChatNotification<InfoLinkClickNotification, InfoLinkClickParams>(node) { server, params ->
-                    server.infoLinkClick(params)
-                }
-            }
-
-            CHAT_SOURCE_LINK_CLICK -> {
-                handleChatNotification<SourceLinkClickNotification, SourceLinkClickParams>(node) { server, params ->
-                    server.sourceLinkClick(params)
->>>>>>> d215249b
                 }
             }
         }
@@ -264,7 +259,6 @@
                 isPartialResult = false
             )
             browser.postChat(messageToChat)
-            showResult(result, partialResultToken, tabId, encryptionManager, browser)
         }
     }
 
