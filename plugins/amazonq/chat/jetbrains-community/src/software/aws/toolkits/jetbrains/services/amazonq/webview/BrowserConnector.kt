--- conflicted
+++ resolved
@@ -29,12 +29,10 @@
 import software.aws.toolkits.jetbrains.services.amazonq.lsp.flareChat.ChatCommunicationManager
 import software.aws.toolkits.jetbrains.services.amazonq.lsp.flareChat.getTextDocumentIdentifier
 import software.aws.toolkits.jetbrains.services.amazonq.lsp.model.aws.chat.CHAT_QUICK_ACTION
-<<<<<<< HEAD
+import software.aws.toolkits.jetbrains.services.amazonq.lsp.model.aws.chat.CHAT_QUICK_ACTION
 import software.aws.toolkits.jetbrains.services.amazonq.lsp.model.aws.chat.CHAT_TAB_ADD
 import software.aws.toolkits.jetbrains.services.amazonq.lsp.model.aws.chat.CHAT_TAB_CHANGE
 import software.aws.toolkits.jetbrains.services.amazonq.lsp.model.aws.chat.CHAT_TAB_REMOVE
-=======
->>>>>>> d61bd4fe
 import software.aws.toolkits.jetbrains.services.amazonq.lsp.model.aws.chat.ChatParams
 import software.aws.toolkits.jetbrains.services.amazonq.lsp.model.aws.chat.ChatPrompt
 import software.aws.toolkits.jetbrains.services.amazonq.lsp.model.aws.chat.CursorState
@@ -196,11 +194,7 @@
                 showResult(result, partialResultToken, tabId, encryptionManager, browser)
             }
             CHAT_QUICK_ACTION -> {
-<<<<<<< HEAD
-                val requestFromUi = serializer.deserializeChatMessages(node, QuickChatActionRequest::class.java)
-=======
                 val requestFromUi = serializer.deserializeChatMessages<QuickChatActionRequest>(node)
->>>>>>> d61bd4fe
                 val tabId = requestFromUi.params.tabId
                 val quickActionParams = requestFromUi.params
                 val partialResultToken = chatCommunicationManager.addPartialChatMessage(tabId)
@@ -215,7 +209,6 @@
                 } ?: (CompletableFuture.failedFuture(IllegalStateException("LSP Server not running")))
 
                 showResult(result, partialResultToken, tabId, encryptionManager, browser)
-<<<<<<< HEAD
             }
             CHAT_TAB_ADD -> {
                 val requestFromUi = serializer.deserializeChatMessages(node, TabEventRequest::class.java)
@@ -235,8 +228,6 @@
                 AmazonQLspService.executeIfRunning(project) { server ->
                     server.tabChange(requestFromUi.params)
                 } ?: CompletableFuture.failedFuture<Unit>(IllegalStateException("LSP Server not running"))
-=======
->>>>>>> d61bd4fe
             }
         }
     }
@@ -257,6 +248,7 @@
                 isPartialResult = false
             )
             browser.postChat(messageToChat)
-        }
-    }
+                showResult(result, partialResultToken, tabId, encryptionManager, browser)
+            }
+        }
 }