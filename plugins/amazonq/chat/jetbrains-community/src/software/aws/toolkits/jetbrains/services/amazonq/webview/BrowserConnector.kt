--- conflicted
+++ resolved
@@ -4,10 +4,7 @@
 package software.aws.toolkits.jetbrains.services.amazonq.webview
 
 import com.fasterxml.jackson.databind.JsonNode
-<<<<<<< HEAD
 import com.fasterxml.jackson.module.kotlin.jacksonObjectMapper
-=======
->>>>>>> 28a199ed
 import com.intellij.ide.BrowserUtil
 import com.intellij.ide.util.RunOnceUtil
 import com.intellij.openapi.project.Project
@@ -32,21 +29,15 @@
 import software.aws.toolkits.jetbrains.services.amazonq.lsp.encryption.JwtEncryptionManager
 import software.aws.toolkits.jetbrains.services.amazonq.lsp.flareChat.ChatCommunicationManager
 import software.aws.toolkits.jetbrains.services.amazonq.lsp.flareChat.getTextDocumentIdentifier
-<<<<<<< HEAD
-=======
 import software.aws.toolkits.jetbrains.services.amazonq.lsp.model.aws.chat.CHAT_QUICK_ACTION
->>>>>>> 28a199ed
 import software.aws.toolkits.jetbrains.services.amazonq.lsp.model.aws.chat.ChatParams
 import software.aws.toolkits.jetbrains.services.amazonq.lsp.model.aws.chat.ChatPrompt
 import software.aws.toolkits.jetbrains.services.amazonq.lsp.model.aws.chat.CursorState
 import software.aws.toolkits.jetbrains.services.amazonq.lsp.model.aws.chat.EncryptedChatParams
-<<<<<<< HEAD
+import software.aws.toolkits.jetbrains.services.amazonq.lsp.model.aws.chat.EncryptedQuickActionChatParams
+import software.aws.toolkits.jetbrains.services.amazonq.lsp.model.aws.chat.QuickChatActionRequest
 import software.aws.toolkits.jetbrains.services.amazonq.lsp.model.aws.chat.EndChatParams
 import software.aws.toolkits.jetbrains.services.amazonq.lsp.model.aws.chat.SEND_END_CHAT
-=======
-import software.aws.toolkits.jetbrains.services.amazonq.lsp.model.aws.chat.EncryptedQuickActionChatParams
-import software.aws.toolkits.jetbrains.services.amazonq.lsp.model.aws.chat.QuickChatActionRequest
->>>>>>> 28a199ed
 import software.aws.toolkits.jetbrains.services.amazonq.lsp.model.aws.chat.SEND_CHAT_COMMAND_PROMPT
 import software.aws.toolkits.jetbrains.services.amazonq.lsp.model.aws.chat.SendChatPromptRequest
 import software.aws.toolkits.jetbrains.services.amazonq.util.command
@@ -183,10 +174,6 @@
                     )
                 )
 
-<<<<<<< HEAD
-                val partialResultToken = chatCommunicationManager.addPartialChatMessage(requestFromUi.params.tabId)
-=======
->>>>>>> 28a199ed
                 val chatParams = ChatParams(
                     requestFromUi.params.tabId,
                     chatPrompt,
@@ -194,43 +181,14 @@
                     cursorState
                 )
 
-<<<<<<< HEAD
-=======
                 val tabId = requestFromUi.params.tabId
                 val partialResultToken = chatCommunicationManager.addPartialChatMessage(tabId)
 
->>>>>>> 28a199ed
                 var encryptionManager: JwtEncryptionManager? = null
                 val result = AmazonQLspService.executeIfRunning(project) { server ->
                     encryptionManager = this.encryptionManager
                     encryptionManager?.encrypt(chatParams)?.let { EncryptedChatParams(it, partialResultToken) }?.let { server.sendChatPrompt(it) }
                 } ?: (CompletableFuture.failedFuture(IllegalStateException("LSP Server not running")))
-<<<<<<< HEAD
-
-                result.whenComplete {
-                        value, error ->
-                    chatCommunicationManager.removePartialChatMessage(partialResultToken)
-                    val messageToChat = ChatCommunicationManager.convertToJsonToSendToChat(
-                        node.command,
-                        requestFromUi.params.tabId,
-                        encryptionManager?.decrypt(value).orEmpty(),
-                        isPartialResult = false
-                    )
-                    browser.postChat(messageToChat)
-                }
-            }
-
-            SEND_END_CHAT -> {
-                val requestFromUi = serializer.deserializeChatMessages(node, EndChatParams::class.java)
-
-                val endChatParams = EndChatParams(requestFromUi.tabId)
-                val result = AmazonQLspService.executeIfRunning(project) { server ->
-                    server.endChat(endChatParams)
-                } ?: CompletableFuture.failedFuture(IllegalStateException("LSP Server not running"))
-            }
-        }
-    }
-=======
                 showResult(result, partialResultToken, tabId, encryptionManager, browser)
             }
             CHAT_QUICK_ACTION -> {
@@ -249,6 +207,14 @@
                 } ?: (CompletableFuture.failedFuture(IllegalStateException("LSP Server not running")))
 
                 showResult(result, partialResultToken, tabId, encryptionManager, browser)
+            }
+            SEND_END_CHAT -> {
+                val requestFromUi = serializer.deserializeChatMessages(node, EndChatParams::class.java)
+
+                val endChatParams = EndChatParams(requestFromUi.tabId)
+                val result = AmazonQLspService.executeIfRunning(project) { server ->
+                    server.endChat(endChatParams)
+                } ?: CompletableFuture.failedFuture(IllegalStateException("LSP Server not running"))
             }
         }
     }
@@ -271,5 +237,4 @@
             browser.postChat(messageToChat)
         }
     }
->>>>>>> 28a199ed
 }