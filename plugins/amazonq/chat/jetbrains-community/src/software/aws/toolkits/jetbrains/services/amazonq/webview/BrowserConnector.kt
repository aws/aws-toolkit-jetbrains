// Copyright 2023 Amazon.com, Inc. or its affiliates. All Rights Reserved.
// SPDX-License-Identifier: Apache-2.0
@file:Suppress("BannedImports")
package software.aws.toolkits.jetbrains.services.amazonq.webview

import com.fasterxml.jackson.databind.JsonNode
import com.google.gson.Gson
import com.intellij.ide.BrowserUtil
import com.intellij.ide.util.RunOnceUtil
import com.intellij.openapi.project.Project
import com.intellij.ui.jcef.JBCefJSQuery.Response
import kotlinx.coroutines.CompletableDeferred
import kotlinx.coroutines.channels.awaitClose
import kotlinx.coroutines.coroutineScope
import kotlinx.coroutines.flow.Flow
import kotlinx.coroutines.flow.callbackFlow
import kotlinx.coroutines.flow.distinctUntilChanged
import kotlinx.coroutines.flow.launchIn
import kotlinx.coroutines.flow.merge
import kotlinx.coroutines.flow.onEach
import kotlinx.coroutines.launch
import org.cef.browser.CefBrowser
import org.eclipse.lsp4j.Position
import org.eclipse.lsp4j.Range
import software.aws.toolkits.core.utils.getLogger
import software.aws.toolkits.core.utils.warn
import software.aws.toolkits.jetbrains.services.amazonq.apps.AppConnection
import software.aws.toolkits.jetbrains.services.amazonq.commands.MessageSerializer
import software.aws.toolkits.jetbrains.services.amazonq.lsp.AmazonQLanguageServer
import software.aws.toolkits.jetbrains.services.amazonq.lsp.AmazonQLspService
import software.aws.toolkits.jetbrains.services.amazonq.lsp.encryption.JwtEncryptionManager
import software.aws.toolkits.jetbrains.services.amazonq.lsp.flareChat.AwsServerCapabilitiesProvider
import software.aws.toolkits.jetbrains.services.amazonq.lsp.flareChat.ChatCommunicationManager
import software.aws.toolkits.jetbrains.services.amazonq.lsp.flareChat.getTextDocumentIdentifier
import software.aws.toolkits.jetbrains.services.amazonq.lsp.model.aws.chat.ButtonClickNotification
import software.aws.toolkits.jetbrains.services.amazonq.lsp.model.aws.chat.ButtonClickParams
import software.aws.toolkits.jetbrains.services.amazonq.lsp.model.aws.chat.ButtonClickResult
import software.aws.toolkits.jetbrains.services.amazonq.lsp.model.aws.chat.CHAT_BUTTON_CLICK
import software.aws.toolkits.jetbrains.services.amazonq.lsp.model.aws.chat.CHAT_COPY_CODE_TO_CLIPBOARD
import software.aws.toolkits.jetbrains.services.amazonq.lsp.model.aws.chat.CHAT_CREATE_PROMPT
import software.aws.toolkits.jetbrains.services.amazonq.lsp.model.aws.chat.CHAT_DISCLAIMER_ACKNOWLEDGED
import software.aws.toolkits.jetbrains.services.amazonq.lsp.model.aws.chat.CHAT_FEEDBACK
import software.aws.toolkits.jetbrains.services.amazonq.lsp.model.aws.chat.CHAT_FILE_CLICK
import software.aws.toolkits.jetbrains.services.amazonq.lsp.model.aws.chat.CHAT_FOLLOW_UP_CLICK
import software.aws.toolkits.jetbrains.services.amazonq.lsp.model.aws.chat.CHAT_GET_SERIALIZED_CHAT
import software.aws.toolkits.jetbrains.services.amazonq.lsp.model.aws.chat.CHAT_INFO_LINK_CLICK
import software.aws.toolkits.jetbrains.services.amazonq.lsp.model.aws.chat.CHAT_INSERT_TO_CURSOR
import software.aws.toolkits.jetbrains.services.amazonq.lsp.model.aws.chat.CHAT_LINK_CLICK
import software.aws.toolkits.jetbrains.services.amazonq.lsp.model.aws.chat.CHAT_PROMPT_OPTION_ACKNOWLEDGED
import software.aws.toolkits.jetbrains.services.amazonq.lsp.model.aws.chat.CHAT_QUICK_ACTION
import software.aws.toolkits.jetbrains.services.amazonq.lsp.model.aws.chat.CHAT_READY
import software.aws.toolkits.jetbrains.services.amazonq.lsp.model.aws.chat.CHAT_SOURCE_LINK_CLICK
import software.aws.toolkits.jetbrains.services.amazonq.lsp.model.aws.chat.CHAT_TAB_ADD
import software.aws.toolkits.jetbrains.services.amazonq.lsp.model.aws.chat.CHAT_TAB_BAR_ACTIONS
import software.aws.toolkits.jetbrains.services.amazonq.lsp.model.aws.chat.CHAT_TAB_CHANGE
import software.aws.toolkits.jetbrains.services.amazonq.lsp.model.aws.chat.CHAT_TAB_REMOVE
import software.aws.toolkits.jetbrains.services.amazonq.lsp.model.aws.chat.ChatNotification
import software.aws.toolkits.jetbrains.services.amazonq.lsp.model.aws.chat.ChatParams
import software.aws.toolkits.jetbrains.services.amazonq.lsp.model.aws.chat.ChatPrompt
import software.aws.toolkits.jetbrains.services.amazonq.lsp.model.aws.chat.ChatReadyNotification
import software.aws.toolkits.jetbrains.services.amazonq.lsp.model.aws.chat.CopyCodeToClipboardNotification
import software.aws.toolkits.jetbrains.services.amazonq.lsp.model.aws.chat.CopyCodeToClipboardParams
import software.aws.toolkits.jetbrains.services.amazonq.lsp.model.aws.chat.CreatePromptNotification
import software.aws.toolkits.jetbrains.services.amazonq.lsp.model.aws.chat.CreatePromptParams
import software.aws.toolkits.jetbrains.services.amazonq.lsp.model.aws.chat.CursorState
import software.aws.toolkits.jetbrains.services.amazonq.lsp.model.aws.chat.EncryptedChatParams
import software.aws.toolkits.jetbrains.services.amazonq.lsp.model.aws.chat.EncryptedQuickActionChatParams
import software.aws.toolkits.jetbrains.services.amazonq.lsp.model.aws.chat.FeedbackNotification
import software.aws.toolkits.jetbrains.services.amazonq.lsp.model.aws.chat.FeedbackParams
import software.aws.toolkits.jetbrains.services.amazonq.lsp.model.aws.chat.FileClickNotification
import software.aws.toolkits.jetbrains.services.amazonq.lsp.model.aws.chat.FileClickParams
import software.aws.toolkits.jetbrains.services.amazonq.lsp.model.aws.chat.FollowUpClickNotification
import software.aws.toolkits.jetbrains.services.amazonq.lsp.model.aws.chat.FollowUpClickParams
import software.aws.toolkits.jetbrains.services.amazonq.lsp.model.aws.chat.GetSerializedChatParams
import software.aws.toolkits.jetbrains.services.amazonq.lsp.model.aws.chat.GetSerializedChatRequest
import software.aws.toolkits.jetbrains.services.amazonq.lsp.model.aws.chat.InfoLinkClickNotification
import software.aws.toolkits.jetbrains.services.amazonq.lsp.model.aws.chat.InfoLinkClickParams
import software.aws.toolkits.jetbrains.services.amazonq.lsp.model.aws.chat.InsertToCursorPositionNotification
import software.aws.toolkits.jetbrains.services.amazonq.lsp.model.aws.chat.InsertToCursorPositionParams
import software.aws.toolkits.jetbrains.services.amazonq.lsp.model.aws.chat.LinkClickNotification
import software.aws.toolkits.jetbrains.services.amazonq.lsp.model.aws.chat.LinkClickParams
import software.aws.toolkits.jetbrains.services.amazonq.lsp.model.aws.chat.PROMPT_INPUT_OPTIONS_CHANGE
import software.aws.toolkits.jetbrains.services.amazonq.lsp.model.aws.chat.PromptInputOptionChangeNotification
import software.aws.toolkits.jetbrains.services.amazonq.lsp.model.aws.chat.PromptInputOptionChangeParams
import software.aws.toolkits.jetbrains.services.amazonq.lsp.model.aws.chat.QuickChatActionRequest
import software.aws.toolkits.jetbrains.services.amazonq.lsp.model.aws.chat.SEND_CHAT_COMMAND_PROMPT
import software.aws.toolkits.jetbrains.services.amazonq.lsp.model.aws.chat.SendChatPromptRequest
import software.aws.toolkits.jetbrains.services.amazonq.lsp.model.aws.chat.SourceLinkClickNotification
import software.aws.toolkits.jetbrains.services.amazonq.lsp.model.aws.chat.SourceLinkClickParams
import software.aws.toolkits.jetbrains.services.amazonq.lsp.model.aws.chat.TabBarActionParams
import software.aws.toolkits.jetbrains.services.amazonq.lsp.model.aws.chat.TabBarActionRequest
import software.aws.toolkits.jetbrains.services.amazonq.lsp.model.aws.chat.TabEventParams
import software.aws.toolkits.jetbrains.services.amazonq.lsp.model.aws.chat.TabEventRequest
import software.aws.toolkits.jetbrains.services.amazonq.util.command
import software.aws.toolkits.jetbrains.services.amazonq.util.tabType
import software.aws.toolkits.jetbrains.services.amazonq.webview.theme.AmazonQTheme
import software.aws.toolkits.jetbrains.services.amazonq.webview.theme.ThemeBrowserAdapter
import software.aws.toolkits.jetbrains.settings.MeetQSettings
import software.aws.toolkits.telemetry.MetricResult
import software.aws.toolkits.telemetry.Telemetry
import java.util.concurrent.CompletableFuture
import java.util.function.Function

class BrowserConnector(
    private val serializer: MessageSerializer = MessageSerializer.getInstance(),
    private val themeBrowserAdapter: ThemeBrowserAdapter = ThemeBrowserAdapter(),
    private val project: Project,
) {
    var uiReady = CompletableDeferred<Boolean>()
    private val chatCommunicationManager = ChatCommunicationManager.getInstance(project)

    suspend fun connect(
        browser: Browser,
        connections: List<AppConnection>,
    ) = coroutineScope {
        // Send browser messages to the outbound publisher
        addMessageHook(browser)
            .onEach { json ->
                val node = serializer.toNode(json)
                when (node.command) {
                    CHAT_DISCLAIMER_ACKNOWLEDGED -> {
                        MeetQSettings.getInstance().disclaimerAcknowledged = true
                    }

                    // some weird issue preventing deserialization from working
                    "open-user-guide" -> {
                        BrowserUtil.browse(node.get("userGuideLink").asText())
                    }
                    "send-telemetry" -> {
                        val source = node.get("source")
                        val module = node.get("module")
                        val trigger = node.get("trigger")

                        if (source != null) {
                            Telemetry.ui.click.use {
                                it.elementId(source.asText())
                            }
                        } else if (module != null && trigger != null) {
                            Telemetry.toolkit.willOpenModule.use {
                                it.module(module.asText())
                                it.source(trigger.asText())
                                it.result(MetricResult.Succeeded)
                            }
                        }
                    }
                }

                val tabType = node.tabType
                if (tabType == null) {
                    handleFlareChatMessages(browser, node)
                }
                connections.filter { connection -> connection.app.tabTypes.contains(tabType) }.forEach { connection ->
                    launch {
                        val message = serializer.deserialize(node, connection.messageTypeRegistry)
                        connection.messagesFromUiToApp.publish(message)
                    }
                }
            }
            .launchIn(this)

        // Wait for UI ready before starting to send messages to the UI.
        uiReady.await()

        // Chat options including history and quick actions need to be sent in once UI is ready
        val showChatOptions = """{
            "command": "chatOptions",
            "params": ${Gson().toJson(AwsServerCapabilitiesProvider.getInstance(project).getChatOptions())}
            }
        """.trimIndent()
        browser.postChat(showChatOptions)

        // Send inbound messages to the browser
        val inboundMessages = connections.map { it.messagesFromAppToUi.flow }.merge()
        inboundMessages
            .onEach { browser.post(serializer.serialize(it)) }
            .launchIn(this)
    }

    suspend fun connectTheme(
        chatBrowser: CefBrowser,
        loginBrowser: CefBrowser,
        themeSource: Flow<AmazonQTheme>,
    ) = coroutineScope {
        themeSource
            .distinctUntilChanged()
            .onEach {
                themeBrowserAdapter.updateLoginThemeInBrowser(loginBrowser, it)
                themeBrowserAdapter.updateThemeInBrowser(chatBrowser, it, uiReady)
            }
            .launchIn(this)
    }

    private fun addMessageHook(browser: Browser) = callbackFlow {
        val handler = Function<String, Response> {
            trySend(it)
            Response(null)
        }

        browser.receiveMessageQuery.addHandler(handler)

        awaitClose {
            browser.receiveMessageQuery.removeHandler(handler)
        }
    }

    private fun handleFlareChatMessages(browser: Browser, node: JsonNode) {
        when (node.command) {
            SEND_CHAT_COMMAND_PROMPT -> {
                val requestFromUi = serializer.deserializeChatMessages<SendChatPromptRequest>(node)
                val chatPrompt = ChatPrompt(
                    requestFromUi.params.prompt.prompt,
                    requestFromUi.params.prompt.escapedPrompt,
                    node.command
                )
                val textDocumentIdentifier = getTextDocumentIdentifier(project)
                val cursorState = CursorState(
                    Range(
                        Position(
                            0,
                            0
                        ),
                        Position(
                            1,
                            1
                        )
                    )
                )

                val chatParams = ChatParams(
                    requestFromUi.params.tabId,
                    chatPrompt,
                    textDocumentIdentifier,
                    cursorState
                )

                val tabId = requestFromUi.params.tabId
                val partialResultToken = chatCommunicationManager.addPartialChatMessage(tabId)

                var encryptionManager: JwtEncryptionManager? = null
                val result = AmazonQLspService.executeIfRunning(project) { server ->
                    encryptionManager = this.encryptionManager
                    encryptionManager?.encrypt(chatParams)?.let { EncryptedChatParams(it, partialResultToken) }?.let { server.sendChatPrompt(it) }
                } ?: (CompletableFuture.failedFuture(IllegalStateException("LSP Server not running")))
                showResult(result, partialResultToken, tabId, encryptionManager, browser)
            }
            CHAT_QUICK_ACTION -> {
                val requestFromUi = serializer.deserializeChatMessages<QuickChatActionRequest>(node)
                val tabId = requestFromUi.params.tabId
                val quickActionParams = requestFromUi.params
                val partialResultToken = chatCommunicationManager.addPartialChatMessage(tabId)
                var encryptionManager: JwtEncryptionManager? = null
                val result = AmazonQLspService.executeIfRunning(project) { server ->
                    encryptionManager = this.encryptionManager
                    encryptionManager?.encrypt(quickActionParams)?.let {
                        EncryptedQuickActionChatParams(it, partialResultToken)
                    }?.let {
                        server.sendQuickAction(it)
                    }
                } ?: (CompletableFuture.failedFuture(IllegalStateException("LSP Server not running")))

                showResult(result, partialResultToken, tabId, encryptionManager, browser)
            }
            CHAT_FEEDBACK -> {
                handleChatNotification<FeedbackNotification, FeedbackParams>(node) { server, params ->
                    server.feedback(params)
                }
            }
            CHAT_READY -> {
                handleChatNotification<ChatReadyNotification, Unit>(node) { server, _ ->
                    uiReady.complete(true)
                    RunOnceUtil.runOnceForApp("AmazonQ-UI-Ready") {
                        MeetQSettings.getInstance().reinvent2024OnboardingCount += 1
                    }
                    server.chatReady()
                }
            }
            CHAT_TAB_ADD -> {
                handleChatNotification<TabEventRequest, TabEventParams>(node) { server, params ->
                    server.tabAdd(params)
                }
            }
            CHAT_TAB_REMOVE -> {
                handleChatNotification<TabEventRequest, TabEventParams>(node) { server, params ->
                    chatCommunicationManager.removePartialChatMessage(params.tabId)
                    server.tabRemove(params)
                }
            }
            CHAT_TAB_CHANGE -> {
                handleChatNotification<TabEventRequest, TabEventParams>(node) { server, params ->
                    server.tabChange(params)
                }
            }
            CHAT_INSERT_TO_CURSOR -> {
                handleChatNotification<InsertToCursorPositionNotification, InsertToCursorPositionParams>(node) { server, params ->
                    server.insertToCursorPosition(params)
                }
            }
            CHAT_LINK_CLICK -> {
                handleChatNotification<LinkClickNotification, LinkClickParams>(node) { server, params ->
                    server.linkClick(params)
                }
            }
            CHAT_INFO_LINK_CLICK -> {
                handleChatNotification<InfoLinkClickNotification, InfoLinkClickParams>(node) { server, params ->
                    server.infoLinkClick(params)
                }
            }
            CHAT_SOURCE_LINK_CLICK -> {
                handleChatNotification<SourceLinkClickNotification, SourceLinkClickParams>(node) { server, params ->
                    server.sourceLinkClick(params)
                }
            }
            CHAT_FILE_CLICK -> {
                handleChatNotification<FileClickNotification, FileClickParams>(node) { server, params ->
                    server.fileClick(params)
                }
            }
            PROMPT_INPUT_OPTIONS_CHANGE -> {
                handleChatNotification<PromptInputOptionChangeNotification, PromptInputOptionChangeParams>(node) {
                        server, params ->
                    server.promptInputOptionsChange(params)
                }
            }
            CHAT_PROMPT_OPTION_ACKNOWLEDGED -> {
                val acknowledgedMessage = node.get("params").get("messageId")
                if (acknowledgedMessage.asText() == "programmerModeCardId") {
                    MeetQSettings.getInstance().amazonQChatPairProgramming = false
                }
            }
            CHAT_FOLLOW_UP_CLICK -> {
                handleChatNotification<FollowUpClickNotification, FollowUpClickParams>(node) { server, params ->
                    server.followUpClick(params)
                }
            }
            CHAT_BUTTON_CLICK -> {
                handleChatNotification<ButtonClickNotification, ButtonClickParams>(node) { server, params ->
                    server.buttonClick(params)
                }.thenApply { response ->
                    if (response is ButtonClickResult && !response.success) {
                        LOG.warn { "Failed to execute action associated with button with reason: ${response.failureReason}" }
                    }
                }
            }
            CHAT_COPY_CODE_TO_CLIPBOARD -> {
                handleChatNotification<CopyCodeToClipboardNotification, CopyCodeToClipboardParams>(node) { server, params ->
                    server.copyCodeToClipboard(params)
                }
            }

<<<<<<< HEAD
            CHAT_GET_SERIALIZED_CHAT -> {
                handleChatNotification<GetSerializedChatRequest, GetSerializedChatParams>(node)
                {
                        server, params -> server.getSerializedActions(params)
                }
            }

            CHAT_TAB_BAR_ACTIONS -> {
                handleChatNotification<TabBarActionRequest, TabBarActionParams>(node)
                {
                    server, params -> server.tabBarActions(params)
                }

            }
=======
            CHAT_CREATE_PROMPT -> {
                handleChatNotification<CreatePromptNotification, CreatePromptParams>(node) {
                        server, params ->
                    server.createPrompt(params)
                }
            }
>>>>>>> 0aa199a0
        }
    }

    private fun showResult(
        result: CompletableFuture<String>,
        partialResultToken: String,
        tabId: String,
        encryptionManager: JwtEncryptionManager?,
        browser: Browser,
    ) {
        result.whenComplete { value, error ->
            chatCommunicationManager.removePartialChatMessage(partialResultToken)
            val messageToChat = ChatCommunicationManager.convertToJsonToSendToChat(
                SEND_CHAT_COMMAND_PROMPT,
                tabId,
                encryptionManager?.decrypt(value).orEmpty(),
                isPartialResult = false
            )
            browser.postChat(messageToChat)
        }
    }

    private inline fun <reified T, R> handleChatNotification(
        node: JsonNode,
        crossinline serverAction: (server: AmazonQLanguageServer, params: R) -> CompletableFuture<*>,
    ): CompletableFuture<*> where T : ChatNotification<R> {
        val requestFromUi = serializer.deserializeChatMessages<T>(node)
        return AmazonQLspService.executeIfRunning(project) { server ->
            serverAction(server, requestFromUi.params)
        } ?: CompletableFuture.failedFuture<Unit>(IllegalStateException("LSP Server not running"))
    }

    companion object {
        private val LOG = getLogger<BrowserConnector>()
    }
}<|MERGE_RESOLUTION|>--- conflicted
+++ resolved
@@ -347,7 +347,6 @@
                 }
             }
 
-<<<<<<< HEAD
             CHAT_GET_SERIALIZED_CHAT -> {
                 handleChatNotification<GetSerializedChatRequest, GetSerializedChatParams>(node)
                 {
@@ -362,14 +361,12 @@
                 }
 
             }
-=======
             CHAT_CREATE_PROMPT -> {
                 handleChatNotification<CreatePromptNotification, CreatePromptParams>(node) {
                         server, params ->
                     server.createPrompt(params)
                 }
             }
->>>>>>> 0aa199a0
         }
     }
 
