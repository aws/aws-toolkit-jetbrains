--- conflicted
+++ resolved
@@ -28,10 +28,8 @@
 import software.aws.toolkits.jetbrains.services.amazonq.lsp.encryption.JwtEncryptionManager
 import software.aws.toolkits.jetbrains.services.amazonq.lsp.flareChat.ChatCommunicationManager
 import software.aws.toolkits.jetbrains.services.amazonq.lsp.flareChat.getTextDocumentIdentifier
-<<<<<<< HEAD
+import software.aws.toolkits.jetbrains.services.amazonq.lsp.model.aws.chat.CHAT_QUICK_ACTION
 import software.aws.toolkits.jetbrains.services.amazonq.lsp.model.aws.chat.CHAT_COPY_CODE_TO_CLIPBOARD
-=======
->>>>>>> d61bd4fe
 import software.aws.toolkits.jetbrains.services.amazonq.lsp.model.aws.chat.CHAT_QUICK_ACTION
 import software.aws.toolkits.jetbrains.services.amazonq.lsp.model.aws.chat.ChatParams
 import software.aws.toolkits.jetbrains.services.amazonq.lsp.model.aws.chat.ChatPrompt
@@ -194,11 +192,7 @@
                 showResult(result, partialResultToken, tabId, encryptionManager, browser)
             }
             CHAT_QUICK_ACTION -> {
-<<<<<<< HEAD
-                val requestFromUi = serializer.deserializeChatMessages(node, QuickChatActionRequest::class.java)
-=======
                 val requestFromUi = serializer.deserializeChatMessages<QuickChatActionRequest>(node)
->>>>>>> d61bd4fe
                 val tabId = requestFromUi.params.tabId
                 val quickActionParams = requestFromUi.params
                 val partialResultToken = chatCommunicationManager.addPartialChatMessage(tabId)
@@ -239,25 +233,9 @@
                 isPartialResult = false
             )
             browser.postChat(messageToChat)
-        }
-    }
-
-    private fun showResult(
-        result: CompletableFuture<String>,
-        partialResultToken: String,
-        tabId: String,
-        encryptionManager: JwtEncryptionManager?,
-        browser: Browser,
-    ) {
-        result.whenComplete { value, error ->
-            chatCommunicationManager.removePartialChatMessage(partialResultToken)
-            val messageToChat = ChatCommunicationManager.convertToJsonToSendToChat(
-                SEND_CHAT_COMMAND_PROMPT,
-                tabId,
-                encryptionManager?.decrypt(value).orEmpty(),
-                isPartialResult = false
-            )
-            browser.postChat(messageToChat)
-        }
-    }
-}+                showResult(result, partialResultToken, tabId, encryptionManager, browser)
+            }
+        }
+
+
+    }