// Copyright 2023 Amazon.com, Inc. or its affiliates. All Rights Reserved.
// SPDX-License-Identifier: Apache-2.0

package software.aws.toolkits.jetbrains.services.amazonq.webview

import com.intellij.ide.BrowserUtil
import com.intellij.ide.util.RunOnceUtil
import com.intellij.ui.jcef.JBCefJSQuery.Response
import kotlinx.coroutines.CompletableDeferred
import kotlinx.coroutines.channels.awaitClose
import kotlinx.coroutines.coroutineScope
import kotlinx.coroutines.flow.Flow
import kotlinx.coroutines.flow.callbackFlow
import kotlinx.coroutines.flow.distinctUntilChanged
import kotlinx.coroutines.flow.launchIn
import kotlinx.coroutines.flow.merge
import kotlinx.coroutines.flow.onEach
import kotlinx.coroutines.launch
import org.cef.browser.CefBrowser
import software.aws.toolkits.core.utils.error
import software.aws.toolkits.core.utils.getLogger
import software.aws.toolkits.jetbrains.services.amazonq.apps.AppConnection
import software.aws.toolkits.jetbrains.services.amazonq.commands.MessageSerializer
import software.aws.toolkits.jetbrains.services.amazonq.util.command
import software.aws.toolkits.jetbrains.services.amazonq.util.tabType
import software.aws.toolkits.jetbrains.services.amazonq.webview.theme.AmazonQTheme
import software.aws.toolkits.jetbrains.services.amazonq.webview.theme.ThemeBrowserAdapter
import software.aws.toolkits.jetbrains.settings.MeetQSettings
import software.aws.toolkits.telemetry.Telemetry
import java.util.function.Function

class BrowserConnector(
    private val serializer: MessageSerializer = MessageSerializer.getInstance(),
    private val themeBrowserAdapter: ThemeBrowserAdapter = ThemeBrowserAdapter(),
) {
    var uiReady = CompletableDeferred<Boolean>()

    suspend fun connect(
        browser: Browser,
        connections: List<AppConnection>,
    ) = coroutineScope {
        // Send browser messages to the outbound publisher
        addMessageHook(browser)
            .onEach { json ->
<<<<<<< HEAD
                try {
                    val node = serializer.toNode(json)
                    if (node.command == "ui-is-ready") {
                        uiReady.complete(true)
                    }
                    val tabType = node.tabType ?: return@onEach
                    connections.filter { connection -> connection.app.tabTypes.contains(tabType) }.forEach { connection ->
                        launch {
                            val message = serializer.deserialize(node, connection.messageTypeRegistry)
                            connection.messagesFromUiToApp.publish(message)
                        }
=======
                val node = serializer.toNode(json)
                when (node.command) {
                    "ui-is-ready" -> {
                        uiReady.complete(true)
                        RunOnceUtil.runOnceForApp("AmazonQ-UI-Ready") {
                            MeetQSettings.getInstance().reinvent2024OnboardingCount += 1
                        }
                    }

                    "disclaimer-acknowledged" -> {
                        MeetQSettings.getInstance().disclaimerAcknowledged = true
                    }

                    // some weird issue preventing deserialization from working
                    "open-user-guide" -> {
                        BrowserUtil.browse(node.get("userGuideLink").asText())
                    }
                    "send-telemetry" -> {
                        val source = node.get("source")
                        val module = node.get("module")
                        val trigger = node.get("trigger")

                        if (source != null) {
                            Telemetry.ui.click.use {
                                it.elementId(source.asText())
                            }
                        } else if (module != null && trigger != null) {
                            Telemetry.toolkit.openModule.use {
                                it.module(module.asText())
                                it.source(trigger.asText())
                            }
                        }
                    }
                }

                val tabType = node.tabType ?: return@onEach
                connections.filter { connection -> connection.app.tabTypes.contains(tabType) }.forEach { connection ->
                    launch {
                        val message = serializer.deserialize(node, connection.messageTypeRegistry)
                        connection.messagesFromUiToApp.publish(message)
>>>>>>> a17d35c0
                    }
                } catch (e: Exception) {
                    getLogger<BrowserConnector>().error(e) { "message hook err" }
                }
            }
            .launchIn(this)

        // Wait for UI ready before starting to send messages to the UI.
        uiReady.await()

        // Send inbound messages to the browser
        val inboundMessages = connections.map { it.messagesFromAppToUi.flow }.merge()
        inboundMessages
            .onEach { browser.post(serializer.serialize(it)) }
            .launchIn(this)
    }

    suspend fun connectTheme(
        chatBrowser: CefBrowser,
        loginBrowser: CefBrowser,
        themeSource: Flow<AmazonQTheme>,
    ) = coroutineScope {
        themeSource
            .distinctUntilChanged()
            .onEach {
                themeBrowserAdapter.updateLoginThemeInBrowser(loginBrowser, it)
                themeBrowserAdapter.updateThemeInBrowser(chatBrowser, it, uiReady)
            }
            .launchIn(this)
    }

    private fun addMessageHook(browser: Browser) = callbackFlow {
        val handler = Function<String, Response> {
            println(it)
            trySend(it)
            Response(null)
        }

        browser.receiveMessageQuery.addHandler(handler)

        awaitClose {
            browser.receiveMessageQuery.removeHandler(handler)
        }
    }
}<|MERGE_RESOLUTION|>--- conflicted
+++ resolved
@@ -17,8 +17,6 @@
 import kotlinx.coroutines.flow.onEach
 import kotlinx.coroutines.launch
 import org.cef.browser.CefBrowser
-import software.aws.toolkits.core.utils.error
-import software.aws.toolkits.core.utils.getLogger
 import software.aws.toolkits.jetbrains.services.amazonq.apps.AppConnection
 import software.aws.toolkits.jetbrains.services.amazonq.commands.MessageSerializer
 import software.aws.toolkits.jetbrains.services.amazonq.util.command
@@ -42,19 +40,6 @@
         // Send browser messages to the outbound publisher
         addMessageHook(browser)
             .onEach { json ->
-<<<<<<< HEAD
-                try {
-                    val node = serializer.toNode(json)
-                    if (node.command == "ui-is-ready") {
-                        uiReady.complete(true)
-                    }
-                    val tabType = node.tabType ?: return@onEach
-                    connections.filter { connection -> connection.app.tabTypes.contains(tabType) }.forEach { connection ->
-                        launch {
-                            val message = serializer.deserialize(node, connection.messageTypeRegistry)
-                            connection.messagesFromUiToApp.publish(message)
-                        }
-=======
                 val node = serializer.toNode(json)
                 when (node.command) {
                     "ui-is-ready" -> {
@@ -95,10 +80,7 @@
                     launch {
                         val message = serializer.deserialize(node, connection.messageTypeRegistry)
                         connection.messagesFromUiToApp.publish(message)
->>>>>>> a17d35c0
                     }
-                } catch (e: Exception) {
-                    getLogger<BrowserConnector>().error(e) { "message hook err" }
                 }
             }
             .launchIn(this)
@@ -129,7 +111,6 @@
 
     private fun addMessageHook(browser: Browser) = callbackFlow {
         val handler = Function<String, Response> {
-            println(it)
             trySend(it)
             Response(null)
         }
