// Copyright 2023 Amazon.com, Inc. or its affiliates. All Rights Reserved.
// SPDX-License-Identifier: Apache-2.0

package software.aws.toolkits.jetbrains.services.amazonq.webview

import com.fasterxml.jackson.databind.JsonNode
import com.intellij.ide.BrowserUtil
import com.intellij.ide.util.RunOnceUtil
import com.intellij.openapi.project.Project
import com.intellij.ui.jcef.JBCefJSQuery.Response
import kotlinx.coroutines.CompletableDeferred
import kotlinx.coroutines.channels.awaitClose
import kotlinx.coroutines.coroutineScope
import kotlinx.coroutines.flow.Flow
import kotlinx.coroutines.flow.callbackFlow
import kotlinx.coroutines.flow.distinctUntilChanged
import kotlinx.coroutines.flow.launchIn
import kotlinx.coroutines.flow.merge
import kotlinx.coroutines.flow.onEach
import kotlinx.coroutines.launch
import org.cef.browser.CefBrowser
import org.eclipse.lsp4j.Position
import org.eclipse.lsp4j.Range
import software.aws.toolkits.jetbrains.services.amazonq.apps.AppConnection
import software.aws.toolkits.jetbrains.services.amazonq.commands.MessageSerializer
import software.aws.toolkits.jetbrains.services.amazonq.lsp.AmazonQLanguageServer
import software.aws.toolkits.jetbrains.services.amazonq.lsp.AmazonQLspService
import software.aws.toolkits.jetbrains.services.amazonq.lsp.encryption.JwtEncryptionManager
import software.aws.toolkits.jetbrains.services.amazonq.lsp.flareChat.ChatCommunicationManager
import software.aws.toolkits.jetbrains.services.amazonq.lsp.flareChat.getTextDocumentIdentifier
<<<<<<< HEAD
import software.aws.toolkits.jetbrains.services.amazonq.lsp.model.aws.chat.CHAT_FEEDBACK
import software.aws.toolkits.jetbrains.services.amazonq.lsp.model.aws.chat.CHAT_QUICK_ACTION
=======
import software.aws.toolkits.jetbrains.services.amazonq.lsp.model.aws.chat.CHAT_INFO_LINK_CLICK
import software.aws.toolkits.jetbrains.services.amazonq.lsp.model.aws.chat.CHAT_LINK_CLICK
import software.aws.toolkits.jetbrains.services.amazonq.lsp.model.aws.chat.CHAT_QUICK_ACTION
import software.aws.toolkits.jetbrains.services.amazonq.lsp.model.aws.chat.CHAT_SOURCE_LINK_CLICK
>>>>>>> d215249b
import software.aws.toolkits.jetbrains.services.amazonq.lsp.model.aws.chat.ChatNotification
import software.aws.toolkits.jetbrains.services.amazonq.lsp.model.aws.chat.ChatParams
import software.aws.toolkits.jetbrains.services.amazonq.lsp.model.aws.chat.ChatPrompt
import software.aws.toolkits.jetbrains.services.amazonq.lsp.model.aws.chat.CursorState
import software.aws.toolkits.jetbrains.services.amazonq.lsp.model.aws.chat.EncryptedChatParams
import software.aws.toolkits.jetbrains.services.amazonq.lsp.model.aws.chat.EncryptedQuickActionChatParams
<<<<<<< HEAD
import software.aws.toolkits.jetbrains.services.amazonq.lsp.model.aws.chat.FeedbackNotification
import software.aws.toolkits.jetbrains.services.amazonq.lsp.model.aws.chat.FeedbackParams
=======
import software.aws.toolkits.jetbrains.services.amazonq.lsp.model.aws.chat.InfoLinkClickNotification
import software.aws.toolkits.jetbrains.services.amazonq.lsp.model.aws.chat.InfoLinkClickParams
import software.aws.toolkits.jetbrains.services.amazonq.lsp.model.aws.chat.LinkClickNotification
import software.aws.toolkits.jetbrains.services.amazonq.lsp.model.aws.chat.LinkClickParams
>>>>>>> d215249b
import software.aws.toolkits.jetbrains.services.amazonq.lsp.model.aws.chat.QuickChatActionRequest
import software.aws.toolkits.jetbrains.services.amazonq.lsp.model.aws.chat.SEND_CHAT_COMMAND_PROMPT
import software.aws.toolkits.jetbrains.services.amazonq.lsp.model.aws.chat.SendChatPromptRequest
import software.aws.toolkits.jetbrains.services.amazonq.lsp.model.aws.chat.SourceLinkClickNotification
import software.aws.toolkits.jetbrains.services.amazonq.lsp.model.aws.chat.SourceLinkClickParams
import software.aws.toolkits.jetbrains.services.amazonq.util.command
import software.aws.toolkits.jetbrains.services.amazonq.util.tabType
import software.aws.toolkits.jetbrains.services.amazonq.webview.theme.AmazonQTheme
import software.aws.toolkits.jetbrains.services.amazonq.webview.theme.ThemeBrowserAdapter
import software.aws.toolkits.jetbrains.settings.MeetQSettings
import software.aws.toolkits.telemetry.MetricResult
import software.aws.toolkits.telemetry.Telemetry
import java.util.concurrent.CompletableFuture
import java.util.function.Function

class BrowserConnector(
    private val serializer: MessageSerializer = MessageSerializer.getInstance(),
    private val themeBrowserAdapter: ThemeBrowserAdapter = ThemeBrowserAdapter(),
    private val project: Project,
) {
    var uiReady = CompletableDeferred<Boolean>()
    private val chatCommunicationManager = ChatCommunicationManager.getInstance(project)

    suspend fun connect(
        browser: Browser,
        connections: List<AppConnection>,
    ) = coroutineScope {
        // Send browser messages to the outbound publisher
        addMessageHook(browser)
            .onEach { json ->
                val node = serializer.toNode(json)
                when (node.command) {
                    "ui-is-ready" -> {
                        uiReady.complete(true)
                        RunOnceUtil.runOnceForApp("AmazonQ-UI-Ready") {
                            MeetQSettings.getInstance().reinvent2024OnboardingCount += 1
                        }
                    }

                    "disclaimer-acknowledged" -> {
                        MeetQSettings.getInstance().disclaimerAcknowledged = true
                    }

                    // some weird issue preventing deserialization from working
                    "open-user-guide" -> {
                        BrowserUtil.browse(node.get("userGuideLink").asText())
                    }
                    "send-telemetry" -> {
                        val source = node.get("source")
                        val module = node.get("module")
                        val trigger = node.get("trigger")

                        if (source != null) {
                            Telemetry.ui.click.use {
                                it.elementId(source.asText())
                            }
                        } else if (module != null && trigger != null) {
                            Telemetry.toolkit.willOpenModule.use {
                                it.module(module.asText())
                                it.source(trigger.asText())
                                it.result(MetricResult.Succeeded)
                            }
                        }
                    }
                }

                val tabType = node.tabType
                if (tabType == null) {
                    handleFlareChatMessages(browser, node)
                }
                connections.filter { connection -> connection.app.tabTypes.contains(tabType) }.forEach { connection ->
                    launch {
                        val message = serializer.deserialize(node, connection.messageTypeRegistry)
                        connection.messagesFromUiToApp.publish(message)
                    }
                }
            }
            .launchIn(this)

        // Wait for UI ready before starting to send messages to the UI.
        uiReady.await()

        // Send inbound messages to the browser
        val inboundMessages = connections.map { it.messagesFromAppToUi.flow }.merge()
        inboundMessages
            .onEach { browser.post(serializer.serialize(it)) }
            .launchIn(this)
    }

    suspend fun connectTheme(
        chatBrowser: CefBrowser,
        loginBrowser: CefBrowser,
        themeSource: Flow<AmazonQTheme>,
    ) = coroutineScope {
        themeSource
            .distinctUntilChanged()
            .onEach {
                themeBrowserAdapter.updateLoginThemeInBrowser(loginBrowser, it)
                themeBrowserAdapter.updateThemeInBrowser(chatBrowser, it, uiReady)
            }
            .launchIn(this)
    }

    private fun addMessageHook(browser: Browser) = callbackFlow {
        val handler = Function<String, Response> {
            trySend(it)
            Response(null)
        }

        browser.receiveMessageQuery.addHandler(handler)

        awaitClose {
            browser.receiveMessageQuery.removeHandler(handler)
        }
    }

    private fun handleFlareChatMessages(browser: Browser, node: JsonNode) {
        when (node.command) {
            SEND_CHAT_COMMAND_PROMPT -> {
                val requestFromUi = serializer.deserializeChatMessages<SendChatPromptRequest>(node)
                val chatPrompt = ChatPrompt(
                    requestFromUi.params.prompt.prompt,
                    requestFromUi.params.prompt.escapedPrompt,
                    node.command
                )
                val textDocumentIdentifier = getTextDocumentIdentifier(project)
                val cursorState = CursorState(
                    Range(
                        Position(
                            0,
                            0
                        ),
                        Position(
                            1,
                            1
                        )
                    )
                )

                val chatParams = ChatParams(
                    requestFromUi.params.tabId,
                    chatPrompt,
                    textDocumentIdentifier,
                    cursorState
                )

                val tabId = requestFromUi.params.tabId
                val partialResultToken = chatCommunicationManager.addPartialChatMessage(tabId)

                var encryptionManager: JwtEncryptionManager? = null
                val result = AmazonQLspService.executeIfRunning(project) { server ->
                    encryptionManager = this.encryptionManager
                    encryptionManager?.encrypt(chatParams)?.let { EncryptedChatParams(it, partialResultToken) }?.let { server.sendChatPrompt(it) }
                } ?: (CompletableFuture.failedFuture(IllegalStateException("LSP Server not running")))
                showResult(result, partialResultToken, tabId, encryptionManager, browser)
            }
            CHAT_QUICK_ACTION -> {
                val requestFromUi = serializer.deserializeChatMessages<QuickChatActionRequest>(node)
                val tabId = requestFromUi.params.tabId
                val quickActionParams = requestFromUi.params
                val partialResultToken = chatCommunicationManager.addPartialChatMessage(tabId)
                var encryptionManager: JwtEncryptionManager? = null
                val result = AmazonQLspService.executeIfRunning(project) { server ->
                    encryptionManager = this.encryptionManager
                    encryptionManager?.encrypt(quickActionParams)?.let {
                        EncryptedQuickActionChatParams(it, partialResultToken)
                    }?.let {
                        server.sendQuickAction(it)
                    }
                } ?: (CompletableFuture.failedFuture(IllegalStateException("LSP Server not running")))

                showResult(result, partialResultToken, tabId, encryptionManager, browser)
            }
<<<<<<< HEAD
            CHAT_FEEDBACK -> {
                handleChatNotification<FeedbackNotification, FeedbackParams>(node) { server, params ->
                    server.feedback(params)
=======
            CHAT_LINK_CLICK -> {
                handleChatNotification<LinkClickNotification, LinkClickParams>(node) { server, params ->
                    server.linkClick(params)
                }
            }

            CHAT_INFO_LINK_CLICK -> {
                handleChatNotification<InfoLinkClickNotification, InfoLinkClickParams>(node) { server, params ->
                    server.infoLinkClick(params)
                }
            }

            CHAT_SOURCE_LINK_CLICK -> {
                handleChatNotification<SourceLinkClickNotification, SourceLinkClickParams>(node) { server, params ->
                    server.sourceLinkClick(params)
>>>>>>> d215249b
                }
            }
        }
    }

    private fun showResult(
        result: CompletableFuture<String>,
        partialResultToken: String,
        tabId: String,
        encryptionManager: JwtEncryptionManager?,
        browser: Browser,
    ) {
        result.whenComplete { value, error ->
            chatCommunicationManager.removePartialChatMessage(partialResultToken)
            val messageToChat = ChatCommunicationManager.convertToJsonToSendToChat(
                SEND_CHAT_COMMAND_PROMPT,
                tabId,
                encryptionManager?.decrypt(value).orEmpty(),
                isPartialResult = false
            )
            browser.postChat(messageToChat)
        }
    }

    private inline fun <reified T, R> handleChatNotification(
        node: JsonNode,
        crossinline serverAction: (server: AmazonQLanguageServer, params: R) -> CompletableFuture<*>,
    ): CompletableFuture<*> where T : ChatNotification<R> {
        val requestFromUi = serializer.deserializeChatMessages<T>(node)
        return AmazonQLspService.executeIfRunning(project) { server ->
            serverAction(server, requestFromUi.params)
        } ?: CompletableFuture.failedFuture<Unit>(IllegalStateException("LSP Server not running"))
    }
}<|MERGE_RESOLUTION|>--- conflicted
+++ resolved
@@ -28,30 +28,24 @@
 import software.aws.toolkits.jetbrains.services.amazonq.lsp.encryption.JwtEncryptionManager
 import software.aws.toolkits.jetbrains.services.amazonq.lsp.flareChat.ChatCommunicationManager
 import software.aws.toolkits.jetbrains.services.amazonq.lsp.flareChat.getTextDocumentIdentifier
-<<<<<<< HEAD
 import software.aws.toolkits.jetbrains.services.amazonq.lsp.model.aws.chat.CHAT_FEEDBACK
-import software.aws.toolkits.jetbrains.services.amazonq.lsp.model.aws.chat.CHAT_QUICK_ACTION
-=======
 import software.aws.toolkits.jetbrains.services.amazonq.lsp.model.aws.chat.CHAT_INFO_LINK_CLICK
 import software.aws.toolkits.jetbrains.services.amazonq.lsp.model.aws.chat.CHAT_LINK_CLICK
 import software.aws.toolkits.jetbrains.services.amazonq.lsp.model.aws.chat.CHAT_QUICK_ACTION
+import software.aws.toolkits.jetbrains.services.amazonq.lsp.model.aws.chat.ChatNotification
 import software.aws.toolkits.jetbrains.services.amazonq.lsp.model.aws.chat.CHAT_SOURCE_LINK_CLICK
->>>>>>> d215249b
 import software.aws.toolkits.jetbrains.services.amazonq.lsp.model.aws.chat.ChatNotification
 import software.aws.toolkits.jetbrains.services.amazonq.lsp.model.aws.chat.ChatParams
 import software.aws.toolkits.jetbrains.services.amazonq.lsp.model.aws.chat.ChatPrompt
 import software.aws.toolkits.jetbrains.services.amazonq.lsp.model.aws.chat.CursorState
 import software.aws.toolkits.jetbrains.services.amazonq.lsp.model.aws.chat.EncryptedChatParams
 import software.aws.toolkits.jetbrains.services.amazonq.lsp.model.aws.chat.EncryptedQuickActionChatParams
-<<<<<<< HEAD
 import software.aws.toolkits.jetbrains.services.amazonq.lsp.model.aws.chat.FeedbackNotification
 import software.aws.toolkits.jetbrains.services.amazonq.lsp.model.aws.chat.FeedbackParams
-=======
 import software.aws.toolkits.jetbrains.services.amazonq.lsp.model.aws.chat.InfoLinkClickNotification
 import software.aws.toolkits.jetbrains.services.amazonq.lsp.model.aws.chat.InfoLinkClickParams
 import software.aws.toolkits.jetbrains.services.amazonq.lsp.model.aws.chat.LinkClickNotification
 import software.aws.toolkits.jetbrains.services.amazonq.lsp.model.aws.chat.LinkClickParams
->>>>>>> d215249b
 import software.aws.toolkits.jetbrains.services.amazonq.lsp.model.aws.chat.QuickChatActionRequest
 import software.aws.toolkits.jetbrains.services.amazonq.lsp.model.aws.chat.SEND_CHAT_COMMAND_PROMPT
 import software.aws.toolkits.jetbrains.services.amazonq.lsp.model.aws.chat.SendChatPromptRequest
@@ -225,11 +219,11 @@
 
                 showResult(result, partialResultToken, tabId, encryptionManager, browser)
             }
-<<<<<<< HEAD
             CHAT_FEEDBACK -> {
                 handleChatNotification<FeedbackNotification, FeedbackParams>(node) { server, params ->
                     server.feedback(params)
-=======
+                }
+            }
             CHAT_LINK_CLICK -> {
                 handleChatNotification<LinkClickNotification, LinkClickParams>(node) { server, params ->
                     server.linkClick(params)
@@ -245,7 +239,6 @@
             CHAT_SOURCE_LINK_CLICK -> {
                 handleChatNotification<SourceLinkClickNotification, SourceLinkClickParams>(node) { server, params ->
                     server.sourceLinkClick(params)
->>>>>>> d215249b
                 }
             }
         }
