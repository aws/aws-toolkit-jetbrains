// Copyright 2023 Amazon.com, Inc. or its affiliates. All Rights Reserved.
// SPDX-License-Identifier: Apache-2.0
@file:Suppress("BannedImports")
package software.aws.toolkits.jetbrains.services.amazonq.webview

import com.fasterxml.jackson.databind.JsonNode
import com.fasterxml.jackson.databind.node.ObjectNode
import com.fasterxml.jackson.module.kotlin.treeToValue
import com.google.gson.Gson
import com.intellij.ide.BrowserUtil
import com.intellij.ide.util.RunOnceUtil
import com.intellij.openapi.application.runInEdt
import com.intellij.openapi.fileEditor.FileEditorManager
import com.intellij.openapi.options.ShowSettingsUtil
import com.intellij.openapi.project.Project
import com.intellij.ui.jcef.JBCefJSQuery.Response
import kotlinx.coroutines.CancellationException
import kotlinx.coroutines.CompletableDeferred
import kotlinx.coroutines.channels.awaitClose
import kotlinx.coroutines.coroutineScope
import kotlinx.coroutines.flow.Flow
import kotlinx.coroutines.flow.callbackFlow
import kotlinx.coroutines.flow.distinctUntilChanged
import kotlinx.coroutines.flow.launchIn
import kotlinx.coroutines.flow.merge
import kotlinx.coroutines.flow.onEach
import kotlinx.coroutines.launch
import org.cef.browser.CefBrowser
import org.eclipse.lsp4j.TextDocumentIdentifier
import org.eclipse.lsp4j.jsonrpc.ResponseErrorException
import org.eclipse.lsp4j.jsonrpc.messages.ResponseErrorCode
import software.aws.toolkits.core.utils.error
import software.aws.toolkits.core.utils.getLogger
import software.aws.toolkits.core.utils.warn
import software.aws.toolkits.jetbrains.services.amazonq.apps.AppConnection
import software.aws.toolkits.jetbrains.services.amazonq.commands.MessageSerializer
import software.aws.toolkits.jetbrains.services.amazonq.lsp.AmazonQChatServer
import software.aws.toolkits.jetbrains.services.amazonq.lsp.AmazonQLspService
import software.aws.toolkits.jetbrains.services.amazonq.lsp.JsonRpcMethod
import software.aws.toolkits.jetbrains.services.amazonq.lsp.JsonRpcNotification
import software.aws.toolkits.jetbrains.services.amazonq.lsp.JsonRpcRequest
import software.aws.toolkits.jetbrains.services.amazonq.lsp.encryption.JwtEncryptionManager
import software.aws.toolkits.jetbrains.services.amazonq.lsp.flareChat.AwsServerCapabilitiesProvider
import software.aws.toolkits.jetbrains.services.amazonq.lsp.flareChat.ChatAsyncResultManager
import software.aws.toolkits.jetbrains.services.amazonq.lsp.flareChat.ChatCommunicationManager
import software.aws.toolkits.jetbrains.services.amazonq.lsp.flareChat.FlareUiMessage
import software.aws.toolkits.jetbrains.services.amazonq.lsp.model.aws.chat.AUTH_FOLLOW_UP_CLICKED
import software.aws.toolkits.jetbrains.services.amazonq.lsp.model.aws.chat.AuthFollowUpClickNotification
import software.aws.toolkits.jetbrains.services.amazonq.lsp.model.aws.chat.ButtonClickResult
import software.aws.toolkits.jetbrains.services.amazonq.lsp.model.aws.chat.CHAT_BUTTON_CLICK
import software.aws.toolkits.jetbrains.services.amazonq.lsp.model.aws.chat.CHAT_CONVERSATION_CLICK
import software.aws.toolkits.jetbrains.services.amazonq.lsp.model.aws.chat.CHAT_COPY_CODE_TO_CLIPBOARD
import software.aws.toolkits.jetbrains.services.amazonq.lsp.model.aws.chat.CHAT_CREATE_PROMPT
import software.aws.toolkits.jetbrains.services.amazonq.lsp.model.aws.chat.CHAT_DISCLAIMER_ACKNOWLEDGED
import software.aws.toolkits.jetbrains.services.amazonq.lsp.model.aws.chat.CHAT_FEEDBACK
import software.aws.toolkits.jetbrains.services.amazonq.lsp.model.aws.chat.CHAT_FILE_CLICK
import software.aws.toolkits.jetbrains.services.amazonq.lsp.model.aws.chat.CHAT_FOLLOW_UP_CLICK
import software.aws.toolkits.jetbrains.services.amazonq.lsp.model.aws.chat.CHAT_INFO_LINK_CLICK
import software.aws.toolkits.jetbrains.services.amazonq.lsp.model.aws.chat.CHAT_INSERT_TO_CURSOR
import software.aws.toolkits.jetbrains.services.amazonq.lsp.model.aws.chat.CHAT_LINK_CLICK
import software.aws.toolkits.jetbrains.services.amazonq.lsp.model.aws.chat.CHAT_LIST_CONVERSATIONS
import software.aws.toolkits.jetbrains.services.amazonq.lsp.model.aws.chat.CHAT_OPEN_TAB
import software.aws.toolkits.jetbrains.services.amazonq.lsp.model.aws.chat.CHAT_PINNED_CONTEXT_ADD
import software.aws.toolkits.jetbrains.services.amazonq.lsp.model.aws.chat.CHAT_PINNED_CONTEXT_REMOVE
import software.aws.toolkits.jetbrains.services.amazonq.lsp.model.aws.chat.CHAT_PROMPT_OPTION_ACKNOWLEDGED
import software.aws.toolkits.jetbrains.services.amazonq.lsp.model.aws.chat.CHAT_QUICK_ACTION
import software.aws.toolkits.jetbrains.services.amazonq.lsp.model.aws.chat.CHAT_READY
import software.aws.toolkits.jetbrains.services.amazonq.lsp.model.aws.chat.CHAT_SOURCE_LINK_CLICK
import software.aws.toolkits.jetbrains.services.amazonq.lsp.model.aws.chat.CHAT_TAB_ADD
import software.aws.toolkits.jetbrains.services.amazonq.lsp.model.aws.chat.CHAT_TAB_BAR_ACTIONS
import software.aws.toolkits.jetbrains.services.amazonq.lsp.model.aws.chat.CHAT_TAB_CHANGE
import software.aws.toolkits.jetbrains.services.amazonq.lsp.model.aws.chat.CHAT_TAB_REMOVE
import software.aws.toolkits.jetbrains.services.amazonq.lsp.model.aws.chat.EncryptedChatParams
import software.aws.toolkits.jetbrains.services.amazonq.lsp.model.aws.chat.EncryptedQuickActionChatParams
import software.aws.toolkits.jetbrains.services.amazonq.lsp.model.aws.chat.GET_SERIALIZED_CHAT_REQUEST_METHOD
import software.aws.toolkits.jetbrains.services.amazonq.lsp.model.aws.chat.GetSerializedChatResponse
import software.aws.toolkits.jetbrains.services.amazonq.lsp.model.aws.chat.LIST_MCP_SERVERS_REQUEST_METHOD
import software.aws.toolkits.jetbrains.services.amazonq.lsp.model.aws.chat.LIST_RULES_REQUEST_METHOD
import software.aws.toolkits.jetbrains.services.amazonq.lsp.model.aws.chat.MCP_SERVER_CLICK_REQUEST_METHOD
import software.aws.toolkits.jetbrains.services.amazonq.lsp.model.aws.chat.OPEN_FILE_DIALOG
import software.aws.toolkits.jetbrains.services.amazonq.lsp.model.aws.chat.OPEN_FILE_DIALOG_REQUEST_METHOD
import software.aws.toolkits.jetbrains.services.amazonq.lsp.model.aws.chat.OPEN_SETTINGS
import software.aws.toolkits.jetbrains.services.amazonq.lsp.model.aws.chat.OPEN_WORKSPACE_SETTINGS_KEY
import software.aws.toolkits.jetbrains.services.amazonq.lsp.model.aws.chat.OpenSettingsNotification
import software.aws.toolkits.jetbrains.services.amazonq.lsp.model.aws.chat.OpenTabResponse
import software.aws.toolkits.jetbrains.services.amazonq.lsp.model.aws.chat.OpenTabResult
import software.aws.toolkits.jetbrains.services.amazonq.lsp.model.aws.chat.OpenTabResultError
import software.aws.toolkits.jetbrains.services.amazonq.lsp.model.aws.chat.OpenTabResultSuccess
import software.aws.toolkits.jetbrains.services.amazonq.lsp.model.aws.chat.PROMPT_INPUT_OPTIONS_CHANGE
import software.aws.toolkits.jetbrains.services.amazonq.lsp.model.aws.chat.QuickChatActionRequest
import software.aws.toolkits.jetbrains.services.amazonq.lsp.model.aws.chat.RULE_CLICK_REQUEST_METHOD
import software.aws.toolkits.jetbrains.services.amazonq.lsp.model.aws.chat.SEND_CHAT_COMMAND_PROMPT
import software.aws.toolkits.jetbrains.services.amazonq.lsp.model.aws.chat.STOP_CHAT_RESPONSE
import software.aws.toolkits.jetbrains.services.amazonq.lsp.model.aws.chat.SendChatPromptRequest
import software.aws.toolkits.jetbrains.services.amazonq.lsp.model.aws.chat.StopResponseMessage
import software.aws.toolkits.jetbrains.services.amazonq.lsp.model.aws.chat.TELEMETRY_EVENT
import software.aws.toolkits.jetbrains.services.amazonq.lsp.util.LspEditorUtil
import software.aws.toolkits.jetbrains.services.amazonq.lsp.util.LspEditorUtil.toUriString
import software.aws.toolkits.jetbrains.services.amazonq.util.command
import software.aws.toolkits.jetbrains.services.amazonq.util.tabType
import software.aws.toolkits.jetbrains.services.amazonq.webview.theme.AmazonQTheme
import software.aws.toolkits.jetbrains.services.amazonq.webview.theme.ThemeBrowserAdapter
import software.aws.toolkits.jetbrains.services.amazonqCodeScan.auth.isCodeScanAvailable
import software.aws.toolkits.jetbrains.services.amazonqCodeTest.auth.isCodeTestAvailable
import software.aws.toolkits.jetbrains.services.amazonqDoc.auth.isDocAvailable
import software.aws.toolkits.jetbrains.services.amazonqFeatureDev.auth.isFeatureDevAvailable
import software.aws.toolkits.jetbrains.services.codemodernizer.utils.isCodeTransformAvailable
import software.aws.toolkits.jetbrains.services.codewhisperer.settings.CodeWhispererConfigurable
import software.aws.toolkits.jetbrains.settings.MeetQSettings
import software.aws.toolkits.telemetry.MetricResult
import software.aws.toolkits.telemetry.Telemetry
import java.util.concurrent.CompletableFuture
import java.util.concurrent.CompletionException
import java.util.function.Function

class BrowserConnector(
    private val serializer: MessageSerializer = MessageSerializer.getInstance(),
    private val themeBrowserAdapter: ThemeBrowserAdapter = ThemeBrowserAdapter(),
    private val project: Project,
) {
    val uiReady = CompletableDeferred<Boolean>()
    private val chatCommunicationManager = ChatCommunicationManager.getInstance(project)
    private val chatAsyncResultManager = ChatAsyncResultManager.getInstance(project)

    suspend fun connect(
        browser: Browser,
        connections: List<AppConnection>,
    ) = coroutineScope {
        // Send browser messages to the outbound publisher
        addMessageHook(browser)
            .onEach { json ->
                val node = serializer.toNode(json)
                when (node.command) {
                    // this is sent when the named agents UI is ready
                    "ui-is-ready" -> {
                        uiReady.complete(true)
                        chatCommunicationManager.setUiReady()
                        RunOnceUtil.runOnceForApp("AmazonQ-UI-Ready") {
                            MeetQSettings.getInstance().reinvent2024OnboardingCount += 1
                        }
                    }
                    CHAT_DISCLAIMER_ACKNOWLEDGED -> {
                        MeetQSettings.getInstance().disclaimerAcknowledged = true
                    }

                    // some weird issue preventing deserialization from working
                    "open-user-guide" -> {
                        BrowserUtil.browse(node.get("userGuideLink").asText())
                    }
                    "send-telemetry" -> {
                        val source = node.get("source")
                        val module = node.get("module")
                        val trigger = node.get("trigger")

                        if (source != null) {
                            Telemetry.ui.click.use {
                                it.elementId(source.asText())
                            }
                        } else if (module != null && trigger != null) {
                            Telemetry.toolkit.willOpenModule.use {
                                it.module(module.asText())
                                it.source(trigger.asText())
                                it.result(MetricResult.Succeeded)
                            }
                        }
                    }
                }

                val tabType = node.tabType
                if (tabType == null || tabType == "cwc") {
                    handleFlareChatMessages(browser, node)
                } else {
                    connections.filter { connection -> connection.app.tabTypes.contains(tabType) }.forEach { connection ->
                        launch {
                            val message = serializer.deserialize(node, connection.messageTypeRegistry)
                            connection.messagesFromUiToApp.publish(message)
                        }
                    }
                }
            }
            .launchIn(this)

        // Wait for UI ready before starting to send messages to the UI.
        uiReady.await()

        // Chat options including history and quick actions need to be sent in once UI is ready
        updateQuickActionsInBrowser(browser)

        // Send inbound messages to the browser
        val inboundMessages = connections.map { it.messagesFromAppToUi.flow }.merge()
        inboundMessages
            .onEach { browser.postChat(serializer.serialize(it)) }
            .launchIn(this)
    }

    suspend fun connectTheme(
        chatBrowser: CefBrowser,
        themeSource: Flow<AmazonQTheme>,
    ) = coroutineScope {
        themeSource
            .distinctUntilChanged()
            .onEach {
                themeBrowserAdapter.updateThemeInBrowser(chatBrowser, it, uiReady)
            }
            .launchIn(this)
    }

    private fun addMessageHook(browser: Browser) = callbackFlow {
        val handler = Function<String, Response> {
            trySend(it)
            Response(null)
        }

        browser.receiveMessageQuery.addHandler(handler)

        awaitClose {
            browser.receiveMessageQuery.removeHandler(handler)
        }
    }

    private suspend fun handleFlareChatMessages(browser: Browser, node: JsonNode) {
        when (node.command) {
            SEND_CHAT_COMMAND_PROMPT -> {
                val requestFromUi = serializer.deserializeChatMessages<SendChatPromptRequest>(node)
                val editor = FileEditorManager.getInstance(project).selectedTextEditor
                val textDocumentIdentifier = editor?.let { TextDocumentIdentifier(toUriString(it.virtualFile)) }
                val cursorState = editor?.let { LspEditorUtil.getCursorState(it) }

                val enrichmentParams = mapOf(
                    "textDocument" to textDocumentIdentifier,
                    "cursorState" to cursorState,
                )

                val serializedEnrichmentParams = serializer.objectMapper.valueToTree<ObjectNode>(enrichmentParams)
                val chatParams: ObjectNode = (node.params as ObjectNode)
                    .setAll(serializedEnrichmentParams)

                val tabId = requestFromUi.params.tabId
                val partialResultToken = chatCommunicationManager.addPartialChatMessage(tabId)
                chatCommunicationManager.registerPartialResultToken(partialResultToken)

                var encryptionManager: JwtEncryptionManager? = null
                val result = AmazonQLspService.executeAsyncIfRunning(project) { server ->
                    encryptionManager = this.encryptionManager

                    val encryptedParams = EncryptedChatParams(this.encryptionManager.encrypt(chatParams), partialResultToken)
                    rawEndpoint.request(SEND_CHAT_COMMAND_PROMPT, encryptedParams) as CompletableFuture<String>
                } ?: (CompletableFuture.failedFuture(IllegalStateException("LSP Server not running")))

                // We assume there is only one outgoing request per tab because the input is
                // blocked when there is an outgoing request
                chatCommunicationManager.setInflightRequestForTab(tabId, result)
                showResult(result, partialResultToken, tabId, encryptionManager, browser)
            }

            CHAT_QUICK_ACTION -> {
                val requestFromUi = serializer.deserializeChatMessages<QuickChatActionRequest>(node)
                val tabId = requestFromUi.params.tabId
                val quickActionParams = node.params ?: error("empty payload")
                val partialResultToken = chatCommunicationManager.addPartialChatMessage(tabId)
                chatCommunicationManager.registerPartialResultToken(partialResultToken)
                var encryptionManager: JwtEncryptionManager? = null
                val result = AmazonQLspService.executeAsyncIfRunning(project) { server ->
                    encryptionManager = this.encryptionManager

                    val encryptedParams = EncryptedQuickActionChatParams(this.encryptionManager.encrypt(quickActionParams), partialResultToken)
                    rawEndpoint.request(CHAT_QUICK_ACTION, encryptedParams) as CompletableFuture<String>
                } ?: (CompletableFuture.failedFuture(IllegalStateException("LSP Server not running")))

                // We assume there is only one outgoing request per tab because the input is
                // blocked when there is an outgoing request
                chatCommunicationManager.setInflightRequestForTab(tabId, result)

                showResult(result, partialResultToken, tabId, encryptionManager, browser)
            }

            CHAT_LIST_CONVERSATIONS -> {
                handleChat(AmazonQChatServer.listConversations, node)
                    .whenComplete { response, _ ->
                        browser.postChat(
                            FlareUiMessage(
                                command = CHAT_LIST_CONVERSATIONS,
                                params = response
                            )
                        )
                    }
            }

            CHAT_CONVERSATION_CLICK -> {
                handleChat(AmazonQChatServer.conversationClick, node)
                    .whenComplete { response, _ ->
                        browser.postChat(
                            FlareUiMessage(
                                command = CHAT_CONVERSATION_CLICK,
                                params = response
                            )
                        )
                    }
            }

            CHAT_FEEDBACK -> {
                handleChat(AmazonQChatServer.feedback, node)
            }

            CHAT_READY -> {
                handleChat(AmazonQChatServer.chatReady, node) { params, invoke ->
                    uiReady.complete(true)
                    chatCommunicationManager.setUiReady()
                    RunOnceUtil.runOnceForApp("AmazonQ-UI-Ready") {
                        MeetQSettings.getInstance().reinvent2024OnboardingCount += 1
                    }

                    invoke()
                }
            }

            CHAT_TAB_ADD -> {
                handleChat(AmazonQChatServer.tabAdd, node) { params, invoke ->
                    // Track the tab ID when a tab is added
                    chatCommunicationManager.addTabId(params.tabId)
                    invoke()
                }
            }

            CHAT_TAB_REMOVE -> {
                handleChat(AmazonQChatServer.tabRemove, node) { params, invoke ->
                    chatCommunicationManager.removePartialChatMessage(params.tabId)
                    cancelInflightRequests(params.tabId)
                    // Remove the tab ID from tracking when a tab is removed
                    chatCommunicationManager.removeTabId(params.tabId)
                    invoke()
                }
            }

            CHAT_TAB_CHANGE -> {
                handleChat(AmazonQChatServer.tabChange, node)
            }

            CHAT_OPEN_TAB -> {
                val response = serializer.deserializeChatMessages<OpenTabResponse>(node)
                val future = chatCommunicationManager.removeTabOpenRequest(response.requestId) ?: return
                try {
                    val id = serializer.deserializeChatMessages<OpenTabResultSuccess>(node.params).result.tabId
                    future.complete(OpenTabResult(id))
                } catch (e: Exception) {
                    try {
                        val err = serializer.deserializeChatMessages<OpenTabResultError>(node.params)
                        future.complete(err.error)
                    } catch (_: Exception) {
                        future.completeExceptionally(e)
                    }
                }
            }

            CHAT_INSERT_TO_CURSOR -> {
                handleChat(AmazonQChatServer.insertToCursorPosition, node)
            }

            CHAT_LINK_CLICK -> {
                handleChat(AmazonQChatServer.linkClick, node)
            }

            CHAT_INFO_LINK_CLICK -> {
                handleChat(AmazonQChatServer.infoLinkClick, node)
            }

            CHAT_SOURCE_LINK_CLICK -> {
                handleChat(AmazonQChatServer.sourceLinkClick, node)
            }

            CHAT_FILE_CLICK -> {
                handleChat(AmazonQChatServer.fileClick, node)
            }

            PROMPT_INPUT_OPTIONS_CHANGE -> {
                handleChat(AmazonQChatServer.promptInputOptionsChange, node)
            }

            CHAT_FOLLOW_UP_CLICK -> {
                handleChat(AmazonQChatServer.followUpClick, node)
            }

            CHAT_BUTTON_CLICK -> {
                handleChat(AmazonQChatServer.buttonClick, node).thenApply { response ->
                    if (response is ButtonClickResult && !response.success) {
                        LOG.warn { "Failed to execute action associated with button with reason: ${response.failureReason}" }
                    }
                }
            }

            CHAT_COPY_CODE_TO_CLIPBOARD -> {
                handleChat(AmazonQChatServer.copyCodeToClipboard, node)
            }

            GET_SERIALIZED_CHAT_REQUEST_METHOD -> {
                val response = serializer.deserializeChatMessages<GetSerializedChatResponse>(node)
                chatCommunicationManager.completeSerializedChatResponse(
                    response.requestId,
                    response.params.result.content
                )
            }

            CHAT_TAB_BAR_ACTIONS -> {
                handleChat(AmazonQChatServer.tabBarActions, node) { params, invoke ->
                    invoke()
                        .whenComplete { actions, error ->
                            try {
                                if (error != null) {
                                    throw error
                                }

                                browser.postChat(
                                    FlareUiMessage(
                                        command = CHAT_TAB_BAR_ACTIONS,
                                        params = actions
                                    )
                                )
                            } catch (e: Exception) {
                                val cause = if (e is CompletionException) e.cause else e

                                // dont post error to UI if user cancels export
                                if (cause is ResponseErrorException && cause.responseError.code == ResponseErrorCode.RequestCancelled.getValue()) {
                                    return@whenComplete
                                }
                                LOG.error { "Failed to perform chat tab bar action $e" }
                                params.tabId?.let {
                                    browser.postChat(chatCommunicationManager.getErrorUiMessage(it, e, null))
                                }
                            }
                        }
                }
            }

            CHAT_CREATE_PROMPT -> {
                handleChat(AmazonQChatServer.createPrompt, node)
            }

            STOP_CHAT_RESPONSE -> {
                val stopResponseRequest = serializer.deserializeChatMessages<StopResponseMessage>(node)
                if (!chatCommunicationManager.hasInflightRequest(stopResponseRequest.params.tabId)) {
                    return
                }
                cancelInflightRequests(stopResponseRequest.params.tabId)
                chatCommunicationManager.removePartialChatMessage(stopResponseRequest.params.tabId)
            }

            AUTH_FOLLOW_UP_CLICKED -> {
                val message = serializer.deserializeChatMessages<AuthFollowUpClickNotification>(node)
                chatCommunicationManager.handleAuthFollowUpClicked(
                    project,
                    message.params
                )
            }

            CHAT_PROMPT_OPTION_ACKNOWLEDGED -> {
                val acknowledgedMessage = node.params?.get("messageId")
                if (acknowledgedMessage?.asText() == "programmerModeCardId") {
                    MeetQSettings.getInstance().pairProgrammingAcknowledged = true
                }
            }

            OPEN_SETTINGS -> {
                val openSettingsNotification = serializer.deserializeChatMessages<OpenSettingsNotification>(node)
                if (openSettingsNotification.params.settingKey != OPEN_WORKSPACE_SETTINGS_KEY) return
                runInEdt {
                    ShowSettingsUtil.getInstance().showSettingsDialog(browser.project, CodeWhispererConfigurable::class.java)
                }
            }
            TELEMETRY_EVENT -> {
                handleChat(AmazonQChatServer.telemetryEvent, node)
            }
            LIST_MCP_SERVERS_REQUEST_METHOD -> {
                handleChat(AmazonQChatServer.listMcpServers, node)
                    .whenComplete { response, _ ->
                        browser.postChat(
                            FlareUiMessage(
                                command = LIST_MCP_SERVERS_REQUEST_METHOD,
                                params = response
                            )
                        )
                    }
            }
            MCP_SERVER_CLICK_REQUEST_METHOD -> {
                handleChat(AmazonQChatServer.mcpServerClick, node)
                    .whenComplete { response, _ ->
                        browser.postChat(
                            FlareUiMessage(
                                command = MCP_SERVER_CLICK_REQUEST_METHOD,
                                params = response
                            )
                        )
                    }
            }
<<<<<<< HEAD
            OPEN_FILE_DIALOG -> {
                handleChat(AmazonQChatServer.showOpenFileDialog, node)
                    .whenComplete { response, _ ->
                        browser.postChat(
                            FlareUiMessage(
                                command = OPEN_FILE_DIALOG_REQUEST_METHOD,
=======
            LIST_RULES_REQUEST_METHOD -> {
                handleChat(AmazonQChatServer.listRules, node)
                    .whenComplete { response, _ ->
                        browser.postChat(
                            FlareUiMessage(
                                command = LIST_RULES_REQUEST_METHOD,
>>>>>>> 99811339
                                params = response
                            )
                        )
                    }
            }
<<<<<<< HEAD
=======
            RULE_CLICK_REQUEST_METHOD -> {
                handleChat(AmazonQChatServer.ruleClick, node)
                    .whenComplete { response, _ ->
                        browser.postChat(
                            FlareUiMessage(
                                command = RULE_CLICK_REQUEST_METHOD,
                                params = response
                            )
                        )
                    }
            }
            CHAT_PINNED_CONTEXT_ADD -> {
                handleChat(AmazonQChatServer.pinnedContextAdd, node)
            }
            CHAT_PINNED_CONTEXT_REMOVE -> {
                handleChat(AmazonQChatServer.pinnedContextRemove, node)
            }
>>>>>>> 99811339
        }
    }

    private fun showResult(
        result: CompletableFuture<String>,
        partialResultToken: String,
        tabId: String,
        encryptionManager: JwtEncryptionManager?,
        browser: Browser,
    ) {
        result.whenComplete { value, error ->
            try {
                if (error != null) {
                    throw error
                }
                chatCommunicationManager.removePartialChatMessage(partialResultToken)
                val messageToChat = ChatCommunicationManager.convertToJsonToSendToChat(
                    SEND_CHAT_COMMAND_PROMPT,
                    tabId,
                    value?.let { encryptionManager?.decrypt(it) }.orEmpty(),
                    isPartialResult = false
                )
                browser.postChat(messageToChat)
                chatCommunicationManager.removeInflightRequestForTab(tabId)
            } catch (e: CancellationException) {
                LOG.warn { "Cancelled chat generation" }
                try {
                    chatAsyncResultManager.createRequestId(partialResultToken)
                    chatAsyncResultManager.getResult(partialResultToken)
                    handleCancellation(tabId, browser)
                } catch (ex: Exception) {
                    LOG.warn(ex) { "An error occurred while processing cancellation" }
                } finally {
                    chatAsyncResultManager.removeRequestId(partialResultToken)
                    chatCommunicationManager.removePartialResultLock(partialResultToken)
                    chatCommunicationManager.removeFinalResultProcessed(partialResultToken)
                }
            } catch (e: Exception) {
                LOG.warn(e) { "Failed to send chat message" }
                browser.postChat(chatCommunicationManager.getErrorUiMessage(tabId, e, partialResultToken))
            }
        }
    }

    private fun handleCancellation(tabId: String, browser: Browser) {
        // Send a message to hide the stop button without showing an error
        val cancelMessage = chatCommunicationManager.getCancellationUiMessage(tabId)
        browser.postChat(cancelMessage)
    }

    private fun updateQuickActionsInBrowser(browser: Browser) {
        val isFeatureDevAvailable = isFeatureDevAvailable(project)
        val isCodeTransformAvailable = isCodeTransformAvailable(project)
        val isDocAvailable = isDocAvailable(project)
        val isCodeScanAvailable = isCodeScanAvailable(project)
        val isCodeTestAvailable = isCodeTestAvailable(project)

        val script = """
            try {
                const tempConnector = connectorAdapter.initiateAdapter(
                    false, 
                    true, // the two values are not used here, needed for constructor
                    $isFeatureDevAvailable,
                    $isCodeTransformAvailable,
                    $isDocAvailable,
                    $isCodeScanAvailable,
                    $isCodeTestAvailable,
                    { postMessage: () => {} }
                );
                
                const commands = tempConnector.initialQuickActions?.slice(0, 2) || [];
                const options = ${Gson().toJson(AwsServerCapabilitiesProvider.getInstance(project).getChatOptions())};
                options.quickActions.quickActionsCommandGroups = [
                    ...commands,
                    ...options.quickActions.quickActionsCommandGroups
                ];
                
                window.postMessage({
                    command: "chatOptions",
                    params: options
                });
            } catch (e) {
                console.error("Error updating quick actions:", e);
            }
        """.trimIndent()

        browser.jcefBrowser.cefBrowser.executeJavaScript(script, browser.jcefBrowser.cefBrowser.url, 0)
    }

    private fun cancelInflightRequests(tabId: String) {
        chatCommunicationManager.getInflightRequestForTab(tabId)?.let { request ->
            request.cancel(true)
            chatCommunicationManager.removeInflightRequestForTab(tabId)
        }
    }

    private suspend inline fun <reified Request, Response> handleChat(
        lspMethod: JsonRpcMethod<Request, Response>,
        node: JsonNode,
        crossinline serverAction: (params: Request, invokeService: () -> CompletableFuture<Response>) -> CompletableFuture<Response>,
    ): CompletableFuture<Response> {
        val requestFromUi = if (node.params == null) {
            Unit as Request
        } else {
            serializer.deserializeChatMessages<Request>(node.params, lspMethod.params)
        }

        return AmazonQLspService.executeAsyncIfRunning(project) { _ ->
            val invokeService = when (lspMethod) {
                is JsonRpcNotification<Request> -> {
                    // notify is Unit
                    { CompletableFuture.completedFuture(rawEndpoint.notify(lspMethod.name, node.params?.let { serializer.objectMapper.treeToValue<Any>(it) })) }
                }

                is JsonRpcRequest<Request, Response> -> {
                    {
                        rawEndpoint.request(lspMethod.name, node.params?.let { serializer.objectMapper.treeToValue<Any>(it) }).thenApply {
                            serializer.objectMapper.readValue(
                                Gson().toJson(it),
                                lspMethod.response
                            )
                        }
                    }
                }
            } as () -> CompletableFuture<Response>
            serverAction(requestFromUi, invokeService)
        } ?: CompletableFuture.failedFuture<Response>(IllegalStateException("LSP Server not running"))
    }

    private suspend inline fun <reified Request, Response> handleChat(
        lspMethod: JsonRpcMethod<Request, Response>,
        node: JsonNode,
    ): CompletableFuture<Response> = handleChat(
        lspMethod,
        node,
    ) { _, invokeService -> invokeService() }

    private val JsonNode.params
        get() = get("params")

    companion object {
        private val LOG = getLogger<BrowserConnector>()
    }
}<|MERGE_RESOLUTION|>--- conflicted
+++ resolved
@@ -491,28 +491,30 @@
                         )
                     }
             }
-<<<<<<< HEAD
+
             OPEN_FILE_DIALOG -> {
                 handleChat(AmazonQChatServer.showOpenFileDialog, node)
                     .whenComplete { response, _ ->
                         browser.postChat(
                             FlareUiMessage(
                                 command = OPEN_FILE_DIALOG_REQUEST_METHOD,
-=======
+                                params = response
+                            )
+                        )
+                    }
+            }
+
             LIST_RULES_REQUEST_METHOD -> {
                 handleChat(AmazonQChatServer.listRules, node)
                     .whenComplete { response, _ ->
                         browser.postChat(
                             FlareUiMessage(
                                 command = LIST_RULES_REQUEST_METHOD,
->>>>>>> 99811339
                                 params = response
                             )
                         )
                     }
             }
-<<<<<<< HEAD
-=======
             RULE_CLICK_REQUEST_METHOD -> {
                 handleChat(AmazonQChatServer.ruleClick, node)
                     .whenComplete { response, _ ->
@@ -530,7 +532,7 @@
             CHAT_PINNED_CONTEXT_REMOVE -> {
                 handleChat(AmazonQChatServer.pinnedContextRemove, node)
             }
->>>>>>> 99811339
+
         }
     }
 
