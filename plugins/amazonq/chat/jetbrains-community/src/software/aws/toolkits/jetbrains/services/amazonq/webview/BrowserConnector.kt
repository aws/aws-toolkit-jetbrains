--- conflicted
+++ resolved
@@ -220,15 +220,14 @@
 
                 showResult(result, partialResultToken, tabId, encryptionManager, browser)
             }
-<<<<<<< HEAD
             CHAT_FEEDBACK -> {
                 handleChatNotification<FeedbackNotification, FeedbackParams>(node) { server, params ->
                     server.feedback(params)
-=======
+                }
+            }
             CHAT_READY -> {
                 handleChatNotification<ChatReadyNotification, Unit>(node) { server, _ ->
                     server.chatReady()
->>>>>>> b3521c02
                 }
             }
             CHAT_LINK_CLICK -> {
