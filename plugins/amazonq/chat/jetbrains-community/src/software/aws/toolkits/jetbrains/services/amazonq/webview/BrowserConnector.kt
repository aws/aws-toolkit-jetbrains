// Copyright 2023 Amazon.com, Inc. or its affiliates. All Rights Reserved.
// SPDX-License-Identifier: Apache-2.0

package software.aws.toolkits.jetbrains.services.amazonq.webview

import com.fasterxml.jackson.databind.JsonNode
import com.intellij.ide.BrowserUtil
import com.intellij.ide.util.RunOnceUtil
import com.intellij.openapi.project.Project
import com.intellij.ui.jcef.JBCefJSQuery.Response
import kotlinx.coroutines.CompletableDeferred
import kotlinx.coroutines.channels.awaitClose
import kotlinx.coroutines.coroutineScope
import kotlinx.coroutines.flow.Flow
import kotlinx.coroutines.flow.callbackFlow
import kotlinx.coroutines.flow.distinctUntilChanged
import kotlinx.coroutines.flow.launchIn
import kotlinx.coroutines.flow.merge
import kotlinx.coroutines.flow.onEach
import kotlinx.coroutines.launch
import org.cef.browser.CefBrowser
import org.eclipse.lsp4j.Position
import org.eclipse.lsp4j.Range
import software.aws.toolkits.jetbrains.services.amazonq.apps.AppConnection
import software.aws.toolkits.jetbrains.services.amazonq.commands.MessageSerializer
import software.aws.toolkits.jetbrains.services.amazonq.lsp.AmazonQLanguageServer
import software.aws.toolkits.jetbrains.services.amazonq.lsp.AmazonQLspService
import software.aws.toolkits.jetbrains.services.amazonq.lsp.encryption.JwtEncryptionManager
import software.aws.toolkits.jetbrains.services.amazonq.lsp.flareChat.ChatCommunicationManager
import software.aws.toolkits.jetbrains.services.amazonq.lsp.flareChat.getTextDocumentIdentifier
import software.aws.toolkits.jetbrains.services.amazonq.lsp.model.aws.chat.CHAT_INFO_LINK_CLICK
import software.aws.toolkits.jetbrains.services.amazonq.lsp.model.aws.chat.CHAT_LINK_CLICK
import software.aws.toolkits.jetbrains.services.amazonq.lsp.model.aws.chat.CHAT_QUICK_ACTION
<<<<<<< HEAD
import software.aws.toolkits.jetbrains.services.amazonq.lsp.model.aws.chat.CHAT_TAB_ADD
import software.aws.toolkits.jetbrains.services.amazonq.lsp.model.aws.chat.CHAT_TAB_CHANGE
import software.aws.toolkits.jetbrains.services.amazonq.lsp.model.aws.chat.CHAT_TAB_REMOVE
=======
import software.aws.toolkits.jetbrains.services.amazonq.lsp.model.aws.chat.CHAT_SOURCE_LINK_CLICK
>>>>>>> d215249b
import software.aws.toolkits.jetbrains.services.amazonq.lsp.model.aws.chat.ChatNotification
import software.aws.toolkits.jetbrains.services.amazonq.lsp.model.aws.chat.ChatParams
import software.aws.toolkits.jetbrains.services.amazonq.lsp.model.aws.chat.ChatPrompt
import software.aws.toolkits.jetbrains.services.amazonq.lsp.model.aws.chat.CursorState
import software.aws.toolkits.jetbrains.services.amazonq.lsp.model.aws.chat.EncryptedChatParams
import software.aws.toolkits.jetbrains.services.amazonq.lsp.model.aws.chat.EncryptedQuickActionChatParams
import software.aws.toolkits.jetbrains.services.amazonq.lsp.model.aws.chat.InfoLinkClickNotification
import software.aws.toolkits.jetbrains.services.amazonq.lsp.model.aws.chat.InfoLinkClickParams
import software.aws.toolkits.jetbrains.services.amazonq.lsp.model.aws.chat.LinkClickNotification
import software.aws.toolkits.jetbrains.services.amazonq.lsp.model.aws.chat.LinkClickParams
import software.aws.toolkits.jetbrains.services.amazonq.lsp.model.aws.chat.QuickChatActionRequest
import software.aws.toolkits.jetbrains.services.amazonq.lsp.model.aws.chat.SEND_CHAT_COMMAND_PROMPT
import software.aws.toolkits.jetbrains.services.amazonq.lsp.model.aws.chat.SendChatPromptRequest
<<<<<<< HEAD
import software.aws.toolkits.jetbrains.services.amazonq.lsp.model.aws.chat.TabEventParams
import software.aws.toolkits.jetbrains.services.amazonq.lsp.model.aws.chat.TabEventRequest
=======
import software.aws.toolkits.jetbrains.services.amazonq.lsp.model.aws.chat.SourceLinkClickNotification
import software.aws.toolkits.jetbrains.services.amazonq.lsp.model.aws.chat.SourceLinkClickParams
>>>>>>> d215249b
import software.aws.toolkits.jetbrains.services.amazonq.util.command
import software.aws.toolkits.jetbrains.services.amazonq.util.tabType
import software.aws.toolkits.jetbrains.services.amazonq.webview.theme.AmazonQTheme
import software.aws.toolkits.jetbrains.services.amazonq.webview.theme.ThemeBrowserAdapter
import software.aws.toolkits.jetbrains.settings.MeetQSettings
import software.aws.toolkits.telemetry.MetricResult
import software.aws.toolkits.telemetry.Telemetry
import java.util.concurrent.CompletableFuture
import java.util.function.Function

class BrowserConnector(
    private val serializer: MessageSerializer = MessageSerializer.getInstance(),
    private val themeBrowserAdapter: ThemeBrowserAdapter = ThemeBrowserAdapter(),
    private val project: Project,
) {
    var uiReady = CompletableDeferred<Boolean>()
    private val chatCommunicationManager = ChatCommunicationManager.getInstance(project)

    suspend fun connect(
        browser: Browser,
        connections: List<AppConnection>,
    ) = coroutineScope {
        // Send browser messages to the outbound publisher
        addMessageHook(browser)
            .onEach { json ->
                val node = serializer.toNode(json)
                when (node.command) {
                    "ui-is-ready" -> {
                        uiReady.complete(true)
                        RunOnceUtil.runOnceForApp("AmazonQ-UI-Ready") {
                            MeetQSettings.getInstance().reinvent2024OnboardingCount += 1
                        }
                    }

                    "disclaimer-acknowledged" -> {
                        MeetQSettings.getInstance().disclaimerAcknowledged = true
                    }

                    // some weird issue preventing deserialization from working
                    "open-user-guide" -> {
                        BrowserUtil.browse(node.get("userGuideLink").asText())
                    }
                    "send-telemetry" -> {
                        val source = node.get("source")
                        val module = node.get("module")
                        val trigger = node.get("trigger")

                        if (source != null) {
                            Telemetry.ui.click.use {
                                it.elementId(source.asText())
                            }
                        } else if (module != null && trigger != null) {
                            Telemetry.toolkit.willOpenModule.use {
                                it.module(module.asText())
                                it.source(trigger.asText())
                                it.result(MetricResult.Succeeded)
                            }
                        }
                    }
                }

                val tabType = node.tabType
                if (tabType == null) {
                    handleFlareChatMessages(browser, node)
                }
                connections.filter { connection -> connection.app.tabTypes.contains(tabType) }.forEach { connection ->
                    launch {
                        val message = serializer.deserialize(node, connection.messageTypeRegistry)
                        connection.messagesFromUiToApp.publish(message)
                    }
                }
            }
            .launchIn(this)

        // Wait for UI ready before starting to send messages to the UI.
        uiReady.await()

        // Send inbound messages to the browser
        val inboundMessages = connections.map { it.messagesFromAppToUi.flow }.merge()
        inboundMessages
            .onEach { browser.post(serializer.serialize(it)) }
            .launchIn(this)
    }

    suspend fun connectTheme(
        chatBrowser: CefBrowser,
        loginBrowser: CefBrowser,
        themeSource: Flow<AmazonQTheme>,
    ) = coroutineScope {
        themeSource
            .distinctUntilChanged()
            .onEach {
                themeBrowserAdapter.updateLoginThemeInBrowser(loginBrowser, it)
                themeBrowserAdapter.updateThemeInBrowser(chatBrowser, it, uiReady)
            }
            .launchIn(this)
    }

    private fun addMessageHook(browser: Browser) = callbackFlow {
        val handler = Function<String, Response> {
            trySend(it)
            Response(null)
        }

        browser.receiveMessageQuery.addHandler(handler)

        awaitClose {
            browser.receiveMessageQuery.removeHandler(handler)
        }
    }

    private fun handleFlareChatMessages(browser: Browser, node: JsonNode) {
        when (node.command) {
            SEND_CHAT_COMMAND_PROMPT -> {
                val requestFromUi = serializer.deserializeChatMessages<SendChatPromptRequest>(node)
                val chatPrompt = ChatPrompt(
                    requestFromUi.params.prompt.prompt,
                    requestFromUi.params.prompt.escapedPrompt,
                    node.command
                )
                val textDocumentIdentifier = getTextDocumentIdentifier(project)
                val cursorState = CursorState(
                    Range(
                        Position(
                            0,
                            0
                        ),
                        Position(
                            1,
                            1
                        )
                    )
                )

                val chatParams = ChatParams(
                    requestFromUi.params.tabId,
                    chatPrompt,
                    textDocumentIdentifier,
                    cursorState
                )

                val tabId = requestFromUi.params.tabId
                val partialResultToken = chatCommunicationManager.addPartialChatMessage(tabId)

                var encryptionManager: JwtEncryptionManager? = null
                val result = AmazonQLspService.executeIfRunning(project) { server ->
                    encryptionManager = this.encryptionManager
                    encryptionManager?.encrypt(chatParams)?.let { EncryptedChatParams(it, partialResultToken) }?.let { server.sendChatPrompt(it) }
                } ?: (CompletableFuture.failedFuture(IllegalStateException("LSP Server not running")))
                showResult(result, partialResultToken, tabId, encryptionManager, browser)
            }
            CHAT_QUICK_ACTION -> {
                val requestFromUi = serializer.deserializeChatMessages<QuickChatActionRequest>(node)
                val tabId = requestFromUi.params.tabId
                val quickActionParams = requestFromUi.params
                val partialResultToken = chatCommunicationManager.addPartialChatMessage(tabId)
                var encryptionManager: JwtEncryptionManager? = null
                val result = AmazonQLspService.executeIfRunning(project) { server ->
                    encryptionManager = this.encryptionManager
                    encryptionManager?.encrypt(quickActionParams)?.let {
                        EncryptedQuickActionChatParams(it, partialResultToken)
                    }?.let {
                        server.sendQuickAction(it)
                    }
                } ?: (CompletableFuture.failedFuture(IllegalStateException("LSP Server not running")))

                showResult(result, partialResultToken, tabId, encryptionManager, browser)
            }
<<<<<<< HEAD
            CHAT_TAB_ADD -> {
                handleChatNotification<TabEventRequest, TabEventParams>(node) { server, params ->
                    server.tabAdd(params)
                }
            }
            CHAT_TAB_REMOVE -> {
                handleChatNotification<TabEventRequest, TabEventParams>(node) { server, params ->
                    chatCommunicationManager.removePartialChatMessage(params.tabId)
                    server.tabRemove(params)
                }
            }
            CHAT_TAB_CHANGE -> {
                handleChatNotification<TabEventRequest, TabEventParams>(node) { server, params ->
                    server.tabChange(params)
=======
            CHAT_LINK_CLICK -> {
                handleChatNotification<LinkClickNotification, LinkClickParams>(node) { server, params ->
                    server.linkClick(params)
                }
            }

            CHAT_INFO_LINK_CLICK -> {
                handleChatNotification<InfoLinkClickNotification, InfoLinkClickParams>(node) { server, params ->
                    server.infoLinkClick(params)
                }
            }

            CHAT_SOURCE_LINK_CLICK -> {
                handleChatNotification<SourceLinkClickNotification, SourceLinkClickParams>(node) { server, params ->
                    server.sourceLinkClick(params)
>>>>>>> d215249b
                }
            }
        }
    }

    private fun showResult(
        result: CompletableFuture<String>,
        partialResultToken: String,
        tabId: String,
        encryptionManager: JwtEncryptionManager?,
        browser: Browser,
    ) {
        result.whenComplete { value, error ->
            chatCommunicationManager.removePartialChatMessage(partialResultToken)
            val messageToChat = ChatCommunicationManager.convertToJsonToSendToChat(
                SEND_CHAT_COMMAND_PROMPT,
                tabId,
                encryptionManager?.decrypt(value).orEmpty(),
                isPartialResult = false
            )
            browser.postChat(messageToChat)
            showResult(result, partialResultToken, tabId, encryptionManager, browser)
        }
    }

    private inline fun <reified T, R> handleChatNotification(
        node: JsonNode,
        crossinline serverAction: (server: AmazonQLanguageServer, params: R) -> CompletableFuture<*>,
    ): CompletableFuture<*> where T : ChatNotification<R> {
        val requestFromUi = serializer.deserializeChatMessages<T>(node)
        return AmazonQLspService.executeIfRunning(project) { server ->
            serverAction(server, requestFromUi.params)
        } ?: CompletableFuture.failedFuture<Unit>(IllegalStateException("LSP Server not running"))
    }
}<|MERGE_RESOLUTION|>--- conflicted
+++ resolved
@@ -31,13 +31,10 @@
 import software.aws.toolkits.jetbrains.services.amazonq.lsp.model.aws.chat.CHAT_INFO_LINK_CLICK
 import software.aws.toolkits.jetbrains.services.amazonq.lsp.model.aws.chat.CHAT_LINK_CLICK
 import software.aws.toolkits.jetbrains.services.amazonq.lsp.model.aws.chat.CHAT_QUICK_ACTION
-<<<<<<< HEAD
+import software.aws.toolkits.jetbrains.services.amazonq.lsp.model.aws.chat.CHAT_SOURCE_LINK_CLICK
 import software.aws.toolkits.jetbrains.services.amazonq.lsp.model.aws.chat.CHAT_TAB_ADD
 import software.aws.toolkits.jetbrains.services.amazonq.lsp.model.aws.chat.CHAT_TAB_CHANGE
 import software.aws.toolkits.jetbrains.services.amazonq.lsp.model.aws.chat.CHAT_TAB_REMOVE
-=======
-import software.aws.toolkits.jetbrains.services.amazonq.lsp.model.aws.chat.CHAT_SOURCE_LINK_CLICK
->>>>>>> d215249b
 import software.aws.toolkits.jetbrains.services.amazonq.lsp.model.aws.chat.ChatNotification
 import software.aws.toolkits.jetbrains.services.amazonq.lsp.model.aws.chat.ChatParams
 import software.aws.toolkits.jetbrains.services.amazonq.lsp.model.aws.chat.ChatPrompt
@@ -51,13 +48,10 @@
 import software.aws.toolkits.jetbrains.services.amazonq.lsp.model.aws.chat.QuickChatActionRequest
 import software.aws.toolkits.jetbrains.services.amazonq.lsp.model.aws.chat.SEND_CHAT_COMMAND_PROMPT
 import software.aws.toolkits.jetbrains.services.amazonq.lsp.model.aws.chat.SendChatPromptRequest
-<<<<<<< HEAD
+import software.aws.toolkits.jetbrains.services.amazonq.lsp.model.aws.chat.SourceLinkClickNotification
+import software.aws.toolkits.jetbrains.services.amazonq.lsp.model.aws.chat.SourceLinkClickParams
 import software.aws.toolkits.jetbrains.services.amazonq.lsp.model.aws.chat.TabEventParams
 import software.aws.toolkits.jetbrains.services.amazonq.lsp.model.aws.chat.TabEventRequest
-=======
-import software.aws.toolkits.jetbrains.services.amazonq.lsp.model.aws.chat.SourceLinkClickNotification
-import software.aws.toolkits.jetbrains.services.amazonq.lsp.model.aws.chat.SourceLinkClickParams
->>>>>>> d215249b
 import software.aws.toolkits.jetbrains.services.amazonq.util.command
 import software.aws.toolkits.jetbrains.services.amazonq.util.tabType
 import software.aws.toolkits.jetbrains.services.amazonq.webview.theme.AmazonQTheme
@@ -226,7 +220,6 @@
 
                 showResult(result, partialResultToken, tabId, encryptionManager, browser)
             }
-<<<<<<< HEAD
             CHAT_TAB_ADD -> {
                 handleChatNotification<TabEventRequest, TabEventParams>(node) { server, params ->
                     server.tabAdd(params)
@@ -241,7 +234,8 @@
             CHAT_TAB_CHANGE -> {
                 handleChatNotification<TabEventRequest, TabEventParams>(node) { server, params ->
                     server.tabChange(params)
-=======
+                }
+            }
             CHAT_LINK_CLICK -> {
                 handleChatNotification<LinkClickNotification, LinkClickParams>(node) { server, params ->
                     server.linkClick(params)
@@ -257,7 +251,6 @@
             CHAT_SOURCE_LINK_CLICK -> {
                 handleChatNotification<SourceLinkClickNotification, SourceLinkClickParams>(node) { server, params ->
                     server.sourceLinkClick(params)
->>>>>>> d215249b
                 }
             }
         }
@@ -279,7 +272,6 @@
                 isPartialResult = false
             )
             browser.postChat(messageToChat)
-            showResult(result, partialResultToken, tabId, encryptionManager, browser)
         }
     }
 
