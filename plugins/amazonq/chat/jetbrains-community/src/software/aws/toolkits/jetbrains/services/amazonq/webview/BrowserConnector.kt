--- conflicted
+++ resolved
@@ -28,30 +28,23 @@
 import software.aws.toolkits.jetbrains.services.amazonq.lsp.encryption.JwtEncryptionManager
 import software.aws.toolkits.jetbrains.services.amazonq.lsp.flareChat.ChatCommunicationManager
 import software.aws.toolkits.jetbrains.services.amazonq.lsp.flareChat.getTextDocumentIdentifier
-<<<<<<< HEAD
 import software.aws.toolkits.jetbrains.services.amazonq.lsp.model.aws.chat.CHAT_FOLLOW_UP_CLICK
-import software.aws.toolkits.jetbrains.services.amazonq.lsp.model.aws.chat.CHAT_QUICK_ACTION
-=======
 import software.aws.toolkits.jetbrains.services.amazonq.lsp.model.aws.chat.CHAT_INFO_LINK_CLICK
 import software.aws.toolkits.jetbrains.services.amazonq.lsp.model.aws.chat.CHAT_LINK_CLICK
 import software.aws.toolkits.jetbrains.services.amazonq.lsp.model.aws.chat.CHAT_QUICK_ACTION
 import software.aws.toolkits.jetbrains.services.amazonq.lsp.model.aws.chat.CHAT_SOURCE_LINK_CLICK
->>>>>>> d215249b
 import software.aws.toolkits.jetbrains.services.amazonq.lsp.model.aws.chat.ChatNotification
 import software.aws.toolkits.jetbrains.services.amazonq.lsp.model.aws.chat.ChatParams
 import software.aws.toolkits.jetbrains.services.amazonq.lsp.model.aws.chat.ChatPrompt
 import software.aws.toolkits.jetbrains.services.amazonq.lsp.model.aws.chat.CursorState
 import software.aws.toolkits.jetbrains.services.amazonq.lsp.model.aws.chat.EncryptedChatParams
 import software.aws.toolkits.jetbrains.services.amazonq.lsp.model.aws.chat.EncryptedQuickActionChatParams
-<<<<<<< HEAD
 import software.aws.toolkits.jetbrains.services.amazonq.lsp.model.aws.chat.FollowUpClickNotification
 import software.aws.toolkits.jetbrains.services.amazonq.lsp.model.aws.chat.FollowUpClickParams
-=======
 import software.aws.toolkits.jetbrains.services.amazonq.lsp.model.aws.chat.InfoLinkClickNotification
 import software.aws.toolkits.jetbrains.services.amazonq.lsp.model.aws.chat.InfoLinkClickParams
 import software.aws.toolkits.jetbrains.services.amazonq.lsp.model.aws.chat.LinkClickNotification
 import software.aws.toolkits.jetbrains.services.amazonq.lsp.model.aws.chat.LinkClickParams
->>>>>>> d215249b
 import software.aws.toolkits.jetbrains.services.amazonq.lsp.model.aws.chat.QuickChatActionRequest
 import software.aws.toolkits.jetbrains.services.amazonq.lsp.model.aws.chat.SEND_CHAT_COMMAND_PROMPT
 import software.aws.toolkits.jetbrains.services.amazonq.lsp.model.aws.chat.SendChatPromptRequest
@@ -225,27 +218,26 @@
 
                 showResult(result, partialResultToken, tabId, encryptionManager, browser)
             }
-<<<<<<< HEAD
+            CHAT_LINK_CLICK -> {
+                handleChatNotification<LinkClickNotification, LinkClickParams>(node) { server, params ->
+                    server.linkClick(params)
+                }
+            }
+
+            CHAT_INFO_LINK_CLICK -> {
+                handleChatNotification<InfoLinkClickNotification, InfoLinkClickParams>(node) { server, params ->
+                    server.infoLinkClick(params)
+                }
+            }
+
+            CHAT_SOURCE_LINK_CLICK -> {
+                handleChatNotification<SourceLinkClickNotification, SourceLinkClickParams>(node) { server, params ->
+                    server.sourceLinkClick(params)
+                }
+            }
             CHAT_FOLLOW_UP_CLICK -> {
                 handleChatNotification<FollowUpClickNotification, FollowUpClickParams>(node) { server, params ->
                     server.followUpClick(params)
-=======
-            CHAT_LINK_CLICK -> {
-                handleChatNotification<LinkClickNotification, LinkClickParams>(node) { server, params ->
-                    server.linkClick(params)
-                }
-            }
-
-            CHAT_INFO_LINK_CLICK -> {
-                handleChatNotification<InfoLinkClickNotification, InfoLinkClickParams>(node) { server, params ->
-                    server.infoLinkClick(params)
-                }
-            }
-
-            CHAT_SOURCE_LINK_CLICK -> {
-                handleChatNotification<SourceLinkClickNotification, SourceLinkClickParams>(node) { server, params ->
-                    server.sourceLinkClick(params)
->>>>>>> d215249b
                 }
             }
         }
