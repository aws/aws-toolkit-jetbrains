--- conflicted
+++ resolved
@@ -43,11 +43,6 @@
 import software.aws.toolkits.jetbrains.services.amazonq.lsp.JsonRpcNotification
 import software.aws.toolkits.jetbrains.services.amazonq.lsp.JsonRpcRequest
 import software.aws.toolkits.jetbrains.services.amazonq.lsp.encryption.JwtEncryptionManager
-<<<<<<< HEAD
-import software.aws.toolkits.jetbrains.services.amazonq.lsp.flareChat.ChatAsyncResultManager
-=======
-import software.aws.toolkits.jetbrains.services.amazonq.lsp.flareChat.AwsServerCapabilitiesProvider
->>>>>>> ce3a4eda
 import software.aws.toolkits.jetbrains.services.amazonq.lsp.flareChat.ChatCommunicationManager
 import software.aws.toolkits.jetbrains.services.amazonq.lsp.flareChat.FlareUiMessage
 import software.aws.toolkits.jetbrains.services.amazonq.lsp.model.aws.chat.AUTH_FOLLOW_UP_CLICKED
@@ -603,17 +598,7 @@
         }
     }
 
-<<<<<<< HEAD
-    private fun handleCancellation(tabId: String, browser: Browser) {
-        // Send a message to hide the stop button without showing an error
-        val cancelMessage = chatCommunicationManager.getCancellationUiMessage(tabId)
-        browser.postChat(cancelMessage)
-    }
-
-    private suspend fun updateQuickActionsInBrowser(browser: Browser) {
-=======
     private fun updateQuickActionsInBrowser(browser: Browser) {
->>>>>>> ce3a4eda
         val isFeatureDevAvailable = isFeatureDevAvailable(project)
         val isCodeTransformAvailable = isCodeTransformAvailable(project)
         val isDocAvailable = isDocAvailable(project)
