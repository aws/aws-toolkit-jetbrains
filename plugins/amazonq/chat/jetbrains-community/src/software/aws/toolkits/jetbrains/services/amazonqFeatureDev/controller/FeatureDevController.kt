// Copyright 2024 Amazon.com, Inc. or its affiliates. All Rights Reserved.
// SPDX-License-Identifier: Apache-2.0

package software.aws.toolkits.jetbrains.services.amazonqFeatureDev.controller

import com.fasterxml.jackson.module.kotlin.jacksonObjectMapper
import com.intellij.diff.DiffContentFactory
import com.intellij.diff.chains.SimpleDiffRequestChain
import com.intellij.diff.contents.EmptyContent
import com.intellij.diff.editor.ChainDiffVirtualFile
import com.intellij.diff.editor.DiffEditorTabFilesManager
import com.intellij.diff.requests.SimpleDiffRequest
import com.intellij.ide.BrowserUtil
import com.intellij.openapi.application.runInEdt
import com.intellij.openapi.command.WriteCommandAction
import com.intellij.openapi.editor.Caret
import com.intellij.openapi.editor.Editor
import com.intellij.openapi.fileEditor.FileEditorManager
import com.intellij.openapi.project.Project
import com.intellij.openapi.vfs.VfsUtil
import com.intellij.openapi.wm.ToolWindowManager
import kotlinx.coroutines.delay
import kotlinx.coroutines.withContext
import software.amazon.awssdk.services.toolkittelemetry.model.Sentiment
import software.aws.toolkits.core.utils.debug
import software.aws.toolkits.core.utils.error
import software.aws.toolkits.core.utils.getLogger
import software.aws.toolkits.core.utils.info
import software.aws.toolkits.core.utils.warn
import software.aws.toolkits.jetbrains.common.util.selectFolder
import software.aws.toolkits.jetbrains.core.coroutines.EDT
import software.aws.toolkits.jetbrains.services.amazonq.apps.AmazonQAppInitContext
import software.aws.toolkits.jetbrains.services.amazonq.auth.AuthController
import software.aws.toolkits.jetbrains.services.amazonq.messages.MessagePublisher
import software.aws.toolkits.jetbrains.services.amazonq.profile.QRegionProfile
import software.aws.toolkits.jetbrains.services.amazonq.profile.QRegionProfileSelectedListener
import software.aws.toolkits.jetbrains.services.amazonq.project.RepoSizeError
import software.aws.toolkits.jetbrains.services.amazonq.toolwindow.AmazonQToolWindowFactory
import software.aws.toolkits.jetbrains.services.amazonqFeatureDev.CodeIterationLimitException
import software.aws.toolkits.jetbrains.services.amazonqFeatureDev.DEFAULT_RETRY_LIMIT
import software.aws.toolkits.jetbrains.services.amazonqFeatureDev.FEATURE_NAME
import software.aws.toolkits.jetbrains.services.amazonqFeatureDev.FeatureDevException
import software.aws.toolkits.jetbrains.services.amazonqFeatureDev.GENERATE_DEV_FILE_PROMPT
import software.aws.toolkits.jetbrains.services.amazonqFeatureDev.InboundAppMessagesHandler
import software.aws.toolkits.jetbrains.services.amazonqFeatureDev.ModifySourceFolderErrorReason
import software.aws.toolkits.jetbrains.services.amazonqFeatureDev.MonthlyConversationLimitError
import software.aws.toolkits.jetbrains.services.amazonqFeatureDev.NoChangeRequiredException
import software.aws.toolkits.jetbrains.services.amazonqFeatureDev.UploadURLExpired
import software.aws.toolkits.jetbrains.services.amazonqFeatureDev.ZipFileCorruptedException
import software.aws.toolkits.jetbrains.services.amazonqFeatureDev.createUserFacingErrorMessage
import software.aws.toolkits.jetbrains.services.amazonqFeatureDev.denyListedErrors
import software.aws.toolkits.jetbrains.services.amazonqFeatureDev.messages.FeatureDevMessageType
import software.aws.toolkits.jetbrains.services.amazonqFeatureDev.messages.FollowUp
import software.aws.toolkits.jetbrains.services.amazonqFeatureDev.messages.FollowUpIcons
import software.aws.toolkits.jetbrains.services.amazonqFeatureDev.messages.FollowUpStatusType
import software.aws.toolkits.jetbrains.services.amazonqFeatureDev.messages.FollowUpTypes
import software.aws.toolkits.jetbrains.services.amazonqFeatureDev.messages.IncomingFeatureDevMessage
import software.aws.toolkits.jetbrains.services.amazonqFeatureDev.messages.initialExamples
import software.aws.toolkits.jetbrains.services.amazonqFeatureDev.messages.sendAnswer
import software.aws.toolkits.jetbrains.services.amazonqFeatureDev.messages.sendAsyncEventProgress
import software.aws.toolkits.jetbrains.services.amazonqFeatureDev.messages.sendAuthNeededException
import software.aws.toolkits.jetbrains.services.amazonqFeatureDev.messages.sendAuthenticationInProgressMessage
import software.aws.toolkits.jetbrains.services.amazonqFeatureDev.messages.sendChatInputEnabledMessage
import software.aws.toolkits.jetbrains.services.amazonqFeatureDev.messages.sendError
import software.aws.toolkits.jetbrains.services.amazonqFeatureDev.messages.sendMonthlyLimitError
import software.aws.toolkits.jetbrains.services.amazonqFeatureDev.messages.sendSystemPrompt
import software.aws.toolkits.jetbrains.services.amazonqFeatureDev.messages.sendUpdatePlaceholder
import software.aws.toolkits.jetbrains.services.amazonqFeatureDev.messages.updateFileComponent
import software.aws.toolkits.jetbrains.services.amazonqFeatureDev.session.CodeReferenceGenerated
import software.aws.toolkits.jetbrains.services.amazonqFeatureDev.session.DeletedFileInfo
import software.aws.toolkits.jetbrains.services.amazonqFeatureDev.session.NewFileZipInfo
import software.aws.toolkits.jetbrains.services.amazonqFeatureDev.session.PrepareCodeGenerationState
import software.aws.toolkits.jetbrains.services.amazonqFeatureDev.session.Session
import software.aws.toolkits.jetbrains.services.amazonqFeatureDev.session.SessionStatePhase
import software.aws.toolkits.jetbrains.services.amazonqFeatureDev.storage.ChatSessionStorage
import software.aws.toolkits.jetbrains.services.amazonqFeatureDev.util.InsertAction
import software.aws.toolkits.jetbrains.services.amazonqFeatureDev.util.getFollowUpOptions
import software.aws.toolkits.jetbrains.services.codewhisperer.util.content
import software.aws.toolkits.jetbrains.services.cwc.controller.chat.telemetry.FeedbackComment
import software.aws.toolkits.jetbrains.services.cwc.controller.chat.telemetry.getStartUrl
import software.aws.toolkits.jetbrains.services.telemetry.TelemetryService
import software.aws.toolkits.jetbrains.settings.CodeWhispererSettings
import software.aws.toolkits.jetbrains.ui.feedback.FeatureDevFeedbackDialog
import software.aws.toolkits.jetbrains.utils.notifyError
import software.aws.toolkits.resources.message
import software.aws.toolkits.telemetry.AmazonqTelemetry
import software.aws.toolkits.telemetry.Result
import software.aws.toolkits.telemetry.UiTelemetry
import java.util.UUID

class FeatureDevController(
    private val context: AmazonQAppInitContext,
    private val chatSessionStorage: ChatSessionStorage,
    private val authController: AuthController = AuthController(),
) : InboundAppMessagesHandler {

    init {
        context.project.messageBus.connect().subscribe(
            QRegionProfileSelectedListener.TOPIC,
            object : QRegionProfileSelectedListener {
                override fun onProfileSelected(project: Project, profile: QRegionProfile?) {
                    chatSessionStorage.deleteAllSessions()
                }
            }
        )
    }

    val messenger = context.messagesFromAppToUi
    val toolWindow = ToolWindowManager.getInstance(context.project).getToolWindow(AmazonQToolWindowFactory.WINDOW_ID)

    private val diffVirtualFiles = mutableMapOf<String, ChainDiffVirtualFile>()

    override suspend fun processPromptChatMessage(message: IncomingFeatureDevMessage.ChatPrompt) {
        handleChat(
            tabId = message.tabId,
            message = message.chatMessage
        )
    }

    override suspend fun processStoreCodeResultMessageId(message: IncomingFeatureDevMessage.StoreMessageIdMessage) {
        storeCodeResultMessageId(message)
    }

    override suspend fun processStopMessage(message: IncomingFeatureDevMessage.StopResponse) {
        handleStopMessage(message)
    }

    override suspend fun processNewTabCreatedMessage(message: IncomingFeatureDevMessage.NewTabCreated) {
        newTabOpened(message.tabId)
    }

    override suspend fun processTabRemovedMessage(message: IncomingFeatureDevMessage.TabRemoved) {
        chatSessionStorage.deleteSession(message.tabId)
    }

    override suspend fun processAuthFollowUpClick(message: IncomingFeatureDevMessage.AuthFollowUpWasClicked) {
        authController.handleAuth(context.project, message.authType)
        messenger.sendAuthenticationInProgressMessage(message.tabId) // show user that authentication is in progress
        messenger.sendChatInputEnabledMessage(message.tabId, enabled = false) // disable the input field while authentication is in progress
    }

    override suspend fun processFollowupClickedMessage(message: IncomingFeatureDevMessage.FollowupClicked) {
        when (message.followUp.type) {
            FollowUpTypes.RETRY -> retryRequests(message.tabId)
            FollowUpTypes.MODIFY_DEFAULT_SOURCE_FOLDER -> modifyDefaultSourceFolder(message.tabId)
            FollowUpTypes.DEV_EXAMPLES -> messenger.initialExamples(message.tabId)
            FollowUpTypes.SEND_FEEDBACK -> sendFeedback()
            FollowUpTypes.INSERT_CODE -> insertCode(message.tabId)
            FollowUpTypes.PROVIDE_FEEDBACK_AND_REGENERATE_CODE -> provideFeedbackAndRegenerateCode(message.tabId)
            FollowUpTypes.NEW_TASK -> newTask(message.tabId)
            FollowUpTypes.CLOSE_SESSION -> closeSession(message.tabId)
            FollowUpTypes.ACCEPT_AUTO_BUILD -> handleDevCommandUserSetting(message.tabId, true)
            FollowUpTypes.DENY_AUTO_BUILD -> handleDevCommandUserSetting(message.tabId, false)
            FollowUpTypes.GENERATE_DEV_FILE -> {
                messenger.sendAnswer(
                    tabId = message.tabId,
                    messageType = FeatureDevMessageType.SystemPrompt,
                    message = message("amazonqFeatureDev.follow_up.generate_dev_file")
                )
                newTask(tabId = message.tabId, prefilledPrompt = GENERATE_DEV_FILE_PROMPT)
            }
        }
    }

    override suspend fun processChatItemVotedMessage(message: IncomingFeatureDevMessage.ChatItemVotedMessage) {
        logger.debug { "$FEATURE_NAME: Processing ChatItemVotedMessage: $message" }
        this.disablePreviousFileList(message.tabId)

        val session = chatSessionStorage.getSession(message.tabId, context.project)
        when (message.vote) {
            "upvote" -> {
                AmazonqTelemetry.codeGenerationThumbsUp(
                    amazonqConversationId = session.conversationId,
                    credentialStartUrl = getStartUrl(project = context.project)
                )
            }
            "downvote" -> {
                AmazonqTelemetry.codeGenerationThumbsDown(
                    amazonqConversationId = session.conversationId,
                    credentialStartUrl = getStartUrl(project = context.project)
                )
            }
        }
    }

    override suspend fun processChatItemFeedbackMessage(message: IncomingFeatureDevMessage.ChatItemFeedbackMessage) {
        logger.debug { "$FEATURE_NAME: Processing ChatItemFeedbackMessage: ${message.comment}" }

        val session = getSessionInfo(message.tabId)

        val comment = FeedbackComment(
            conversationId = session.conversationId,
            userComment = message.comment.orEmpty(),
            reason = message.selectedOption,
            messageId = message.messageId,
            type = "featuredev-chat-answer-feedback"
        )

        try {
            TelemetryService.getInstance().sendFeedback(
                sentiment = Sentiment.NEGATIVE,
                comment = objectMapper.writeValueAsString(comment),
            )
            logger.info { "$FEATURE_NAME answer feedback sent: \"Negative\"" }
        } catch (e: Throwable) {
            e.notifyError(message("feedback.submit_failed", e))
            logger.warn(e) { "Failed to submit feedback" }
            return
        }
    }

    override suspend fun processLinkClick(message: IncomingFeatureDevMessage.ClickedLink) {
        BrowserUtil.browse(message.link)
    }

    override suspend fun processInsertCodeAtCursorPosition(message: IncomingFeatureDevMessage.InsertCodeAtCursorPosition) {
        logger.debug { "$FEATURE_NAME: Processing InsertCodeAtCursorPosition: $message" }

        withContext(EDT) {
<<<<<<< HEAD
            broadcastQEvent(QFeatureEvent.STARTS_EDITING)
            val editor: Editor = FileEditorManager.getInstance(context.project).selectedTextEditorWithRemotes.firstOrNull() ?: return@withContext
=======
            val editor: Editor = FileEditorManager.getInstance(context.project).selectedTextEditor ?: return@withContext
>>>>>>> 9b97fde7

            val caret: Caret = editor.caretModel.primaryCaret
            val offset: Int = caret.offset

            WriteCommandAction.runWriteCommandAction(context.project) {
                if (caret.hasSelection()) {
                    editor.document.deleteString(caret.selectionStart, caret.selectionEnd)
                }
                editor.document.insertString(offset, message.code)
            }
        }
    }

    private fun putDiff(filePath: String, request: SimpleDiffRequest) {
        // Close any existing diff and open a new diff, as the diff virtual file does not appear to allow replacing content directly:
        val existingDiff = diffVirtualFiles[filePath]
        if (existingDiff != null) {
            FileEditorManager.getInstance(context.project).closeFile(existingDiff)
        }

        val newDiff = ChainDiffVirtualFile(SimpleDiffRequestChain(request), filePath)
        DiffEditorTabFilesManager.getInstance(context.project).showDiffFile(newDiff, true)
        diffVirtualFiles[filePath] = newDiff
    }

    override suspend fun processOpenDiff(message: IncomingFeatureDevMessage.OpenDiff) {
        val session = getSessionInfo(message.tabId)

        AmazonqTelemetry.isReviewedChanges(
            amazonqConversationId = session.conversationId,
            enabled = true,
            credentialStartUrl = getStartUrl(project = context.project)
        )

        val project = context.project
        val sessionState = session.sessionState

        when (sessionState) {
            is PrepareCodeGenerationState -> {
                runInEdt {
                    val existingFile = VfsUtil.findRelativeFile(message.filePath, session.context.addressableRoot)

                    val leftDiffContent = if (existingFile == null) {
                        EmptyContent()
                    } else {
                        DiffContentFactory.getInstance().create(project, existingFile)
                    }

                    val newFileContent = sessionState.filePaths.find { it.zipFilePath == message.filePath }?.fileContent

                    val rightDiffContent = if (message.deleted || newFileContent == null) {
                        EmptyContent()
                    } else {
                        DiffContentFactory.getInstance().create(newFileContent)
                    }

                    putDiff(message.filePath, SimpleDiffRequest(message.filePath, leftDiffContent, rightDiffContent, null, null))
                }
            }
            else -> {
                logger.error { "$FEATURE_NAME: OpenDiff event is received for a conversation that has ${session.sessionState.phase} phase" }
                messenger.sendError(
                    tabId = message.tabId,
                    errMessage = message("amazonqFeatureDev.exception.open_diff_failed"),
                    retries = 0,
                    conversationId = session.conversationIdUnsafe
                )
            }
        }
    }

    override suspend fun processFileClicked(message: IncomingFeatureDevMessage.FileClicked) {
        val fileToUpdate = message.filePath
        val session = getSessionInfo(message.tabId)
        val messageId = message.messageId
        val action = message.actionName

        var filePaths: List<NewFileZipInfo> = emptyList()
        var deletedFiles: List<DeletedFileInfo> = emptyList()
        var references: List<CodeReferenceGenerated> = emptyList()
        when (val state = session.sessionState) {
            is PrepareCodeGenerationState -> {
                filePaths = state.filePaths
                deletedFiles = state.deletedFiles
                references = state.references
            }
        }

        fun insertAction(): InsertAction =
            if (filePaths.all { it.changeApplied } && deletedFiles.all { it.changeApplied }) {
                InsertAction.AUTO_CONTINUE
            } else if (filePaths.all { it.changeApplied || it.rejected } && deletedFiles.all { it.changeApplied || it.rejected }) {
                InsertAction.CONTINUE
            } else if (filePaths.any { it.changeApplied || it.rejected } || deletedFiles.any { it.changeApplied || it.rejected }) {
                InsertAction.REMAINING
            } else {
                InsertAction.ALL
            }

        val prevInsertAction = insertAction()

        if (action == "accept-change") {
            session.insertChanges(
                filePaths = filePaths.filter { it.zipFilePath == fileToUpdate },
                deletedFiles = deletedFiles.filter { it.zipFilePath == fileToUpdate },
                references = references, // Add all references (not attributed per-file)
            )

            AmazonqTelemetry.isAcceptedCodeChanges(
                amazonqNumberOfFilesAccepted = 1.0,
                amazonqConversationId = session.conversationId,
                enabled = true,
                credentialStartUrl = getStartUrl(project = context.project)
            )
        } else {
            // Mark the file as rejected or not depending on the previous state
            filePaths.find { it.zipFilePath == fileToUpdate }?.let { it.rejected = !it.rejected }
            deletedFiles.find { it.zipFilePath == fileToUpdate }?.let { it.rejected = !it.rejected }
        }

        messenger.updateFileComponent(message.tabId, filePaths, deletedFiles, messageId)

        // Then, if the accepted file is not a deletion, open a diff to show the changes are applied:
        if (action == "accept-change" && deletedFiles.none { it.zipFilePath == fileToUpdate }) {
            var pollAttempt = 0
            val pollDelayMs = 10L
            while (pollAttempt < 5) {
                val file = VfsUtil.findRelativeFile(message.filePath, session.context.addressableRoot)
                // Wait for the file to be created and/or updated to the new content:
                if (file != null && file.content() == filePaths.find { it.zipFilePath == fileToUpdate }?.fileContent) {
                    // Open a diff, showing the changes have been applied and the file now has identical left/right state:
                    this.processOpenDiff(IncomingFeatureDevMessage.OpenDiff(message.tabId, fileToUpdate, false))
                    break
                } else {
                    pollAttempt++
                    delay(pollDelayMs)
                }
            }
        }

        val nextInsertAction = insertAction()
        if (nextInsertAction == InsertAction.AUTO_CONTINUE) {
            // Insert remaining changes (noop, as there are none), and advance to the next prompt:
            insertCode(message.tabId)
        } else if (nextInsertAction != prevInsertAction) {
            // Update the action displayed to the customer based on the current state:
            messenger.sendSystemPrompt(message.tabId, getFollowUpOptions(session.sessionState.phase, nextInsertAction))
        }
    }

    private suspend fun newTabOpened(tabId: String) {
        var session: Session? = null
        try {
            session = getSessionInfo(tabId)
            logger.debug { "$FEATURE_NAME: Session created with id: ${session.tabID}" }

            val credentialState = authController.getAuthNeededStates(context.project).amazonQ
            if (credentialState != null) {
                messenger.sendAuthNeededException(
                    tabId = tabId,
                    triggerId = UUID.randomUUID().toString(),
                    credentialState = credentialState,
                )
                session.isAuthenticating = true
                return
            }
        } catch (err: Exception) {
            val message = createUserFacingErrorMessage(err.message)
            messenger.sendError(
                tabId = tabId,
                errMessage = message ?: message("amazonqFeatureDev.exception.request_failed"),
                retries = retriesRemaining(session),
                conversationId = session?.conversationIdUnsafe
            )
        }
    }

    private suspend fun handleStopMessage(message: IncomingFeatureDevMessage.StopResponse) {
        val session: Session?
        UiTelemetry.click(null as Project?, "amazonq_stopCodeGeneration")
        messenger.sendAnswer(
            tabId = message.tabId,
            message("amazonqFeatureDev.code_generation.stopping_code_generation"),
            messageType = FeatureDevMessageType.Answer,
            canBeVoted = false
        )
        messenger.sendUpdatePlaceholder(
            tabId = message.tabId,
            newPlaceholder = message("amazonqFeatureDev.code_generation.stopping_code_generation")
        )
        messenger.sendChatInputEnabledMessage(tabId = message.tabId, enabled = false)
        session = getSessionInfo(message.tabId)

        if (session.sessionState.token?.token !== null) {
            session.sessionState.token?.cancel()
        }
    }

    suspend fun insertCode(tabId: String) {
        var session: Session? = null
        try {
            session = getSessionInfo(tabId)

            var filePaths: List<NewFileZipInfo> = emptyList()
            var deletedFiles: List<DeletedFileInfo> = emptyList()
            var references: List<CodeReferenceGenerated> = emptyList()

            when (val state = session.sessionState) {
                is PrepareCodeGenerationState -> {
                    filePaths = state.filePaths
                    deletedFiles = state.deletedFiles
                    references = state.references
                }
            }

            val rejectedFilesCount = filePaths.count { it.rejected } + deletedFiles.count { it.rejected }
            val acceptedFilesCount = filePaths.count { it.changeApplied } + filePaths.count { it.changeApplied }
            val remainingFilesCount = filePaths.count() + deletedFiles.count() - acceptedFilesCount - rejectedFilesCount

            AmazonqTelemetry.isAcceptedCodeChanges(
                amazonqNumberOfFilesAccepted = remainingFilesCount.toDouble(),
                amazonqConversationId = session.conversationId,
                enabled = true,
                credentialStartUrl = getStartUrl(project = context.project)
            )

            session.insertChanges(
                filePaths = filePaths,
                deletedFiles = deletedFiles,
                references = references
            )
            session.updateFilesPaths(
                filePaths = filePaths,
                deletedFiles = deletedFiles,
                messenger
            )

            messenger.sendAnswer(
                tabId = tabId,
                message = message("amazonqFeatureDev.code_generation.updated_code"),
                messageType = FeatureDevMessageType.Answer,
                canBeVoted = true
            )

            val followUps = mutableListOf(
                FollowUp(
                    pillText = message("amazonqFeatureDev.follow_up.new_task"),
                    type = FollowUpTypes.NEW_TASK,
                    status = FollowUpStatusType.Info
                ),
                FollowUp(
                    pillText = message("amazonqFeatureDev.follow_up.close_session"),
                    type = FollowUpTypes.CLOSE_SESSION,
                    status = FollowUpStatusType.Info
                ),
            )

            if (!session.context.hasDevFile()) {
                followUps.add(
                    FollowUp(
                        pillText = message("amazonqFeatureDev.follow_up.generate_dev_file"),
                        type = FollowUpTypes.GENERATE_DEV_FILE,
                        status = FollowUpStatusType.Info
                    )
                )

                messenger.sendAnswer(
                    tabId = tabId,
                    message = message("amazonqFeatureDev.chat_message.generate_dev_file"),
                    messageType = FeatureDevMessageType.Answer
                )
            }

            messenger.sendSystemPrompt(
                tabId = tabId,
                followUp = followUps
            )

            messenger.sendUpdatePlaceholder(
                tabId = tabId,
                newPlaceholder = message("amazonqFeatureDev.placeholder.additional_improvements")
            )
        } catch (err: Exception) {
            val message = createUserFacingErrorMessage("Failed to insert code changes: ${err.message}")
            messenger.sendError(
                tabId = tabId,
                errMessage = message ?: message("amazonqFeatureDev.exception.insert_code_failed"),
                retries = retriesRemaining(session),
                conversationId = session?.conversationIdUnsafe
            )
        }
    }

    private suspend fun newTask(tabId: String, isException: Boolean? = false, prefilledPrompt: String? = null) {
        val session = getSessionInfo(tabId)
        val sessionLatency = System.currentTimeMillis() - session.sessionStartTime

        AmazonqTelemetry.endChat(
            amazonqConversationId = session.conversationId,
            amazonqEndOfTheConversationLatency = sessionLatency.toDouble(),
            credentialStartUrl = getStartUrl(project = context.project)
        )
        chatSessionStorage.deleteSession(tabId)

        newTabOpened(tabId)

        if (prefilledPrompt != null && isException != null && !isException) {
            handleChat(tabId = tabId, message = prefilledPrompt)
        } else {
            if (isException != null && !isException) {
                messenger.sendAnswer(
                    tabId = tabId,
                    messageType = FeatureDevMessageType.Answer,
                    message = message("amazonqFeatureDev.chat_message.ask_for_new_task")
                )
            }
            messenger.sendUpdatePlaceholder(tabId = tabId, newPlaceholder = message("amazonqFeatureDev.placeholder.new_plan"))
            messenger.sendChatInputEnabledMessage(tabId = tabId, enabled = true)
        }
    }

    private suspend fun handleDevCommandUserSetting(tabId: String, value: Boolean) {
        val session = getSessionInfo(tabId)
        CodeWhispererSettings.getInstance().toggleAutoBuildFeature(session.context.workspaceRoot.path, value)
        messenger.sendAnswer(
            tabId = tabId,
            message = message("amazonqFeatureDev.chat_message.setting_updated"),
            messageType = FeatureDevMessageType.Answer,
        )
        this.retryRequests(tabId)
    }

    private suspend fun closeSession(tabId: String) {
        this.disablePreviousFileList(tabId)
        messenger.sendAnswer(
            tabId = tabId,
            messageType = FeatureDevMessageType.Answer,
            message = message("amazonqFeatureDev.chat_message.closed_session"),
            canBeVoted = true
        )

        messenger.sendUpdatePlaceholder(
            tabId = tabId,
            newPlaceholder = message("amazonqFeatureDev.placeholder.closed_session")
        )

        messenger.sendChatInputEnabledMessage(tabId = tabId, enabled = false)

        val session = getSessionInfo(tabId)
        val sessionLatency = System.currentTimeMillis() - session.sessionStartTime
        AmazonqTelemetry.endChat(
            amazonqConversationId = session.conversationId,
            amazonqEndOfTheConversationLatency = sessionLatency.toDouble(),
            credentialStartUrl = getStartUrl(project = context.project)
        )
    }

    private suspend fun provideFeedbackAndRegenerateCode(tabId: String) {
        val session = getSessionInfo(tabId)

        AmazonqTelemetry.isProvideFeedbackForCodeGen(
            amazonqConversationId = session.conversationId,
            enabled = true,
            credentialStartUrl = getStartUrl(project = context.project)
        )

        // Unblock the message button
        messenger.sendAsyncEventProgress(tabId = tabId, inProgress = false)

        messenger.sendAnswer(
            tabId = tabId,
            message = message("amazonqFeatureDev.code_generation.provide_code_feedback"),
            messageType = FeatureDevMessageType.Answer,
            canBeVoted = true
        )
        messenger.sendUpdatePlaceholder(tabId, message("amazonqFeatureDev.placeholder.provide_code_feedback"))
    }

    private suspend fun processErrorChatMessage(err: Exception, message: String, session: Session?, tabId: String) {
        logger.warn(err) { "Encountered ${err.message} for tabId: $tabId" }
        when (err) {
            is RepoSizeError -> {
                messenger.sendError(
                    tabId = tabId,
                    errMessage = err.message,
                    retries = retriesRemaining(session),
                    conversationId = session?.conversationIdUnsafe
                )
                messenger.sendSystemPrompt(
                    tabId = tabId,
                    followUp = listOf(
                        FollowUp(
                            pillText = message("amazonqFeatureDev.follow_up.modify_source_folder"),
                            type = FollowUpTypes.MODIFY_DEFAULT_SOURCE_FOLDER,
                            status = FollowUpStatusType.Info,
                        )
                    ),
                )
            }
            is NoChangeRequiredException -> {
                val isException = true
                messenger.sendAnswer(
                    tabId = tabId,
                    message = err.message,
                    messageType = FeatureDevMessageType.Answer,
                    canBeVoted = true
                )
                return this.newTask(message, isException)
            }
            is ZipFileCorruptedException -> {
                messenger.sendError(
                    tabId = tabId,
                    errMessage = err.message,
                    retries = 0,
                    conversationId = session?.conversationIdUnsafe
                )
            }
            is MonthlyConversationLimitError -> {
                messenger.sendMonthlyLimitError(tabId = tabId)
                messenger.sendChatInputEnabledMessage(tabId, enabled = false)
            }
            is UploadURLExpired -> messenger.sendAnswer(
                tabId = tabId,
                message = err.message,
                messageType = FeatureDevMessageType.Answer,
                canBeVoted = true
            )
            is CodeIterationLimitException -> {
                messenger.sendError(
                    tabId = tabId,
                    errMessage = err.message,
                    retries = retriesRemaining(session),
                    conversationId = session?.conversationIdUnsafe
                )
                messenger.sendSystemPrompt(
                    tabId = tabId,
                    followUp = listOf(
                        FollowUp(
                            pillText = message("amazonqFeatureDev.follow_up.insert_all_code"),
                            type = FollowUpTypes.INSERT_CODE,
                            icon = FollowUpIcons.Ok,
                            status = FollowUpStatusType.Success,
                        )
                    ),
                )
            }
            else -> {
                when (err) {
                    is FeatureDevException -> {
                        messenger.sendError(
                            tabId = tabId,
                            errMessage = err.message,
                            retries = retriesRemaining(session),
                            conversationId = session?.conversationIdUnsafe
                        )
                    }
                    else -> {
                        val msg = createUserFacingErrorMessage("$FEATURE_NAME request failed: ${err.message ?: err.cause?.message}")
                        val isDenyListedError = denyListedErrors.any { msg?.contains(it) ?: false }
                        val defaultMessage: String = when (session?.sessionState?.phase) {
                            SessionStatePhase.CODEGEN -> {
                                if (isDenyListedError || retriesRemaining(session) > 0) {
                                    message("amazonqFeatureDev.code_generation.error_message")
                                } else {
                                    message("amazonqFeatureDev.code_generation.no_retries.error_message")
                                }
                            }
                            else -> message("amazonqFeatureDev.error_text")
                        }
                        messenger.sendError(
                            tabId = tabId,
                            errMessage = defaultMessage,
                            retries = retriesRemaining(session),
                            conversationId = session?.conversationIdUnsafe
                        )
                    }
                }
            }
        }
    }

    private suspend fun disablePreviousFileList(tabId: String) {
        val session = getSessionInfo(tabId)
        when (val sessionState = session.sessionState) {
            is PrepareCodeGenerationState -> {
                session.disableFileList(sessionState.filePaths, sessionState.deletedFiles, messenger)
            }
        }
    }

    private fun storeCodeResultMessageId(message: IncomingFeatureDevMessage.StoreMessageIdMessage) {
        val tabId = message.tabId
        val session = getSessionInfo(tabId)
        session.storeCodeResultMessageId(message)
    }

    private suspend fun handleChat(
        tabId: String,
        message: String,
    ) {
        var session: Session? = null

        this.disablePreviousFileList(tabId)
        try {
            logger.debug { "$FEATURE_NAME: Processing message: $message" }
            session = getSessionInfo(tabId)
            session.latestMessage = message

            val credentialState = authController.getAuthNeededStates(context.project).amazonQ
            if (credentialState != null) {
                messenger.sendAuthNeededException(
                    tabId = tabId,
                    triggerId = UUID.randomUUID().toString(),
                    credentialState = credentialState,
                )
                session.isAuthenticating = true
                return
            }

            val codeWhispererSettings = CodeWhispererSettings.getInstance().getAutoBuildSetting()
            val hasDevFile = session.context.hasDevFile()
            val isPromptedForAutoBuildFeature = codeWhispererSettings.containsKey(session.context.workspaceRoot.path)

            if (hasDevFile && !isPromptedForAutoBuildFeature) {
                promptAllowQCommandsConsent(messenger, tabId)
                return
            }

            session.preloader(messenger)

            when (session.sessionState.phase) {
                SessionStatePhase.CODEGEN -> onCodeGeneration(session, message, tabId)
                else -> null
            }
        } catch (err: Exception) {
            processErrorChatMessage(err, message, session, tabId)

            // Lock the chat input until they explicitly click one of the follow-ups
            messenger.sendChatInputEnabledMessage(tabId, enabled = false)
        }
    }

    private suspend fun promptAllowQCommandsConsent(messenger: MessagePublisher, tabID: String) {
        messenger.sendAnswer(
            tabId = tabID,
            message = message("amazonqFeatureDev.chat_message.devFileInRepository"),
            messageType = FeatureDevMessageType.Answer
        )
        messenger.sendAnswer(
            tabId = tabID,
            messageType = FeatureDevMessageType.SystemPrompt,
            followUp = listOf(
                FollowUp(
                    pillText = message("amazonqFeatureDev.follow_up.accept_for_project"),
                    type = FollowUpTypes.ACCEPT_AUTO_BUILD,
                    status = FollowUpStatusType.Success
                ),
                FollowUp(
                    pillText = message("amazonqFeatureDev.follow_up.decline_for_project"),
                    type = FollowUpTypes.DENY_AUTO_BUILD,
                    status = FollowUpStatusType.Error
                )
            )
        )
    }

    private suspend fun retryRequests(tabId: String) {
        var session: Session? = null
        try {
            messenger.sendAsyncEventProgress(
                tabId = tabId,
                inProgress = true,
            )
            session = getSessionInfo(tabId)

            // Decrease retries before making this request, just in case this one fails as well
            session.decreaseRetries()

            // Sending an empty message will re-run the last state with the previous values
            handleChat(
                tabId = tabId,
                message = session.latestMessage
            )
        } catch (err: Exception) {
            logger.error(err) { "Failed to retry request: ${err.message}" }
            val message = createUserFacingErrorMessage("Failed to retry request: ${err.message}")
            messenger.sendError(
                tabId = tabId,
                errMessage = message ?: message("amazonqFeatureDev.exception.retry_request_failed"),
                retries = retriesRemaining(session),
                conversationId = session?.conversationIdUnsafe,
            )
        } finally {
            // Finish processing the event
            messenger.sendAsyncEventProgress(
                tabId = tabId,
                inProgress = false,
            )
        }
    }

    private suspend fun modifyDefaultSourceFolder(tabId: String) {
        val session = getSessionInfo(tabId)
        val workspaceRoot = session.context.workspaceRoot

        val modifyFolderFollowUp = FollowUp(
            pillText = message("amazonqFeatureDev.follow_up.modify_source_folder"),
            type = FollowUpTypes.MODIFY_DEFAULT_SOURCE_FOLDER,
            status = FollowUpStatusType.Info,
        )

        var result: Result = Result.Failed
        var reason: ModifySourceFolderErrorReason? = null

        withContext(EDT) {
            val selectedFolder = selectFolder(context.project, workspaceRoot)
            // No folder was selected
            if (selectedFolder == null) {
                logger.info { "Cancelled dialog and not selected any folder" }

                messenger.sendSystemPrompt(
                    tabId = tabId,
                    followUp = listOf(modifyFolderFollowUp),
                )

                reason = ModifySourceFolderErrorReason.ClosedBeforeSelection
                return@withContext
            }

            if (!selectedFolder.path.startsWith(workspaceRoot.path)) {
                logger.info { "Selected folder not in workspace: ${selectedFolder.path}" }

                messenger.sendAnswer(
                    tabId = tabId,
                    messageType = FeatureDevMessageType.Answer,
                    message = message("amazonqFeatureDev.follow_up.incorrect_source_folder"),
                )

                messenger.sendSystemPrompt(
                    tabId = tabId,
                    followUp = listOf(modifyFolderFollowUp),
                )

                reason = ModifySourceFolderErrorReason.NotInWorkspaceFolder
                return@withContext
            }

            logger.info { "Selected correct folder inside workspace: ${selectedFolder.path}" }

            session.context.selectionRoot = selectedFolder
            result = Result.Succeeded

            messenger.sendAnswer(
                tabId = tabId,
                messageType = FeatureDevMessageType.Answer,
                message = message("amazonqFeatureDev.follow_up.modified_source_folder", selectedFolder.path),
                canBeVoted = true,
            )

            messenger.sendAnswer(
                tabId = tabId,
                messageType = FeatureDevMessageType.SystemPrompt,
                followUp = listOf(
                    FollowUp(
                        pillText = message("amazonqFeatureDev.follow_up.retry"),
                        type = FollowUpTypes.RETRY,
                        status = FollowUpStatusType.Warning
                    )
                ),
            )

            messenger.sendChatInputEnabledMessage(tabId, enabled = false)
            messenger.sendUpdatePlaceholder(tabId = tabId, newPlaceholder = message("amazonqFeatureDev.placeholder.write_new_prompt"))
        }

        AmazonqTelemetry.modifySourceFolder(
            amazonqConversationId = session.conversationId,
            credentialStartUrl = getStartUrl(project = context.project),
            result = result,
            reason = reason?.toString()
        )
    }

    private fun sendFeedback() {
        runInEdt {
            FeatureDevFeedbackDialog(context.project).show()
        }
    }

    fun getProject() = context.project

    private fun getSessionInfo(tabId: String) = chatSessionStorage.getSession(tabId, context.project)

    fun retriesRemaining(session: Session?): Int = session?.retries ?: DEFAULT_RETRY_LIMIT

    companion object {
        private val logger = getLogger<FeatureDevController>()

        private val objectMapper = jacksonObjectMapper()
    }
}<|MERGE_RESOLUTION|>--- conflicted
+++ resolved
@@ -217,12 +217,7 @@
         logger.debug { "$FEATURE_NAME: Processing InsertCodeAtCursorPosition: $message" }
 
         withContext(EDT) {
-<<<<<<< HEAD
-            broadcastQEvent(QFeatureEvent.STARTS_EDITING)
             val editor: Editor = FileEditorManager.getInstance(context.project).selectedTextEditorWithRemotes.firstOrNull() ?: return@withContext
-=======
-            val editor: Editor = FileEditorManager.getInstance(context.project).selectedTextEditor ?: return@withContext
->>>>>>> 9b97fde7
 
             val caret: Caret = editor.caretModel.primaryCaret
             val offset: Int = caret.offset
