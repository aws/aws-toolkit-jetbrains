--- conflicted
+++ resolved
@@ -193,12 +193,8 @@
         logger.debug { "$FEATURE_NAME: Processing InsertCodeAtCursorPosition: $message" }
 
         withContext(EDT) {
-<<<<<<< HEAD
+            broadcastQEvent(QFeatureEvent.STARTS_EDITING)
             val editor: Editor = FileEditorManager.getInstance(context.project).selectedTextEditorWithRemotes.firstOrNull() ?: return@withContext
-=======
-            broadcastQEvent(QFeatureEvent.STARTS_EDITING)
-            val editor: Editor = FileEditorManager.getInstance(context.project).selectedTextEditor ?: return@withContext
->>>>>>> 325d1d7d
 
             val caret: Caret = editor.caretModel.primaryCaret
             val offset: Int = caret.offset
