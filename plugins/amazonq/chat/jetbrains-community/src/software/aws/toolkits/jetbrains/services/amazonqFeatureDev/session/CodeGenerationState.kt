// Copyright 2024 Amazon.com, Inc. or its affiliates. All Rights Reserved.
// SPDX-License-Identifier: Apache-2.0

package software.aws.toolkits.jetbrains.services.amazonqFeatureDev.session

import kotlinx.coroutines.delay
import software.amazon.awssdk.services.codewhispererruntime.model.CodeGenerationWorkflowStatus
import software.aws.toolkits.core.utils.getLogger
import software.aws.toolkits.core.utils.warn
import software.aws.toolkits.jetbrains.services.amazonq.messages.MessagePublisher
import software.aws.toolkits.jetbrains.services.amazonqFeatureDev.CodeGenerationException
import software.aws.toolkits.jetbrains.services.amazonqFeatureDev.EmptyPatchException
import software.aws.toolkits.jetbrains.services.amazonqFeatureDev.FEATURE_NAME
import software.aws.toolkits.jetbrains.services.amazonqFeatureDev.FeatureDevException
import software.aws.toolkits.jetbrains.services.amazonqFeatureDev.FeatureDevOperation
import software.aws.toolkits.jetbrains.services.amazonqFeatureDev.GuardrailsException
import software.aws.toolkits.jetbrains.services.amazonqFeatureDev.NoChangeRequiredException
import software.aws.toolkits.jetbrains.services.amazonqFeatureDev.PromptRefusalException
import software.aws.toolkits.jetbrains.services.amazonqFeatureDev.ThrottlingException
import software.aws.toolkits.jetbrains.services.amazonqFeatureDev.messages.sendAnswerPart
import software.aws.toolkits.jetbrains.services.amazonqFeatureDev.messages.sendUpdatePlaceholder
import software.aws.toolkits.jetbrains.services.amazonqFeatureDev.util.CancellationTokenSource
import software.aws.toolkits.jetbrains.services.cwc.controller.chat.telemetry.getStartUrl
import software.aws.toolkits.resources.message
import software.aws.toolkits.telemetry.AmazonqTelemetry
import software.aws.toolkits.telemetry.Result
import java.util.UUID

private val logger = getLogger<CodeGenerationState>()

class CodeGenerationState(
    override val tabID: String,
    override var approach: String,
    val config: SessionStateConfig,
    val uploadId: String,
    override var currentIteration: Int? = 0,
    val repositorySize: Double,
    val messenger: MessagePublisher,
    override var codeGenerationRemainingIterationCount: Int? = null,
    override var codeGenerationTotalIterationCount: Int? = null,
    var currentCodeGenerationId: String? = "EMPTY_CURRENT_CODE_GENERATION_ID",
    override var token: CancellationTokenSource?,
) : SessionState {
    override val phase = SessionStatePhase.CODEGEN

    override suspend fun interact(action: SessionStateAction): SessionStateInteraction {
        val startTime = System.currentTimeMillis()
        var result: Result = Result.Succeeded
        var failureReason: String? = null
        var failureReasonDesc: String? = null
        var codeGenerationWorkflowStatus: CodeGenerationWorkflowStatus = CodeGenerationWorkflowStatus.COMPLETE
        var numberOfReferencesGenerated: Int? = null
        var numberOfFilesGenerated: Int? = null
        try {
            val codeGenerationId = UUID.randomUUID()

            val response =
                config.featureDevService.startTaskAssistCodeGeneration(
                    conversationId = config.conversationId,
                    uploadId = uploadId,
                    message = action.msg,
                    codeGenerationId = codeGenerationId.toString(),
                    currentCodeGenerationId = currentCodeGenerationId.toString(),
                )

            if (action.token?.token?.isCancellationRequested() != true) {
                this.currentCodeGenerationId = codeGenerationId.toString()
            }

            messenger.sendAnswerPart(
                tabId = tabID,
                message = message("amazonqFeatureDev.code_generation.generating_code"),
            )
            messenger.sendUpdatePlaceholder(
                tabId = tabID,
                newPlaceholder = message("amazonqFeatureDev.code_generation.generating_code"),
            )
            val codeGenerationResult = generateCode(codeGenerationId = response.codeGenerationId(), messenger = messenger, token = action.token)
            numberOfReferencesGenerated = codeGenerationResult.references.size
            numberOfFilesGenerated = codeGenerationResult.newFiles.size
            codeGenerationRemainingIterationCount = codeGenerationResult.codeGenerationRemainingIterationCount
            codeGenerationTotalIterationCount = codeGenerationResult.codeGenerationTotalIterationCount

            val nextState =
                PrepareCodeGenerationState(
                    tabID = tabID,
                    approach = approach,
                    config = config,
                    filePaths = codeGenerationResult.newFiles,
                    deletedFiles = codeGenerationResult.deletedFiles,
                    references = codeGenerationResult.references,
                    currentIteration = currentIteration?.plus(1),
                    uploadId = uploadId,
                    messenger = messenger,
                    codeGenerationRemainingIterationCount = codeGenerationRemainingIterationCount,
                    codeGenerationTotalIterationCount = codeGenerationTotalIterationCount,
                    token = this.token,
                )

            // It is not needed to interact right away with the PrepareCodeGeneration.
            // returns therefore a SessionStateInteraction object to be handled by the controller.
            return SessionStateInteraction(
                nextState = nextState,
                interaction = Interaction(content = "", interactionSucceeded = true),
            )
        } catch (e: Exception) {
            logger.warn(e) { "$FEATURE_NAME: Code generation failed: ${e.message}" }
            result = Result.Failed
            failureReason = e.javaClass.simpleName
            if (e is FeatureDevException) {
                failureReason = e.reason()
                failureReasonDesc = e.reasonDesc()
            }
            codeGenerationWorkflowStatus = CodeGenerationWorkflowStatus.FAILED

            throw e
        } finally {
            currentIteration?.let {
                AmazonqTelemetry.codeGenerationInvoke(
                    amazonqConversationId = config.conversationId,
                    amazonqCodeGenerationResult = codeGenerationWorkflowStatus.toString(),
                    amazonqGenerateCodeIteration = it.toDouble(),
                    amazonqNumberOfReferences = numberOfReferencesGenerated?.toDouble(),
                    amazonqGenerateCodeResponseLatency = (System.currentTimeMillis() - startTime).toDouble(),
                    amazonqNumberOfFilesGenerated = numberOfFilesGenerated?.toDouble(),
                    amazonqRepositorySize = repositorySize,
                    result = result,
                    reason = failureReason,
                    reasonDesc = failureReasonDesc,
                    duration = (System.currentTimeMillis() - startTime).toDouble(),
                    credentialStartUrl = getStartUrl(config.featureDevService.project),
                )
            }
        }
    }
}

<<<<<<< HEAD
private suspend fun CodeGenerationState.generateCode(codeGenerationId: String, messenger: MessagePublisher): CodeGenerationResult {
    val pollCount = 360
    val requestDelay = 5000L
=======
private suspend fun CodeGenerationState.generateCode(
    codeGenerationId: String,
    messenger: MessagePublisher,
    token: CancellationTokenSource?,
): CodeGenerationResult {
    val pollCount = 180
    val requestDelay = 10000L
>>>>>>> 4eb0b30a

    repeat(pollCount) {
        if (token?.token?.isCancellationRequested() == true) {
            return CodeGenerationResult(emptyList(), emptyList(), emptyList())
        }
        val codeGenerationResultState =
            config.featureDevService.getTaskAssistCodeGeneration(
                conversationId = config.conversationId,
                codeGenerationId = codeGenerationId,
            )

        when (codeGenerationResultState.codeGenerationStatus().status()) {
            CodeGenerationWorkflowStatus.COMPLETE -> {
                val codeGenerationStreamResult =
                    config.featureDevService.exportTaskAssistArchiveResult(
                        conversationId = config.conversationId,
                    )

                val newFileInfo = registerNewFiles(newFileContents = codeGenerationStreamResult.new_file_contents)
                val deletedFileInfo = registerDeletedFiles(deletedFiles = codeGenerationStreamResult.deleted_files)

                return CodeGenerationResult(
                    newFiles = newFileInfo,
                    deletedFiles = deletedFileInfo,
                    references = codeGenerationStreamResult.references,
                    codeGenerationRemainingIterationCount = codeGenerationResultState.codeGenerationRemainingIterationCount(),
                    codeGenerationTotalIterationCount = codeGenerationResultState.codeGenerationTotalIterationCount(),
                )
            }
            CodeGenerationWorkflowStatus.IN_PROGRESS -> {
                if (codeGenerationResultState.codeGenerationStatusDetail() != null) {
                    messenger.sendAnswerPart(
                        tabId = tabID,
                        message =
                        message("amazonqFeatureDev.code_generation.generating_code") +
                            "\n\n" + codeGenerationResultState.codeGenerationStatusDetail(),
                    )
                }
                delay(requestDelay)
            }
            CodeGenerationWorkflowStatus.FAILED -> {
                when (true) {
                    codeGenerationResultState.codeGenerationStatusDetail()?.contains(
                        "Guardrails",
                    ),
                    -> throw GuardrailsException(operation = FeatureDevOperation.GenerateCode.toString(), desc = "Failed guardrails")
                    codeGenerationResultState.codeGenerationStatusDetail()?.contains(
                        "PromptRefusal",
                    ),
                    -> throw PromptRefusalException(operation = FeatureDevOperation.GenerateCode.toString(), desc = "Prompt refusal")
                    codeGenerationResultState.codeGenerationStatusDetail()?.contains(
                        "EmptyPatch",
                    ),
                    -> {
                        if (codeGenerationResultState.codeGenerationStatusDetail().contains("NO_CHANGE_REQUIRED")) {
                            throw NoChangeRequiredException(operation = FeatureDevOperation.GenerateCode.toString(), desc = "No change required")
                        }
                        throw EmptyPatchException(operation = FeatureDevOperation.GenerateCode.toString(), desc = "Empty patch")
                    }
                    codeGenerationResultState.codeGenerationStatusDetail()?.contains(
                        "Throttling",
                    ),
                    -> throw ThrottlingException(operation = FeatureDevOperation.GenerateCode.toString(), desc = "Request throttled")
                    else -> throw CodeGenerationException(operation = FeatureDevOperation.GenerateCode.toString(), desc = null)
                }
            }
            else -> error("Unknown status: ${codeGenerationResultState.codeGenerationStatus().status()}")
        }
    }

    return CodeGenerationResult(emptyList(), emptyList(), emptyList())
}

fun registerNewFiles(newFileContents: Map<String, String>): List<NewFileZipInfo> =
    newFileContents.map {
        NewFileZipInfo(
            zipFilePath = it.key,
            fileContent = it.value,
            rejected = false,
        )
    }

fun registerDeletedFiles(deletedFiles: List<String>): List<DeletedFileInfo> =
    deletedFiles.map {
        DeletedFileInfo(
            zipFilePath = it,
            rejected = false,
        )
    }<|MERGE_RESOLUTION|>--- conflicted
+++ resolved
@@ -135,19 +135,13 @@
     }
 }
 
-<<<<<<< HEAD
-private suspend fun CodeGenerationState.generateCode(codeGenerationId: String, messenger: MessagePublisher): CodeGenerationResult {
-    val pollCount = 360
-    val requestDelay = 5000L
-=======
 private suspend fun CodeGenerationState.generateCode(
     codeGenerationId: String,
     messenger: MessagePublisher,
     token: CancellationTokenSource?,
 ): CodeGenerationResult {
-    val pollCount = 180
-    val requestDelay = 10000L
->>>>>>> 4eb0b30a
+    val pollCount = 360
+    val requestDelay = 5000L
 
     repeat(pollCount) {
         if (token?.token?.isCancellationRequested() == true) {
