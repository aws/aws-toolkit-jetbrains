--- conflicted
+++ resolved
@@ -169,16 +169,12 @@
                     codeGenerationResultState.codeGenerationStatusDetail()?.contains(
                         "EmptyPatch"
                     ),
-<<<<<<< HEAD
                     -> {
                         if (codeGenerationResultState.codeGenerationStatusDetail().contains("NO_CHANGE_REQUIRED")) {
                             noChangeRequiredException()
                         }
-                        featureDevServiceError(message("amazonqFeatureDev.exception.guardrails"))
+                        throw EmptyPatchException(operation = FeatureDevOperation.GenerateCode.toString(), desc = "Empty patch")
                     }
-=======
-                    -> throw EmptyPatchException(operation = FeatureDevOperation.GenerateCode.toString(), desc = "Empty patch")
->>>>>>> aa3ba5e9
                     codeGenerationResultState.codeGenerationStatusDetail()?.contains(
                         "Throttling"
                     ),
