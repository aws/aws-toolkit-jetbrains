--- conflicted
+++ resolved
@@ -132,11 +132,7 @@
         )
     }
 
-<<<<<<< HEAD
-    override fun shouldBeAvailable(project: Project): Boolean = true
-=======
     override fun shouldBeAvailable(project: Project): Boolean = isQWebviewsAvailable()
->>>>>>> a17d35c0
 
     private fun onConnectionChanged(project: Project, newConnection: ToolkitConnection?, qPanel: Wrapper) {
         val isNewConnectionForQ = newConnection?.let {
