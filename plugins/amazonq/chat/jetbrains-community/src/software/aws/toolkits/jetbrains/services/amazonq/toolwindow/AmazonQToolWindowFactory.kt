--- conflicted
+++ resolved
@@ -98,7 +98,7 @@
             openMeetQPage(project)
         }
 
-        WebviewPanel.getInstance(project).browser?.prepareBrowser(BrowserState(FeatureId.Q))
+        QWebviewPanel.getInstance(project).browser?.prepareBrowser(BrowserState(FeatureId.Q))
 
         // isQConnected alone is not robust and there is race condition (read/update connection states)
         val component = if (isNewConnectionForQ || isQConnected(project)) {
@@ -106,14 +106,7 @@
             AmazonQToolWindow.getInstance(project).component
         } else {
             LOG.debug { "returning login window; no Q connection found" }
-<<<<<<< HEAD
-            WebviewPanel.getInstance(project).component
-=======
-            QWebviewPanel.getInstance(project).let {
-                it.browser?.prepareBrowser(BrowserState(FeatureId.Q))
-                it.component
-            }
->>>>>>> baecb3f3
+            QWebviewPanel.getInstance(project).component
         }
 
         val content = contentManager.factory.createContent(component, null, false).also {
