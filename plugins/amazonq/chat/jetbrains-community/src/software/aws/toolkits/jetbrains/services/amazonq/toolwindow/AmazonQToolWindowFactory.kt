// Copyright 2023 Amazon.com, Inc. or its affiliates. All Rights Reserved.
// SPDX-License-Identifier: Apache-2.0

package software.aws.toolkits.jetbrains.services.amazonq.toolwindow

import com.intellij.openapi.actionSystem.ActionManager
import com.intellij.openapi.application.runInEdt
import com.intellij.openapi.project.DumbAware
import com.intellij.openapi.project.Project
import com.intellij.openapi.wm.ToolWindow
import com.intellij.openapi.wm.ToolWindowFactory
import com.intellij.openapi.wm.ex.ToolWindowEx
import com.intellij.ui.content.Content
import com.intellij.ui.content.ContentManager
import software.aws.toolkits.core.utils.debug
import software.aws.toolkits.core.utils.getLogger
import software.aws.toolkits.jetbrains.core.credentials.AwsBearerTokenConnection
import software.aws.toolkits.jetbrains.core.credentials.ToolkitConnection
import software.aws.toolkits.jetbrains.core.credentials.ToolkitConnectionManager
import software.aws.toolkits.jetbrains.core.credentials.ToolkitConnectionManagerListener
import software.aws.toolkits.jetbrains.core.credentials.pinning.QConnection
import software.aws.toolkits.jetbrains.core.credentials.sono.Q_SCOPES
import software.aws.toolkits.jetbrains.core.credentials.sso.bearer.BearerTokenAuthState
import software.aws.toolkits.jetbrains.core.credentials.sso.bearer.BearerTokenProviderListener
import software.aws.toolkits.jetbrains.core.webview.BrowserState
import software.aws.toolkits.jetbrains.services.amazonq.QWebviewPanel
import software.aws.toolkits.jetbrains.services.amazonq.RefreshQChatPanelButtonPressedListener
import software.aws.toolkits.jetbrains.services.amazonq.gettingstarted.openMeetQPage
import software.aws.toolkits.jetbrains.utils.isQConnected
import software.aws.toolkits.jetbrains.utils.isQExpired
import software.aws.toolkits.jetbrains.utils.isQWebviewsAvailable
import software.aws.toolkits.resources.message
import software.aws.toolkits.telemetry.FeatureId
import java.awt.event.ComponentAdapter
import java.awt.event.ComponentEvent

class AmazonQToolWindowFactory : ToolWindowFactory, DumbAware {
    override fun createToolWindowContent(project: Project, toolWindow: ToolWindow) {
        if (toolWindow is ToolWindowEx) {
            val actionManager = ActionManager.getInstance()
            toolWindow.setTitleActions(listOf(actionManager.getAction("aws.q.toolwindow.titleBar")))
        }
        val contentManager = toolWindow.contentManager

        project.messageBus.connect().subscribe(
            ToolkitConnectionManagerListener.TOPIC,
            object : ToolkitConnectionManagerListener {
                override fun activeConnectionChanged(newConnection: ToolkitConnection?) {
                    onConnectionChanged(project, newConnection, toolWindow)
                }
            }
        )

        project.messageBus.connect().subscribe(
            RefreshQChatPanelButtonPressedListener.TOPIC,
            object : RefreshQChatPanelButtonPressedListener {
                override fun onRefresh() {
                    runInEdt {
                        contentManager.removeAllContents(true)
                        prepareChatContent(project, contentManager)
                    }
                }
            }
        )

        project.messageBus.connect().subscribe(
            BearerTokenProviderListener.TOPIC,
            object : BearerTokenProviderListener {
                override fun onChange(providerId: String, newScopes: List<String>?) {
                    if (ToolkitConnectionManager.getInstance(project).connectionStateForFeature(QConnection.getInstance()) == BearerTokenAuthState.AUTHORIZED) {
                        val content = contentManager.factory.createContent(AmazonQToolWindow.getInstance(project).component, null, false).also {
                            it.isCloseable = true
                            it.isPinnable = true
                        }

                        runInEdt {
                            contentManager.removeAllContents(true)
                            contentManager.addContent(content)
                        }
                    }
                }
            }
        )

        val content = prepareChatContent(project, contentManager)

        toolWindow.activate(null)
        contentManager.setSelectedContent(content)
    }

    private fun prepareChatContent(
        project: Project,
        contentManager: ContentManager
    ): Content {
        val component = if (isQConnected(project) && !isQExpired(project)) {
            AmazonQToolWindow.getInstance(project).component
        } else {
            QWebviewPanel.getInstance(project).browser?.prepareBrowser(BrowserState(FeatureId.Q))
            QWebviewPanel.getInstance(project).component
        }

        val content = contentManager.factory.createContent(component, null, false).also {
            it.isCloseable = true
            it.isPinnable = true
        }
        contentManager.addContent(content)
        return content
    }

    override fun init(toolWindow: ToolWindow) {
        toolWindow.stripeTitle = message("q.window.title")
        toolWindow.component.addComponentListener(
            object : ComponentAdapter() {
                override fun componentResized(e: ComponentEvent) {
                    val newWidth = e.component.width
                    if (newWidth >= MINIMUM_TOOLWINDOW_WIDTH) return
                    LOG.debug {
                        "Amazon Q Tool window stretched to a width less than the minimum allowed width, resizing to the minimum allowed width"
                    }
                    (toolWindow as ToolWindowEx).stretchWidth(MINIMUM_TOOLWINDOW_WIDTH - newWidth)
                }
            }
        )
    }

<<<<<<< HEAD
    override fun shouldBeAvailable(project: Project): Boolean = true
=======
    override fun shouldBeAvailable(project: Project): Boolean = isQWebviewsAvailable()
>>>>>>> c00dfa09

    private fun onConnectionChanged(project: Project, newConnection: ToolkitConnection?, toolWindow: ToolWindow) {
        val contentManager = toolWindow.contentManager
        val isNewConnectionForQ = newConnection?.let {
            (it as? AwsBearerTokenConnection)?.let { conn ->
                val scopeShouldHave = Q_SCOPES

                LOG.debug { "newConnection: ${conn.id}; scope: ${conn.scopes}; scope must-have: $scopeShouldHave" }

                scopeShouldHave.all { s -> s in conn.scopes }
            } ?: false
        } ?: false

        if (isNewConnectionForQ) {
            openMeetQPage(project)
        }

        QWebviewPanel.getInstance(project).browser?.prepareBrowser(BrowserState(FeatureId.Q))

        // isQConnected alone is not robust and there is race condition (read/update connection states)
        val component = if (isNewConnectionForQ || (isQConnected(project) && !isQExpired(project))) {
            LOG.debug { "returning Q-chat window; isQConnection=$isNewConnectionForQ; hasPinnedConnection=$isNewConnectionForQ" }
            AmazonQToolWindow.getInstance(project).component
        } else {
            LOG.debug { "returning login window; no Q connection found" }
            QWebviewPanel.getInstance(project).component
        }

        val content = contentManager.factory.createContent(component, null, false).also {
            it.isCloseable = true
            it.isPinnable = true
        }

        runInEdt {
            contentManager.removeAllContents(true)
            contentManager.addContent(content)
        }
    }

    companion object {
        private val LOG = getLogger<AmazonQToolWindowFactory>()
        const val WINDOW_ID = AMAZON_Q_WINDOW_ID
        private const val MINIMUM_TOOLWINDOW_WIDTH = 325
    }
}<|MERGE_RESOLUTION|>--- conflicted
+++ resolved
@@ -123,11 +123,7 @@
         )
     }
 
-<<<<<<< HEAD
-    override fun shouldBeAvailable(project: Project): Boolean = true
-=======
     override fun shouldBeAvailable(project: Project): Boolean = isQWebviewsAvailable()
->>>>>>> c00dfa09
 
     private fun onConnectionChanged(project: Project, newConnection: ToolkitConnection?, toolWindow: ToolWindow) {
         val contentManager = toolWindow.contentManager
