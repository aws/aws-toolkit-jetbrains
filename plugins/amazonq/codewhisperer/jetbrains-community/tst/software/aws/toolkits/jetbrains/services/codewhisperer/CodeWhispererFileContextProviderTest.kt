--- conflicted
+++ resolved
@@ -3,10 +3,7 @@
 
 package software.aws.toolkits.jetbrains.services.codewhisperer
 
-<<<<<<< HEAD
 import com.intellij.openapi.application.ApplicationManager
-=======
->>>>>>> e9bfb9a6
 import com.intellij.openapi.application.readAction
 import com.intellij.openapi.project.Project
 import com.intellij.openapi.vfs.VirtualFile
@@ -378,20 +375,6 @@
         )
     }
 
-<<<<<<< HEAD
-    /**
-     * - src/
-     *     - java/
-     *          - Main.java
-     *          - Util.java
-     *          - controllers/
-     *              -MyApiController.java
-     * - tst/
-     *     - java/
-     *          - MainTest.java
-     *
-     */
-    // TODO: fix this test, in test env, psiFile.virtualFile == null @psiGist.getFileData(psiFile) { psiFile -> ... }
     @Test
     fun `extractSupplementalFileContext from src file should extract src`() = runTest {
         val queryPsi = fixture.addFileToProject("Query.java", SampleCase.query)
@@ -404,31 +387,6 @@
         val file7Psi = fixture.addFileToProject("File7.java", SampleCase.file7)
         val file8Psi = fixture.addFileToProject("File8.java", SampleCase.file8)
         val file9Psi = fixture.addFileToProject("File9.java", SampleCase.file9)
-=======
-    @Test
-    fun `extractSupplementalFileContext from src file should extract src`() = runTest {
-        val file1 = "Human machine interface for lab abc computer applications"
-        val file2 = "A survey of user opinion of computer system response time"
-        val file3 = "The EPS user interface management system"
-        val file4 = "System and human system engineering testing of EPS"
-        val file5 = "Relation of user perceived response time to error measurement"
-        val file6 = "The generation of random binary unordered trees"
-        val file7 = "The intersection graph of paths in trees"
-        val file8 = "Graph minors IV Widths of trees and well quasi ordering"
-        val file9 = "Graph minors A survey"
-        val query = "The intersection of graph survey and trees"
-
-        val queryPsi = fixture.addFileToProject("Query.java", query)
-        val file1Psi = fixture.addFileToProject("File1.java", file1)
-        val file2Psi = fixture.addFileToProject("File2.java", file2)
-        val file3Psi = fixture.addFileToProject("File3.java", file3)
-        val file4Psi = fixture.addFileToProject("File4.java", file4)
-        val file5Psi = fixture.addFileToProject("File5.java", file5)
-        val file6Psi = fixture.addFileToProject("File6.java", file6)
-        val file7Psi = fixture.addFileToProject("File7.java", file7)
-        val file8Psi = fixture.addFileToProject("File8.java", file8)
-        val file9Psi = fixture.addFileToProject("File9.java", file9)
->>>>>>> e9bfb9a6
 
         runInEdtAndWait {
             fixture.openFileInEditor(file1Psi.viewProvider.virtualFile)
@@ -441,13 +399,6 @@
             fixture.openFileInEditor(file8Psi.viewProvider.virtualFile)
             fixture.openFileInEditor(file9Psi.viewProvider.virtualFile)
         }
-<<<<<<< HEAD
-
-        sut = spy(sut)
-
-        val fileContext = readAction { sut.extractFileContext(fixture.editor, queryPsi) }
-        val supplementalContext = sut.extractSupplementalFileContext(queryPsi, fileContext, timeout = 50)
-=======
 
         sut = spy(sut)
 
@@ -458,7 +409,6 @@
             .isNotNull
             .isNotEmpty
             .hasSize(3)
->>>>>>> e9bfb9a6
 
         assertThat(supplementalContext?.contents)
             .isNotNull
