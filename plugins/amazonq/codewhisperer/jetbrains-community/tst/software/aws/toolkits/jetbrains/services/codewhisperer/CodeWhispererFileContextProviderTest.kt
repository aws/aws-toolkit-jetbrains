--- conflicted
+++ resolved
@@ -9,31 +9,12 @@
 import com.intellij.testFramework.fixtures.JavaCodeInsightTestFixture
 import com.intellij.testFramework.replaceService
 import com.intellij.testFramework.runInEdtAndGet
-<<<<<<< HEAD
-import com.intellij.testFramework.runInEdtAndWait
-import kotlinx.coroutines.delay
-import kotlinx.coroutines.runBlocking
-import kotlinx.coroutines.test.runTest
-=======
->>>>>>> fdcae236
 import org.assertj.core.api.Assertions.assertThat
 import org.junit.Before
 import org.junit.Rule
 import org.junit.Test
-<<<<<<< HEAD
-import org.mockito.kotlin.any
-import org.mockito.kotlin.doAnswer
-=======
->>>>>>> fdcae236
 import org.mockito.kotlin.mock
 import software.aws.toolkits.jetbrains.services.amazonq.CodeWhispererFeatureConfigService
-<<<<<<< HEAD
-import software.aws.toolkits.jetbrains.services.codewhisperer.language.languages.CodeWhispererCpp
-import software.aws.toolkits.jetbrains.services.codewhisperer.language.languages.CodeWhispererCsharp
-import software.aws.toolkits.jetbrains.services.codewhisperer.language.languages.CodeWhispererGo
-=======
-import software.aws.toolkits.jetbrains.services.amazonq.project.ProjectContextController
->>>>>>> fdcae236
 import software.aws.toolkits.jetbrains.services.codewhisperer.language.languages.CodeWhispererJava
 import software.aws.toolkits.jetbrains.services.codewhisperer.util.DefaultCodeWhispererFileContextProvider
 import software.aws.toolkits.jetbrains.services.codewhisperer.util.FileContextProvider
@@ -73,159 +54,6 @@
     }
 
     @Test
-<<<<<<< HEAD
-    fun `generateQuery should use last 50 lines (excluding the current line) of left context`() {
-        val fileContext = FileContextInfo(
-            CaretContext(
-                leftFileContext = aStringWithLineCount(100),
-                rightFileContext = "",
-                leftContextOnCurrentLine = ""
-            ),
-            "Foo.java",
-            CodeWhispererJava.INSTANCE,
-            ""
-        )
-
-        val actual = sut.generateQuery(fileContext)
-        val expected = aStringWithLineCount(lineCount = 50, start = 49)
-        assertThat(actual).isEqualTo(expected)
-        assertThat(actual.split("\n").size).isEqualTo(expected.split("\n").size)
-    }
-
-    @Test
-    fun `generateQuery should use last 50 lines (excluding the current line) of left context if current caret is at the beginning of the line`() {
-        val fileContext = FileContextInfo(
-            CaretContext(
-                leftFileContext = aStringWithLineCount(100) + "\n",
-                rightFileContext = "",
-                leftContextOnCurrentLine = ""
-            ),
-            "Foo.java",
-            CodeWhispererJava.INSTANCE,
-            ""
-        )
-
-        val actual = sut.generateQuery(fileContext)
-        val expected = aStringWithLineCount(lineCount = 50, start = 50)
-        assertThat(actual).isEqualTo(expected)
-        assertThat(actual.split("\n").size).isEqualTo(expected.split("\n").size)
-    }
-
-    @Test
-    fun `extractSupplementalFileContext should timeout 50ms`() = runTest {
-        sut = spy(sut)
-
-        val files = NaiveSampleCase.setupFixture(fixture)
-        val queryPsi = files[0]
-        val mockFileContext = aFileContextInfo(CodeWhispererJava.INSTANCE)
-
-        sut.stub {
-            runBlocking {
-                doAnswer {
-                    runBlocking { delay(100) }
-                    aSupplementalContextInfo()
-                }.whenever(sut).fetchOpenTabsContext(any(), any(), any())
-            }
-        }
-
-        val result = sut.extractSupplementalFileContext(queryPsi, mockFileContext, 50L)
-        assertNotNull(result)
-        assertThat(result.isProcessTimeout).isTrue
-    }
-
-    @Test
-    fun `should return empty if opentabs context return empty`() = runTest {
-        sut = spy(sut)
-
-        val queryPsi = projectRule.fixture.addFileToProject("Foo.java", "public Foo {}")
-        val mockFileContext = aFileContextInfo(CodeWhispererJava.INSTANCE)
-
-        val result = sut.extractSupplementalFileContextForSrc(queryPsi, mockFileContext)
-
-        verify(sut, times(1)).fetchOpenTabsContext(any(), any(), any())
-
-        assertThat(result.isUtg).isFalse
-        assertThat(result.strategy).isEqualTo(CrossFileStrategy.Empty)
-        assertThat(result.contents).isEmpty()
-    }
-
-    @Test
-    fun `crossfile configuration`() {
-        assertThat(CodeWhispererConstants.CrossFile.CHUNK_SIZE).isEqualTo(60)
-    }
-
-    @Test
-    fun `shouldFetchUtgContext - fully support`() {
-        assertThat(DefaultCodeWhispererFileContextProvider.shouldFetchUtgContext(CodeWhispererJava.INSTANCE)).isTrue
-    }
-
-    @Test
-    fun `shouldFetchUtgContext - no support`() {
-        assertThat(DefaultCodeWhispererFileContextProvider.shouldFetchUtgContext(CodeWhispererPython.INSTANCE)).isFalse
-
-        assertThat(DefaultCodeWhispererFileContextProvider.shouldFetchUtgContext(CodeWhispererJavaScript.INSTANCE)).isNull()
-
-        assertThat(DefaultCodeWhispererFileContextProvider.shouldFetchUtgContext(CodeWhispererJsx.INSTANCE)).isNull()
-
-        assertThat(DefaultCodeWhispererFileContextProvider.shouldFetchUtgContext(CodeWhispererTypeScript.INSTANCE)).isNull()
-
-        assertThat(DefaultCodeWhispererFileContextProvider.shouldFetchUtgContext(CodeWhispererTsx.INSTANCE)).isNull()
-
-        assertThat(DefaultCodeWhispererFileContextProvider.shouldFetchUtgContext(CodeWhispererCsharp.INSTANCE)).isNull()
-
-        assertThat(DefaultCodeWhispererFileContextProvider.shouldFetchUtgContext(CodeWhispererKotlin.INSTANCE)).isNull()
-
-        assertThat(DefaultCodeWhispererFileContextProvider.shouldFetchUtgContext(CodeWhispererGo.INSTANCE)).isNull()
-
-        assertThat(DefaultCodeWhispererFileContextProvider.shouldFetchUtgContext(CodeWhispererTsx.INSTANCE)).isNull()
-    }
-
-    @Test
-    fun `shouldFetchCrossfileContext - fully support`() {
-        assertThat(DefaultCodeWhispererFileContextProvider.shouldFetchCrossfileContext(CodeWhispererJava.INSTANCE)).isTrue
-
-        assertThat(DefaultCodeWhispererFileContextProvider.shouldFetchCrossfileContext(CodeWhispererPython.INSTANCE)).isTrue
-
-        assertThat(DefaultCodeWhispererFileContextProvider.shouldFetchCrossfileContext(CodeWhispererJavaScript.INSTANCE)).isTrue
-
-        assertThat(DefaultCodeWhispererFileContextProvider.shouldFetchCrossfileContext(CodeWhispererJsx.INSTANCE)).isTrue
-
-        assertThat(DefaultCodeWhispererFileContextProvider.shouldFetchCrossfileContext(CodeWhispererTypeScript.INSTANCE)).isTrue
-
-        assertThat(DefaultCodeWhispererFileContextProvider.shouldFetchCrossfileContext(CodeWhispererTsx.INSTANCE)).isTrue
-    }
-
-    @Test
-    fun `shouldFetchCrossfileContext - no support`() {
-        assertThat(DefaultCodeWhispererFileContextProvider.shouldFetchCrossfileContext(CodeWhispererCsharp.INSTANCE)).isNull()
-
-        assertThat(DefaultCodeWhispererFileContextProvider.shouldFetchCrossfileContext(CodeWhispererKotlin.INSTANCE)).isNull()
-
-        assertThat(DefaultCodeWhispererFileContextProvider.shouldFetchCrossfileContext(CodeWhispererGo.INSTANCE)).isNull()
-
-        assertThat(DefaultCodeWhispererFileContextProvider.shouldFetchCrossfileContext(CodeWhispererCpp.INSTANCE)).isNull()
-
-        assertThat(DefaultCodeWhispererFileContextProvider.shouldFetchCrossfileContext(CodeWhispererRuby.INSTANCE)).isNull()
-    }
-
-    @Test
-    fun `languages not supporting supplemental context will return empty`() = runTest {
-        val psiFiles = setupFixture(fixture)
-        val psi = psiFiles[0]
-
-        var context = aFileContextInfo(CodeWhispererCsharp.INSTANCE)
-
-        assertThat(sut.extractSupplementalFileContextForSrc(psi, context).contents).isEmpty()
-        assertThat(sut.extractSupplementalFileContextForTst(psi, context).contents).isEmpty()
-
-        context = aFileContextInfo(CodeWhispererKotlin.INSTANCE)
-        assertThat(sut.extractSupplementalFileContextForSrc(psi, context).contents).isEmpty()
-        assertThat(sut.extractSupplementalFileContextForTst(psi, context).contents).isEmpty()
-    }
-
-    @Test
-=======
->>>>>>> fdcae236
     fun `extractFileContext should return correct strings`() {
         val src = """
             public class Main {
@@ -275,306 +103,4 @@
         )
         assertThat(fileContext.caretContext.leftContextOnCurrentLine).isEqualTo("    public static void main")
     }
-<<<<<<< HEAD
-
-    @Test
-    fun `test extractCodeChunksFromFiles should read files from file producers to get 60 chunks`() = runTest {
-        val psiFiles = setupFixture(fixture)
-        val virtualFiles = psiFiles.mapNotNull { it.virtualFile }
-        val javaMainPsiFile = psiFiles.first()
-
-        val fileProducer1: suspend (PsiFile) -> List<VirtualFile> = { psiFile ->
-            listOf(virtualFiles[1])
-        }
-
-        val fileProducer2: suspend (PsiFile) -> List<VirtualFile> = { psiFile ->
-            listOf(virtualFiles[2])
-        }
-
-        val result = sut.extractCodeChunksFromFiles(javaMainPsiFile, listOf(fileProducer1, fileProducer2))
-
-        assertThat(result[0].content).isEqualTo(
-            """public class UtilClass {
-            |    public static int util() {}
-            |    public static String util2() {}
-            """.trimMargin()
-        )
-
-        assertThat(result[1].content).isEqualTo(
-            """public class UtilClass {
-            |    public static int util() {}
-            |    public static String util2() {}
-            |    private static void helper() {}
-            |    public static final int constant1;
-            |    public static final int constant2;
-            |    public static final int constant3;
-            |}
-            """.trimMargin()
-        )
-
-        assertThat(result[2].content).isEqualTo(
-            """public class MyController {
-            |    @Get
-            |    public Response getRecommendation(Request req) {}
-            """.trimMargin()
-        )
-
-        assertThat(result[3].content).isEqualTo(
-            """public class MyController {
-            |    @Get
-            |    public Response getRecommendation(Request req) {}
-            |}
-            """.trimMargin()
-        )
-    }
-
-    @Test
-    fun `extractSupplementalFileContext should return opentabs context`() = runTest {
-        val files = NaiveSampleCase.setupFixture(fixture)
-        val queryPsi = files[0]
-
-        sut = spy(sut)
-
-        val fileContext = readAction { sut.extractFileContext(fixture.editor, queryPsi) }
-        val supplementalContext = sut.extractSupplementalFileContext(queryPsi, fileContext, timeout = 50)
-
-        assertThat(supplementalContext?.contents)
-            .isNotNull
-            .isNotEmpty
-            .hasSize(3)
-
-        assertThat(supplementalContext?.contents)
-            .isNotNull
-            .isNotEmpty
-
-        assertThat(supplementalContext?.strategy)
-            .isNotNull
-            .isEqualTo(CrossFileStrategy.OpenTabsBM25)
-        verify(sut).extractSupplementalFileContextForSrc(any(), any())
-        verify(sut, times(0)).extractSupplementalFileContextForTst(any(), any())
-    }
-
-    /**
-     * - src/
-     *     - java/
-     *          - Main.java
-     *          - Util.java
-     *          - controllers/
-     *              -MyApiController.java
-     * - tst/
-     *     - java/
-     *          - MainTest.java
-     *
-     */
-    @Test
-    fun `extractSupplementalFileContext from tst file should extract focal file`() = runTest {
-        val module = fixture.addModule("main")
-        fixture.addClass(module, JAVA_MAIN)
-
-        val psiTestClass = fixture.addTestClass(
-            module,
-            """
-            public class MainTest {}
-            """
-        )
-
-        val tstFile = psiTestClass.containingFile
-
-        sut = spy(sut)
-
-        val fileContext = aFileContextInfo(CodeWhispererJava.INSTANCE)
-        val supplementalContext = sut.extractSupplementalFileContext(tstFile, fileContext, 50)
-
-        assertThat(supplementalContext?.contents)
-            .isNotNull
-            .isNotEmpty
-            .hasSize(1)
-
-        assertThat(supplementalContext?.contents?.get(0)?.content)
-            .isNotNull
-            .isEqualTo("UTG\n$JAVA_MAIN")
-
-        verify(sut, times(0)).extractSupplementalFileContextForSrc(any(), any())
-        verify(sut).extractSupplementalFileContextForTst(any(), any())
-    }
-
-    @Test
-    fun `truncate context should make context length fit in 20480 cap`() {
-        val supplementalContext = SupplementalContextInfo(
-            isUtg = false,
-            contents = listOf(
-                Chunk(content = "a".repeat(10000), path = "a.java"),
-                Chunk(content = "b".repeat(10000), path = "b.java"),
-                Chunk(content = "c".repeat(10000), path = "c.java"),
-                Chunk(content = "d".repeat(10000), path = "d.java"),
-                Chunk(content = "e".repeat(10000), path = "e.java"),
-            ),
-            targetFileName = "foo",
-            strategy = CrossFileStrategy.Codemap
-        )
-
-        val r = sut.truncateContext(supplementalContext)
-        assertThat(r.contents).hasSize(2)
-        assertThat(r.contentLength).isEqualTo(20000)
-        assertThat(r.strategy).isEqualTo(CrossFileStrategy.Codemap)
-        assertThat(r.targetFileName).isEqualTo("foo")
-    }
-
-    @Test
-    fun `truncate context should make context item lte 5`() {
-        val supplementalContext = SupplementalContextInfo(
-            isUtg = false,
-            contents = listOf(
-                Chunk(content = "a", path = "a.java"),
-                Chunk(content = "b", path = "b.java"),
-                Chunk(content = "c", path = "c.java"),
-                Chunk(content = "d", path = "d.java"),
-                Chunk(content = "e", path = "e.java"),
-                Chunk(content = "f", path = "e.java"),
-                Chunk(content = "g", path = "e.java"),
-            ),
-            targetFileName = "foo",
-            strategy = CrossFileStrategy.Codemap
-        )
-
-        val r = sut.truncateContext(supplementalContext)
-        assertThat(r.contents).hasSize(5)
-        assertThat(r.strategy).isEqualTo(CrossFileStrategy.Codemap)
-        assertThat(r.targetFileName).isEqualTo("foo")
-    }
-
-    @Test
-    fun `truncate context should make context length per item fit in 10240 cap`() {
-        val chunkA = Chunk(content = "a\n".repeat(4000), path = "a.java")
-        val chunkB = Chunk(content = "b\n".repeat(6000), path = "b.java")
-        val chunkC = Chunk(content = "c\n".repeat(1000), path = "c.java")
-        val chunkD = Chunk(content = "d\n".repeat(1500), path = "d.java")
-
-        assertThat(chunkA.content.length).isEqualTo(8000)
-        assertThat(chunkB.content.length).isEqualTo(12000)
-        assertThat(chunkC.content.length).isEqualTo(2000)
-        assertThat(chunkD.content.length).isEqualTo(3000)
-        assertThat(chunkA.content.length + chunkB.content.length + chunkC.content.length + chunkD.content.length).isEqualTo(25000)
-
-        val supplementalContext = SupplementalContextInfo(
-            isUtg = false,
-            contents = listOf(
-                chunkA,
-                chunkB,
-                chunkC,
-                chunkD,
-            ),
-            targetFileName = "foo",
-            strategy = CrossFileStrategy.Codemap
-        )
-
-        val r = sut.truncateContext(supplementalContext)
-
-        assertThat(r.contents).hasSize(3)
-        val truncatedChunkA = r.contents[0]
-        val truncatedChunkB = r.contents[1]
-        val truncatedChunkC = r.contents[2]
-
-        assertThat(truncatedChunkA.content.length).isEqualTo(8000)
-        assertThat(truncatedChunkB.content.length).isEqualTo(10240)
-        assertThat(truncatedChunkC.content.length).isEqualTo(2000)
-
-        assertThat(r.contentLength).isEqualTo(20240)
-        assertThat(r.strategy).isEqualTo(CrossFileStrategy.Codemap)
-        assertThat(r.targetFileName).isEqualTo("foo")
-    }
-
-    private fun setupFixture(fixture: JavaCodeInsightTestFixture): List<PsiFile> {
-        val psiFile1 = fixture.addFileToProject("Main.java", JAVA_MAIN)
-        val psiFile2 = fixture.addFileToProject("UtilClass.java", JAVA_UTILCLASS)
-        val psiFile3 = fixture.addFileToProject("controllers/MyController.java", JAVA_MYCONTROLLER)
-        val psiFile4 = fixture.addFileToProject("helpers/Helper1.java", "Class Helper1 {}")
-        val psiFile5 = fixture.addFileToProject("helpers/Helper2.java", "Class Helper2 {}")
-        val psiFile6 = fixture.addFileToProject("helpers/Helper3.java", "Class Helper3 {}")
-        val testPsiFile = fixture.addFileToProject(
-            "test/java/MainTest.java",
-            """
-            public class MainTest {
-                @Before
-                public void setup() {}
-            }
-            """.trimIndent()
-        )
-
-        runInEdtAndWait {
-            fixture.openFileInEditor(psiFile1.virtualFile)
-            fixture.editor.caretModel.moveToOffset(fixture.editor.document.textLength)
-        }
-
-        return listOf(psiFile1, psiFile2, psiFile3, testPsiFile, psiFile4, psiFile5, psiFile6)
-    }
-
-    companion object {
-        private val JAVA_MAIN = """public class Main {
-            |    public static void main(String[] args) {
-            |        System.out.println("Hello world");               
-            |    }
-            |}
-        """.trimMargin()
-
-        // language=Java
-        private val JAVA_UTILCLASS = """public class UtilClass {
-            |    public static int util() {}
-            |    public static String util2() {}
-            |    private static void helper() {}
-            |    public static final int constant1;
-            |    public static final int constant2;
-            |    public static final int constant3;
-            |}
-        """.trimMargin()
-
-        // language=Java
-        private val JAVA_MYCONTROLLER = """public class MyController {
-            |    @Get
-            |    public Response getRecommendation(Request req) {}
-            |}
-        """.trimMargin()
-    }
-}
-
-private object NaiveSampleCase {
-    const val file1 = "Human machine interface for lab abc computer applications"
-    const val file2 = "A survey of user opinion of computer system response time"
-    const val file3 = "The EPS user interface management system"
-    const val file4 = "System and human system engineering testing of EPS"
-    const val file5 = "Relation of user perceived response time to error measurement"
-    const val file6 = "The generation of random binary unordered trees"
-    const val file7 = "The intersection graph of paths in trees"
-    const val file8 = "Graph minors IV Widths of trees and well quasi ordering"
-    const val file9 = "Graph minors A survey"
-    const val query = "The intersection of graph survey and trees"
-
-    fun setupFixture(fixture: JavaCodeInsightTestFixture): List<PsiFile> {
-        val queryPsi = fixture.addFileToProject("Query.java", query)
-        val file1Psi = fixture.addFileToProject("File1.java", file1)
-        val file2Psi = fixture.addFileToProject("File2.java", file2)
-        val file3Psi = fixture.addFileToProject("File3.java", file3)
-        val file4Psi = fixture.addFileToProject("File4.java", file4)
-        val file5Psi = fixture.addFileToProject("File5.java", file5)
-        val file6Psi = fixture.addFileToProject("File6.java", file6)
-        val file7Psi = fixture.addFileToProject("File7.java", file7)
-        val file8Psi = fixture.addFileToProject("File8.java", file8)
-        val file9Psi = fixture.addFileToProject("File9.java", file9)
-
-        runInEdtAndWait {
-            fixture.openFileInEditor(file1Psi.viewProvider.virtualFile)
-            fixture.openFileInEditor(file2Psi.viewProvider.virtualFile)
-            fixture.openFileInEditor(file3Psi.viewProvider.virtualFile)
-            fixture.openFileInEditor(file4Psi.viewProvider.virtualFile)
-            fixture.openFileInEditor(file5Psi.viewProvider.virtualFile)
-            fixture.openFileInEditor(file6Psi.viewProvider.virtualFile)
-            fixture.openFileInEditor(file7Psi.viewProvider.virtualFile)
-            fixture.openFileInEditor(file8Psi.viewProvider.virtualFile)
-            fixture.openFileInEditor(file9Psi.viewProvider.virtualFile)
-        }
-
-        return listOf(queryPsi, file1Psi, file2Psi, file3Psi, file4Psi, file5Psi, file6Psi, file7Psi, file8Psi, file9Psi)
-    }
-=======
->>>>>>> fdcae236
 }