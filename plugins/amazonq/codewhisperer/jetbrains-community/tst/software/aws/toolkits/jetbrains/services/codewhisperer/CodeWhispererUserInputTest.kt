--- conflicted
+++ resolved
@@ -3,23 +3,9 @@
 
 package software.aws.toolkits.jetbrains.services.codewhisperer
 
-<<<<<<< HEAD
-import com.intellij.openapi.editor.Editor
-import com.intellij.openapi.project.Project
-import com.intellij.psi.PsiFile
-import org.assertj.core.api.Assertions.assertThat
-import org.junit.Test
-import org.mockito.kotlin.argumentCaptor
-import org.mockito.kotlin.doAnswer
-import org.mockito.kotlin.stub
-import software.aws.toolkits.jetbrains.services.codewhisperer.CodeWhispererTestUtil.pythonResponse
-import software.aws.toolkits.jetbrains.services.codewhisperer.model.LatencyContext
-import software.aws.toolkits.jetbrains.services.codewhisperer.model.TriggerTypeInfo
-=======
 import org.assertj.core.api.Assertions.assertThat
 import org.junit.Test
 import software.aws.toolkits.jetbrains.services.codewhisperer.CodeWhispererTestUtil.pythonResponse
->>>>>>> a545699a
 
 class CodeWhispererUserInputTest : CodeWhispererTestBase() {
 
@@ -100,36 +86,4 @@
             }
         }
     }
-<<<<<<< HEAD
-
-    private fun addUserInputAfterInvocation(userInput: String) {
-        val triggerTypeCaptor = argumentCaptor<TriggerTypeInfo>()
-        val editorCaptor = argumentCaptor<Editor>()
-        val projectCaptor = argumentCaptor<Project>()
-        val psiFileCaptor = argumentCaptor<PsiFile>()
-        val latencyContextCaptor = argumentCaptor<LatencyContext>()
-        codewhispererService.stub {
-            onGeneric {
-                getRequestContext(
-                    triggerTypeCaptor.capture(),
-                    editorCaptor.capture(),
-                    projectCaptor.capture(),
-                    psiFileCaptor.capture(),
-                    latencyContextCaptor.capture()
-                )
-            }.doAnswer {
-                val requestContext = codewhispererService.getRequestContext(
-                    triggerTypeCaptor.firstValue,
-                    editorCaptor.firstValue,
-                    projectCaptor.firstValue,
-                    psiFileCaptor.firstValue,
-                    latencyContextCaptor.firstValue
-                )
-                projectRule.fixture.type(userInput)
-                requestContext
-            }.thenCallRealMethod()
-        }
-    }
-=======
->>>>>>> a545699a
 }