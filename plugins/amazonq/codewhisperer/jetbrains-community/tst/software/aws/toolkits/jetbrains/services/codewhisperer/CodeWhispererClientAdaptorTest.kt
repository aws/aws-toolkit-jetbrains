// Copyright 2022 Amazon.com, Inc. or its affiliates. All Rights Reserved.
// SPDX-License-Identifier: Apache-2.0

package software.aws.toolkits.jetbrains.services.codewhisperer

import com.intellij.openapi.util.SystemInfo
import com.intellij.testFramework.DisposableRule
import com.intellij.testFramework.RuleChain
import org.assertj.core.api.Assertions.assertThat
import org.junit.After
import org.junit.Before
import org.junit.Rule
import org.junit.Test
import org.junit.jupiter.api.assertThrows
import org.mockito.kotlin.any
import org.mockito.kotlin.argThat
import org.mockito.kotlin.argumentCaptor
import org.mockito.kotlin.doReturn
import org.mockito.kotlin.mock
import org.mockito.kotlin.stub
import org.mockito.kotlin.times
import org.mockito.kotlin.verify
import software.amazon.awssdk.services.codewhispererruntime.CodeWhispererRuntimeClient
import software.amazon.awssdk.services.codewhispererruntime.model.ArtifactType
import software.amazon.awssdk.services.codewhispererruntime.model.CodeAnalysisFindingsSchema
import software.amazon.awssdk.services.codewhispererruntime.model.CodeAnalysisStatus
import software.amazon.awssdk.services.codewhispererruntime.model.CreateUploadUrlRequest
import software.amazon.awssdk.services.codewhispererruntime.model.CreateUploadUrlResponse
import software.amazon.awssdk.services.codewhispererruntime.model.GenerateCompletionsRequest
import software.amazon.awssdk.services.codewhispererruntime.model.GetCodeAnalysisRequest
import software.amazon.awssdk.services.codewhispererruntime.model.GetCodeAnalysisResponse
import software.amazon.awssdk.services.codewhispererruntime.model.IdeCategory
import software.amazon.awssdk.services.codewhispererruntime.model.ListCodeAnalysisFindingsRequest
import software.amazon.awssdk.services.codewhispererruntime.model.ListCodeAnalysisFindingsResponse
import software.amazon.awssdk.services.codewhispererruntime.model.ListFeatureEvaluationsRequest
import software.amazon.awssdk.services.codewhispererruntime.model.ListFeatureEvaluationsResponse
import software.amazon.awssdk.services.codewhispererruntime.model.OperatingSystem
import software.amazon.awssdk.services.codewhispererruntime.model.OptOutPreference
import software.amazon.awssdk.services.codewhispererruntime.model.ProgrammingLanguage
import software.amazon.awssdk.services.codewhispererruntime.model.SendTelemetryEventRequest
import software.amazon.awssdk.services.codewhispererruntime.model.SendTelemetryEventResponse
import software.amazon.awssdk.services.codewhispererruntime.model.StartCodeAnalysisRequest
import software.amazon.awssdk.services.codewhispererruntime.model.StartCodeAnalysisResponse
import software.amazon.awssdk.services.codewhispererruntime.paginators.GenerateCompletionsIterable
import software.amazon.awssdk.services.ssooidc.SsoOidcClient
import software.aws.toolkits.core.utils.test.aString
import software.aws.toolkits.jetbrains.core.MockClientManagerRule
import software.aws.toolkits.jetbrains.core.credentials.AwsBearerTokenConnection
import software.aws.toolkits.jetbrains.core.credentials.ManagedSsoProfile
import software.aws.toolkits.jetbrains.core.credentials.MockCredentialManagerRule
import software.aws.toolkits.jetbrains.core.credentials.MockToolkitAuthManagerRule
import software.aws.toolkits.jetbrains.core.credentials.ToolkitConnectionManager
import software.aws.toolkits.jetbrains.core.credentials.logoutFromSsoConnection
import software.aws.toolkits.jetbrains.core.credentials.pinning.QConnection
import software.aws.toolkits.jetbrains.core.credentials.sono.Q_SCOPES
import software.aws.toolkits.jetbrains.core.credentials.sono.SONO_REGION
import software.aws.toolkits.jetbrains.services.amazonq.FEATURE_EVALUATION_PRODUCT_NAME
import software.aws.toolkits.jetbrains.services.amazonq.profile.QRegionProfile
import software.aws.toolkits.jetbrains.services.codewhisperer.CodeWhispererTestUtil.metadata
import software.aws.toolkits.jetbrains.services.codewhisperer.CodeWhispererTestUtil.sdkHttpResponse
import software.aws.toolkits.jetbrains.services.codewhisperer.credentials.CodeWhispererClientAdaptorImpl
import software.aws.toolkits.jetbrains.services.codewhisperer.util.CodeWhispererConstants
import software.aws.toolkits.jetbrains.settings.AwsSettings
import software.aws.toolkits.jetbrains.utils.rules.JavaCodeInsightTestFixtureRule

class CodeWhispererClientAdaptorTest {
    val projectRule = JavaCodeInsightTestFixtureRule()
    val disposableRule = DisposableRule()
    val mockClientManagerRule = MockClientManagerRule()
    val mockCredentialRule = MockCredentialManagerRule()
    val authManagerRule = MockToolkitAuthManagerRule()

    @Rule
    @JvmField
    val ruleChain = RuleChain(projectRule, mockCredentialRule, mockClientManagerRule, authManagerRule, disposableRule)

    private lateinit var bearerClient: CodeWhispererRuntimeClient
    private lateinit var ssoClient: SsoOidcClient

    private lateinit var sut: CodeWhispererClientAdaptorImpl
    private var isTelemetryEnabledDefault: Boolean = false

    @Before
    fun setup() {
        sut = CodeWhispererClientAdaptorImpl(projectRule.project)
        ssoClient = mockClientManagerRule.create()

        bearerClient = mockClientManagerRule.create<CodeWhispererRuntimeClient>().stub {
            on { generateCompletionsPaginator(any<GenerateCompletionsRequest>()) } doReturn generateCompletionsPaginatorResponse
            on { createUploadUrl(any<CreateUploadUrlRequest>()) } doReturn createUploadUrlResponse
            on { startCodeAnalysis(any<StartCodeAnalysisRequest>()) } doReturn startCodeAnalysisResponse
            on { getCodeAnalysis(any<GetCodeAnalysisRequest>()) } doReturn getCodeAnalysisResponse
            on { listCodeAnalysisFindings(any<ListCodeAnalysisFindingsRequest>()) } doReturn listCodeAnalysisFindingsResponse
            on { sendTelemetryEvent(any<SendTelemetryEventRequest>()) } doReturn sendtelemetryEventResponse
            on { listFeatureEvaluations(any<ListFeatureEvaluationsRequest>()) } doReturn listFeatureEvaluationsResponse
        }

        val conn = authManagerRule.createConnection(ManagedSsoProfile("us-east-1", "url", Q_SCOPES))
        ToolkitConnectionManager.getInstance(projectRule.project).switchConnection(conn)

        isTelemetryEnabledDefault = AwsSettings.getInstance().isTelemetryEnabled
    }

    @After
    fun tearDown() {
        AwsSettings.getInstance().isTelemetryEnabled = isTelemetryEnabledDefault
    }

    @Test
    fun `Sono region is us-east-1`() {
        assertThat("us-east-1").isEqualTo(SONO_REGION)
    }

    @Test
    fun `should throw if there is no valid credential, otherwise return codewhispererRuntimeClient`() {
        val connectionManager = ToolkitConnectionManager.getInstance(projectRule.project)

        assertThat(connectionManager.activeConnectionForFeature(QConnection.getInstance()))
            .isNotNull
        assertThat(sut.bearerClient())
            .isNotNull
            .isInstanceOf(CodeWhispererRuntimeClient::class.java)

        logoutFromSsoConnection(projectRule.project, connectionManager.activeConnectionForFeature(QConnection.getInstance()) as AwsBearerTokenConnection)
        assertThat(connectionManager.activeConnectionForFeature(QConnection.getInstance())).isNull()
        assertThrows<Exception>("attempt to get bearer client while there is no valid credential") {
            sut.bearerClient()
        }

        val anotherQConnection = authManagerRule.createConnection(ManagedSsoProfile("us-east-1", aString(), Q_SCOPES))
        connectionManager.switchConnection(anotherQConnection)
        assertThat(connectionManager.activeConnectionForFeature(QConnection.getInstance()))
            .isNotNull
            .isEqualTo(anotherQConnection)
        assertThat(sut.bearerClient())
            .isNotNull
            .isInstanceOf(CodeWhispererRuntimeClient::class.java)
    }

    @Test
<<<<<<< HEAD
=======
    fun `listCustomizations`() {
        val sdkIterable = ListAvailableCustomizationsIterable(bearerClient, ListAvailableCustomizationsRequest.builder().build())
        val mockResponse1 = ListAvailableCustomizationsResponse.builder()
            .customizations(
                listOf(
                    Customization.builder().name("custom-1").arn("arn-1").build(),
                    Customization.builder().name("custom-2").arn("arn-2").build()
                )
            )
            .nextToken("token-1")
            .responseMetadata(metadata)
            .sdkHttpResponse(sdkHttpResponse)
            .build() as ListAvailableCustomizationsResponse

        val mockResponse2 = ListAvailableCustomizationsResponse.builder()
            .customizations(
                listOf(
                    Customization.builder().name("custom-3").arn("arn-3").build(),
                )
            )
            .nextToken("")
            .responseMetadata(metadata)
            .sdkHttpResponse(sdkHttpResponse)
            .build() as ListAvailableCustomizationsResponse

        bearerClient.stub { client ->
            on { client.listAvailableCustomizations(any<ListAvailableCustomizationsRequest>()) } doReturnConsecutively listOf(mockResponse1, mockResponse2)
            on { client.listAvailableCustomizationsPaginator(any<ListAvailableCustomizationsRequest>()) } doReturn sdkIterable
        }

        val actual = sut.listAvailableCustomizations(QRegionProfile("fake_profile", "fake arn"))
        assertThat(actual).hasSize(3)
        assertThat(actual).isEqualTo(
            listOf(
                CodeWhispererCustomization(name = "custom-1", arn = "arn-1", profile = QRegionProfile("fake_profile", "fake arn")),
                CodeWhispererCustomization(name = "custom-2", arn = "arn-2", profile = QRegionProfile("fake_profile", "fake arn")),
                CodeWhispererCustomization(name = "custom-3", arn = "arn-3", profile = QRegionProfile("fake_profile", "fake arn"))
            )
        )
    }

    @Test
    fun `generateCompletionsPaginator - bearer`() {
        val request = pythonRequest
        bearerClient.stub { client ->
            on { client.generateCompletions(any<GenerateCompletionsRequest>()) } doReturnConsecutively listOf(
                pythonResponseWithToken("first"),
                pythonResponseWithToken("second"),
                pythonResponseWithToken(""),
            )
        }

        val nextTokens = listOf("first", "second", "")
        val responses = sut.generateCompletionsPaginator(request)

        argumentCaptor<GenerateCompletionsRequest>().apply {
            responses.forEachIndexed { i, response ->
                assertThat(response.nextToken()).isEqualTo(nextTokens[i])
                response.completions().forEachIndexed { j, recommendation ->
                    assertThat(recommendation)
                        .usingRecursiveComparison()
                        .isEqualTo(response.completions()[j])
                }
            }
            verify(bearerClient, times(3)).generateCompletions(capture())
            assertThat(this.firstValue.nextToken()).isEqualTo("")
            assertThat(this.secondValue.nextToken()).isEqualTo("first")
            assertThat(this.thirdValue.nextToken()).isEqualTo("second")
        }
    }

    @Test
    fun sendUserTriggerDecisionTelemetry() {
        val mockModelConfiguraotr = mock<CodeWhispererModelConfigurator> {
            on { activeCustomization(any()) } doReturn CodeWhispererCustomization("fake-arn", "fake-name")
        }
        ApplicationManager.getApplication().replaceService(CodeWhispererModelConfigurator::class.java, mockModelConfiguraotr, disposableRule.disposable)

        val file = projectRule.fixture.addFileToProject("main.java", "public class Main {}")
        runInEdtAndWait {
            projectRule.fixture.openFileInEditor(file.virtualFile)
        }
        val requestContext = CodeWhispererService.getInstance().getRequestContext(
            TriggerTypeInfo(CodewhispererTriggerType.OnDemand, CodeWhispererAutomatedTriggerType.Unknown()),
            projectRule.fixture.editor,
            projectRule.project,
            file,
            LatencyContext(codewhispererEndToEndStart = 0, codewhispererEndToEndEnd = 20000000)
        )

        sut.sendUserTriggerDecisionTelemetry(
            requestContext,
            ResponseContext("fake-session-id"),
            CodewhispererCompletionType.Line,
            CodewhispererSuggestionState.Accept,
            3,
            1,
            2,
            10
        )

        argumentCaptor<SendTelemetryEventRequest>().apply {
            verify(bearerClient).sendTelemetryEvent(capture())
            firstValue.telemetryEvent().userTriggerDecisionEvent().let {
                assertThat(it.completionType()).isEqualTo(CompletionType.LINE)
                assertThat(it.customizationArn()).isEqualTo("fake-arn")
                assertThat(it.suggestionState()).isEqualTo(SuggestionState.ACCEPT)
                assertThat(it.suggestionReferenceCount()).isEqualTo(3)
                assertThat(it.generatedLine()).isEqualTo(1)
                assertThat(it.recommendationLatencyMilliseconds()).isEqualTo(20.0)
                assertThat(it.numberOfRecommendations()).isEqualTo(2)
                assertThat(it.acceptedCharacterCount()).isEqualTo(10)
            }
        }
    }

    @Test
>>>>>>> e0c91fd4
    fun `createUploadUrl - bearer`() {
        val actual = sut.createUploadUrl(createUploadUrlRequest)

        argumentCaptor<CreateUploadUrlRequest>().apply {
            verify(bearerClient).createUploadUrl(capture())
            assertThat(actual).isInstanceOf(CreateUploadUrlResponse::class.java)
            assertThat(actual).usingRecursiveComparison()
                .comparingOnlyFields("uploadUrl", "uploadId")
                .isEqualTo(createUploadUrlResponse)
        }
    }

    @Test
    fun `createCodeScan - bearer`() {
        val actual = sut.createCodeScan(createCodeScanRequest)

        argumentCaptor<StartCodeAnalysisRequest>().apply {
            verify(bearerClient).startCodeAnalysis(capture())
            assertThat(actual).isInstanceOf(StartCodeAnalysisResponse::class.java)
            assertThat(actual).usingRecursiveComparison()
                .comparingOnlyFields("jobId", "status", "errorMessage")
                .isEqualTo(startCodeAnalysisResponse)
        }
    }

    @Test
    fun `getCodeScan - bearer`() {
        val actual = sut.getCodeScan(getCodeScanRequest)

        argumentCaptor<GetCodeAnalysisRequest>().apply {
            verify(bearerClient).getCodeAnalysis(capture())
            assertThat(actual).isInstanceOf(GetCodeAnalysisResponse::class.java)
            assertThat(actual).usingRecursiveComparison()
                .comparingOnlyFields("status", "errorMessage")
                .isEqualTo(getCodeAnalysisResponse)
        }
    }

    @Test
    fun `listCodeScanFindings - bearer`() {
        val actual = sut.listCodeScanFindings(listCodeScanFindingsRequest)

        argumentCaptor<ListCodeAnalysisFindingsRequest>().apply {
            verify(bearerClient).listCodeAnalysisFindings(capture())
            assertThat(actual).isInstanceOf(ListCodeAnalysisFindingsResponse::class.java)
            assertThat(actual.codeAnalysisFindings()).isEqualTo(listCodeAnalysisFindingsResponse.codeAnalysisFindings())
            assertThat(actual.nextToken()).isEqualTo(listCodeAnalysisFindingsResponse.nextToken())
        }
    }

    @Test
    fun `sendTelemetryEvent for codePercentage respects telemetry optin status`() {
        sendTelemetryEventOptOutCheckHelper {
            sut.sendCodePercentageTelemetry(aProgrammingLanguage(), aString(), 0, 1, 0, 0, 0)
        }
    }

    @Test
    fun `sendTelemetryEvent for codeScan respects telemetry optin status`() {
        sendTelemetryEventOptOutCheckHelper {
            sut.sendCodeScanTelemetry(aProgrammingLanguage(), null, CodeWhispererConstants.CodeAnalysisScope.PROJECT)
        }
    }

    @Test
    fun `sendTelemetryEvent for userModification respects telemetry optin status`() {
        sendTelemetryEventOptOutCheckHelper {
            sut.sendUserModificationTelemetry(aString(), aString(), aProgrammingLanguage(), aString(), 0, 0)
        }
    }

    @Test
    fun `test listFeatureEvaluations sends expected payloads`() {
        sut.listFeatureEvaluations()

        verify(bearerClient).listFeatureEvaluations(
            argThat<ListFeatureEvaluationsRequest> {
                this.userContext().ideCategory() == IdeCategory.JETBRAINS &&
                    this.userContext().operatingSystem() == when {
                        SystemInfo.isWindows -> OperatingSystem.WINDOWS
                        SystemInfo.isMac -> OperatingSystem.MAC
                        else -> OperatingSystem.LINUX
                    } &&
                    this.userContext().product() == FEATURE_EVALUATION_PRODUCT_NAME
            }
        )
    }

    private fun sendTelemetryEventOptOutCheckHelper(mockApiCall: () -> Unit) {
        AwsSettings.getInstance().isTelemetryEnabled = true
        mockApiCall()
        verify(bearerClient).sendTelemetryEvent(
            argThat<SendTelemetryEventRequest> { optOutPreference() == OptOutPreference.OPTIN }
        )

        AwsSettings.getInstance().isTelemetryEnabled = false
        mockApiCall()
        verify(bearerClient).sendTelemetryEvent(
            argThat<SendTelemetryEventRequest> { optOutPreference() == OptOutPreference.OPTOUT }
        )
    }

    private companion object {
        val createCodeScanRequest = StartCodeAnalysisRequest.builder()
            .artifacts(mapOf(ArtifactType.SOURCE_CODE to "foo"))
            .clientToken("token")
            .programmingLanguage(
                ProgrammingLanguage.builder()
                    .languageName("python")
                    .build()
            ).scope("PROJECT")
            .build()

        val createUploadUrlRequest = CreateUploadUrlRequest.builder()
            .contentMd5("foo")
            .artifactType(software.amazon.awssdk.services.codewhispererruntime.model.ArtifactType.SOURCE_CODE)
            .build()

        val getCodeScanRequest = GetCodeAnalysisRequest.builder()
            .jobId("jobid")
            .build()

        val listCodeScanFindingsRequest = ListCodeAnalysisFindingsRequest.builder()
            .codeAnalysisFindingsSchema(CodeAnalysisFindingsSchema.CODEANALYSIS_FINDINGS_1_0)
            .jobId("listCodeScanFindings - JobId")
            .nextToken("nextToken")
            .build()

        val createUploadUrlResponse: CreateUploadUrlResponse = CreateUploadUrlResponse.builder()
            .uploadUrl("url")
            .uploadId("id")
            .responseMetadata(metadata)
            .sdkHttpResponse(sdkHttpResponse)
            .build() as CreateUploadUrlResponse

        val startCodeAnalysisResponse = StartCodeAnalysisResponse.builder()
            .jobId("create-code-scan-user")
            .status(CodeAnalysisStatus.COMPLETED)
            .errorMessage("message")
            .responseMetadata(metadata)
            .sdkHttpResponse(sdkHttpResponse)
            .build() as StartCodeAnalysisResponse

        val getCodeAnalysisResponse = GetCodeAnalysisResponse.builder()
            .status(CodeAnalysisStatus.PENDING)
            .errorMessage("message")
            .responseMetadata(metadata)
            .sdkHttpResponse(sdkHttpResponse)
            .build() as GetCodeAnalysisResponse

        val listCodeAnalysisFindingsResponse = ListCodeAnalysisFindingsResponse.builder()
            .codeAnalysisFindings("findings")
            .nextToken("nextToken")
            .responseMetadata(metadata)
            .sdkHttpResponse(sdkHttpResponse)
            .build() as ListCodeAnalysisFindingsResponse

        val sendtelemetryEventResponse = SendTelemetryEventResponse.builder().build()

        val listFeatureEvaluationsResponse = ListFeatureEvaluationsResponse.builder().build()

        private val generateCompletionsPaginatorResponse: GenerateCompletionsIterable = mock()
    }
}<|MERGE_RESOLUTION|>--- conflicted
+++ resolved
@@ -18,7 +18,6 @@
 import org.mockito.kotlin.doReturn
 import org.mockito.kotlin.mock
 import org.mockito.kotlin.stub
-import org.mockito.kotlin.times
 import org.mockito.kotlin.verify
 import software.amazon.awssdk.services.codewhispererruntime.CodeWhispererRuntimeClient
 import software.amazon.awssdk.services.codewhispererruntime.model.ArtifactType
@@ -138,126 +137,6 @@
     }
 
     @Test
-<<<<<<< HEAD
-=======
-    fun `listCustomizations`() {
-        val sdkIterable = ListAvailableCustomizationsIterable(bearerClient, ListAvailableCustomizationsRequest.builder().build())
-        val mockResponse1 = ListAvailableCustomizationsResponse.builder()
-            .customizations(
-                listOf(
-                    Customization.builder().name("custom-1").arn("arn-1").build(),
-                    Customization.builder().name("custom-2").arn("arn-2").build()
-                )
-            )
-            .nextToken("token-1")
-            .responseMetadata(metadata)
-            .sdkHttpResponse(sdkHttpResponse)
-            .build() as ListAvailableCustomizationsResponse
-
-        val mockResponse2 = ListAvailableCustomizationsResponse.builder()
-            .customizations(
-                listOf(
-                    Customization.builder().name("custom-3").arn("arn-3").build(),
-                )
-            )
-            .nextToken("")
-            .responseMetadata(metadata)
-            .sdkHttpResponse(sdkHttpResponse)
-            .build() as ListAvailableCustomizationsResponse
-
-        bearerClient.stub { client ->
-            on { client.listAvailableCustomizations(any<ListAvailableCustomizationsRequest>()) } doReturnConsecutively listOf(mockResponse1, mockResponse2)
-            on { client.listAvailableCustomizationsPaginator(any<ListAvailableCustomizationsRequest>()) } doReturn sdkIterable
-        }
-
-        val actual = sut.listAvailableCustomizations(QRegionProfile("fake_profile", "fake arn"))
-        assertThat(actual).hasSize(3)
-        assertThat(actual).isEqualTo(
-            listOf(
-                CodeWhispererCustomization(name = "custom-1", arn = "arn-1", profile = QRegionProfile("fake_profile", "fake arn")),
-                CodeWhispererCustomization(name = "custom-2", arn = "arn-2", profile = QRegionProfile("fake_profile", "fake arn")),
-                CodeWhispererCustomization(name = "custom-3", arn = "arn-3", profile = QRegionProfile("fake_profile", "fake arn"))
-            )
-        )
-    }
-
-    @Test
-    fun `generateCompletionsPaginator - bearer`() {
-        val request = pythonRequest
-        bearerClient.stub { client ->
-            on { client.generateCompletions(any<GenerateCompletionsRequest>()) } doReturnConsecutively listOf(
-                pythonResponseWithToken("first"),
-                pythonResponseWithToken("second"),
-                pythonResponseWithToken(""),
-            )
-        }
-
-        val nextTokens = listOf("first", "second", "")
-        val responses = sut.generateCompletionsPaginator(request)
-
-        argumentCaptor<GenerateCompletionsRequest>().apply {
-            responses.forEachIndexed { i, response ->
-                assertThat(response.nextToken()).isEqualTo(nextTokens[i])
-                response.completions().forEachIndexed { j, recommendation ->
-                    assertThat(recommendation)
-                        .usingRecursiveComparison()
-                        .isEqualTo(response.completions()[j])
-                }
-            }
-            verify(bearerClient, times(3)).generateCompletions(capture())
-            assertThat(this.firstValue.nextToken()).isEqualTo("")
-            assertThat(this.secondValue.nextToken()).isEqualTo("first")
-            assertThat(this.thirdValue.nextToken()).isEqualTo("second")
-        }
-    }
-
-    @Test
-    fun sendUserTriggerDecisionTelemetry() {
-        val mockModelConfiguraotr = mock<CodeWhispererModelConfigurator> {
-            on { activeCustomization(any()) } doReturn CodeWhispererCustomization("fake-arn", "fake-name")
-        }
-        ApplicationManager.getApplication().replaceService(CodeWhispererModelConfigurator::class.java, mockModelConfiguraotr, disposableRule.disposable)
-
-        val file = projectRule.fixture.addFileToProject("main.java", "public class Main {}")
-        runInEdtAndWait {
-            projectRule.fixture.openFileInEditor(file.virtualFile)
-        }
-        val requestContext = CodeWhispererService.getInstance().getRequestContext(
-            TriggerTypeInfo(CodewhispererTriggerType.OnDemand, CodeWhispererAutomatedTriggerType.Unknown()),
-            projectRule.fixture.editor,
-            projectRule.project,
-            file,
-            LatencyContext(codewhispererEndToEndStart = 0, codewhispererEndToEndEnd = 20000000)
-        )
-
-        sut.sendUserTriggerDecisionTelemetry(
-            requestContext,
-            ResponseContext("fake-session-id"),
-            CodewhispererCompletionType.Line,
-            CodewhispererSuggestionState.Accept,
-            3,
-            1,
-            2,
-            10
-        )
-
-        argumentCaptor<SendTelemetryEventRequest>().apply {
-            verify(bearerClient).sendTelemetryEvent(capture())
-            firstValue.telemetryEvent().userTriggerDecisionEvent().let {
-                assertThat(it.completionType()).isEqualTo(CompletionType.LINE)
-                assertThat(it.customizationArn()).isEqualTo("fake-arn")
-                assertThat(it.suggestionState()).isEqualTo(SuggestionState.ACCEPT)
-                assertThat(it.suggestionReferenceCount()).isEqualTo(3)
-                assertThat(it.generatedLine()).isEqualTo(1)
-                assertThat(it.recommendationLatencyMilliseconds()).isEqualTo(20.0)
-                assertThat(it.numberOfRecommendations()).isEqualTo(2)
-                assertThat(it.acceptedCharacterCount()).isEqualTo(10)
-            }
-        }
-    }
-
-    @Test
->>>>>>> e0c91fd4
     fun `createUploadUrl - bearer`() {
         val actual = sut.createUploadUrl(createUploadUrlRequest)
 
