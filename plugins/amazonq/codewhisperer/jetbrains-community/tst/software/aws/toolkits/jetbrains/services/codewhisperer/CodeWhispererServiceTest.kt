--- conflicted
+++ resolved
@@ -129,26 +129,4 @@
             assertThat(capturedParams.context.triggerKind).isEqualTo(InlineCompletionTriggerKind.Invoke)
         }
     }
-<<<<<<< HEAD
-=======
-}
-
-private fun CodeWhispererProgrammingLanguage.toSdkModel(): ProgrammingLanguage = ProgrammingLanguage.builder()
-    .languageName(toCodeWhispererRuntimeLanguage().languageId)
-    .build()
-
-private fun FileContextInfo.toSdkModel(): FileContext = FileContext.builder()
-    .filename(fileRelativePath)
-    .fileUri(fileUri)
-    .programmingLanguage(programmingLanguage.toCodeWhispererRuntimeLanguage().toSdkModel())
-    .leftFileContent(caretContext.leftFileContext)
-    .rightFileContent(caretContext.rightFileContext)
-    .build()
-
-private fun SupplementalContextInfo.toSdkModel(): List<SupplementalContext> = contents.map {
-    SupplementalContext.builder()
-        .content(it.content)
-        .filePath(it.path)
-        .build()
->>>>>>> 309ef00d
 }