// Copyright 2023 Amazon.com, Inc. or its affiliates. All Rights Reserved.
// SPDX-License-Identifier: Apache-2.0

package software.aws.toolkits.jetbrains.services.codewhisperer

import com.intellij.openapi.application.ApplicationManager
import com.intellij.openapi.ui.popup.JBPopup
import com.intellij.psi.PsiFile
import com.intellij.testFramework.DisposableRule
import com.intellij.testFramework.replaceService
import com.intellij.testFramework.runInEdtAndWait
import kotlinx.coroutines.async
import kotlinx.coroutines.test.runTest
import org.assertj.core.api.Assertions.assertThat
import org.junit.Before
import org.junit.Ignore
import org.junit.Rule
import org.junit.Test
import org.mockito.kotlin.any
import org.mockito.kotlin.argumentCaptor
import org.mockito.kotlin.doReturn
import org.mockito.kotlin.eq
import org.mockito.kotlin.mock
import org.mockito.kotlin.spy
import org.mockito.kotlin.times
import org.mockito.kotlin.verify
import org.mockito.kotlin.whenever
import software.amazon.awssdk.services.codewhispererruntime.model.FileContext
import software.amazon.awssdk.services.codewhispererruntime.model.GenerateCompletionsRequest
import software.amazon.awssdk.services.codewhispererruntime.model.ProgrammingLanguage
import software.amazon.awssdk.services.codewhispererruntime.model.SupplementalContext
import software.aws.toolkits.jetbrains.core.credentials.AwsConnectionManager
import software.aws.toolkits.jetbrains.core.credentials.ToolkitConnectionManager
import software.aws.toolkits.jetbrains.services.codewhisperer.credentials.CodeWhispererClientAdaptor
import software.aws.toolkits.jetbrains.services.codewhisperer.customization.CodeWhispererCustomization
import software.aws.toolkits.jetbrains.services.codewhisperer.customization.CodeWhispererModelConfigurator
import software.aws.toolkits.jetbrains.services.codewhisperer.language.CodeWhispererProgrammingLanguage
import software.aws.toolkits.jetbrains.services.codewhisperer.language.languages.CodeWhispererJava
import software.aws.toolkits.jetbrains.services.codewhisperer.model.CaretContext
import software.aws.toolkits.jetbrains.services.codewhisperer.model.CaretPosition
import software.aws.toolkits.jetbrains.services.codewhisperer.model.Chunk
import software.aws.toolkits.jetbrains.services.codewhisperer.model.FileContextInfo
import software.aws.toolkits.jetbrains.services.codewhisperer.model.LatencyContext
import software.aws.toolkits.jetbrains.services.codewhisperer.model.SupplementalContextInfo
import software.aws.toolkits.jetbrains.services.codewhisperer.model.TriggerTypeInfo
import software.aws.toolkits.jetbrains.services.codewhisperer.popup.CodeWhispererPopupManager
import software.aws.toolkits.jetbrains.services.codewhisperer.service.CodeWhispererAutomatedTriggerType
import software.aws.toolkits.jetbrains.services.codewhisperer.service.CodeWhispererService
import software.aws.toolkits.jetbrains.services.codewhisperer.service.RequestContext
import software.aws.toolkits.jetbrains.services.codewhisperer.telemetry.CodeWhispererTelemetryService
import software.aws.toolkits.jetbrains.services.codewhisperer.util.FileContextProvider
import software.aws.toolkits.jetbrains.utils.rules.JavaCodeInsightTestFixtureRule
import software.aws.toolkits.telemetry.CodewhispererTriggerType

class CodeWhispererServiceTest {
    @Rule
    @JvmField
    val projectRule = JavaCodeInsightTestFixtureRule()

    @Rule
    @JvmField
    val disposableRule = DisposableRule()

    private lateinit var sut: CodeWhispererService
    private lateinit var customizationConfig: CodeWhispererModelConfigurator
    private lateinit var clientFacade: CodeWhispererClientAdaptor
    private lateinit var popupManager: CodeWhispererPopupManager
    private lateinit var telemetryService: CodeWhispererTelemetryService
    private lateinit var mockPopup: JBPopup
    private lateinit var file: PsiFile

    @Before
    fun setUp() {
        sut = CodeWhispererService.getInstance()

        customizationConfig = mock()
        clientFacade = mock()
        mockPopup = mock<JBPopup>()
        popupManager = mock {
            on { initPopup() } doReturn mockPopup
        }

        telemetryService = mock()

        file = projectRule.fixture.addFileToProject("main.java", "public class Main {}")
        runInEdtAndWait {
            projectRule.fixture.openFileInEditor(file.virtualFile)
        }

        ApplicationManager.getApplication().replaceService(CodeWhispererModelConfigurator::class.java, customizationConfig, disposableRule.disposable)
        ApplicationManager.getApplication().replaceService(CodeWhispererTelemetryService::class.java, telemetryService, disposableRule.disposable)
        ApplicationManager.getApplication().replaceService(CodeWhispererPopupManager::class.java, popupManager, disposableRule.disposable)

        projectRule.project.replaceService(CodeWhispererClientAdaptor::class.java, clientFacade, disposableRule.disposable)
        projectRule.project.replaceService(AwsConnectionManager::class.java, mock(), disposableRule.disposable)
    }

    @Test
    fun `getRequestContext should use correct fileContext and timeout to fetch supplementalContext`() = runTest {
        val fileContextProvider = FileContextProvider.getInstance(projectRule.project)
        val fileContextProviderSpy = spy(fileContextProvider)
        projectRule.project.replaceService(FileContextProvider::class.java, fileContextProviderSpy, disposableRule.disposable)

        val requestContext = sut.getRequestContext(
            TriggerTypeInfo(CodewhispererTriggerType.AutoTrigger, CodeWhispererAutomatedTriggerType.Enter()),
            editor = projectRule.fixture.editor,
            project = projectRule.project,
            file,
            LatencyContext()
        )

        requestContext.awaitSupplementalContext()
        val fileContextCaptor = argumentCaptor<FileContextInfo>()
        verify(fileContextProviderSpy, times(1)).extractSupplementalFileContext(eq(file), fileContextCaptor.capture(), eq(100))
        assertThat(fileContextCaptor.firstValue).isEqualTo(
            FileContextInfo(
                CaretContext(leftFileContext = "", rightFileContext = "public class Main {}", leftContextOnCurrentLine = ""),
                "main.java",
                CodeWhispererJava.INSTANCE,
                "main.java"
            )
        )
    }

    @Test
    fun `getRequestContext should have supplementalContext and customizatioArn if they're present`() {
        whenever(customizationConfig.activeCustomization(projectRule.project)).thenReturn(
            CodeWhispererCustomization(
                "fake-arn",
                "fake-name",
                ""
            )
        )

        val mockSupplementalContext = aSupplementalContextInfo(
            myContents = listOf(
                Chunk(content = "foo", path = "/foo.java"),
                Chunk(content = "bar", path = "/bar.java"),
                Chunk(content = "baz", path = "/baz.java")
            ),
            myIsUtg = false,
            myLatency = 50L
        )

        val mockFileContextProvider = mock<FileContextProvider> {
            on { this.extractFileContext(any(), any()) } doReturn aFileContextInfo()
            onBlocking { this.extractSupplementalFileContext(any(), any(), any()) } doReturn mockSupplementalContext
        }

        projectRule.project.replaceService(FileContextProvider::class.java, mockFileContextProvider, disposableRule.disposable)

        val actual = sut.getRequestContext(
            TriggerTypeInfo(CodewhispererTriggerType.OnDemand, CodeWhispererAutomatedTriggerType.Unknown()),
            projectRule.fixture.editor,
            projectRule.project,
            file,
            LatencyContext()
        )

        runTest {
            actual.awaitSupplementalContext()
        }

        assertThat(actual.customizationArn).isEqualTo("fake-arn")
        assertThat(actual.supplementalContext).isEqualTo(mockSupplementalContext)
    }

    @Ignore("need update language type since Java is fully supported")
    @Test
    fun `getRequestContext - cross file context should be empty for non-cross-file user group`() {
        val file = projectRule.fixture.addFileToProject("main.java", "public class Main {}")

        runInEdtAndWait {
            projectRule.fixture.openFileInEditor(file.virtualFile)
        }

        val actual = sut.getRequestContext(
            TriggerTypeInfo(CodewhispererTriggerType.OnDemand, CodeWhispererAutomatedTriggerType.Unknown()),
            projectRule.fixture.editor,
            projectRule.project,
            file,
            LatencyContext()
        )

        assertThat(actual.supplementalContext).isNotNull
        assertThat(actual.supplementalContext?.contents).isEmpty()
        assertThat(actual.supplementalContext?.contentLength).isEqualTo(0)
    }

    @Test
    fun `given request context, should invoke service API with correct args and await supplemental context deferred`() = runTest {
        val mockFileContext = aFileContextInfo(CodeWhispererJava.INSTANCE)
        val mockSupContext = spy(
            aSupplementalContextInfo(
                myContents = listOf(
                    Chunk(content = "foo", path = "/foo.java"),
                    Chunk(content = "bar", path = "/bar.java"),
                    Chunk(content = "baz", path = "/baz.java")
                ),
                myIsUtg = false,
                myLatency = 50L
            )
        )

        val mockRequestContext = spy(
            RequestContext(
                project = projectRule.project,
                editor = projectRule.fixture.editor,
                triggerTypeInfo = TriggerTypeInfo(CodewhispererTriggerType.AutoTrigger, CodeWhispererAutomatedTriggerType.Enter()),
                caretPosition = CaretPosition(0, 0),
                fileContextInfo = mockFileContext,
                supplementalContextDeferred = async { mockSupContext },
                connection = ToolkitConnectionManager.getInstance(projectRule.project).activeConnection(),
                latencyContext = LatencyContext(),
                customizationArn = "fake-arn",
<<<<<<< HEAD
                workspaceId = null
=======
                profileArn = "fake-arn"
>>>>>>> 3a66543d
            )
        )

        sut.invokeCodeWhispererInBackground(mockRequestContext).join()

        verify(mockRequestContext, times(1)).awaitSupplementalContext()
        verify(clientFacade).generateCompletionsPaginator(any())

        argumentCaptor<GenerateCompletionsRequest> {
            verify(clientFacade).generateCompletionsPaginator(capture())
            assertThat(firstValue.customizationArn()).isEqualTo("fake-arn")
            assertThat(firstValue.fileContext()).isEqualTo(mockFileContext.toSdkModel())
            assertThat(firstValue.supplementalContexts()).hasSameSizeAs(mockSupContext.contents)
            assertThat(firstValue.supplementalContexts()).isEqualTo(mockSupContext.toSdkModel())
        }
    }
}

private fun CodeWhispererProgrammingLanguage.toSdkModel(): ProgrammingLanguage = ProgrammingLanguage.builder()
    .languageName(toCodeWhispererRuntimeLanguage().languageId)
    .build()

private fun FileContextInfo.toSdkModel(): FileContext = FileContext.builder()
    .filename(fileRelativePath)
    .programmingLanguage(programmingLanguage.toCodeWhispererRuntimeLanguage().toSdkModel())
    .leftFileContent(caretContext.leftFileContext)
    .rightFileContent(caretContext.rightFileContext)
    .build()

private fun SupplementalContextInfo.toSdkModel(): List<SupplementalContext> = contents.map {
    SupplementalContext.builder()
        .content(it.content)
        .filePath(it.path)
        .build()
}<|MERGE_RESOLUTION|>--- conflicted
+++ resolved
@@ -213,11 +213,8 @@
                 connection = ToolkitConnectionManager.getInstance(projectRule.project).activeConnection(),
                 latencyContext = LatencyContext(),
                 customizationArn = "fake-arn",
-<<<<<<< HEAD
-                workspaceId = null
-=======
-                profileArn = "fake-arn"
->>>>>>> 3a66543d
+                profileArn = "fake-arn",
+                workspaceId = null,
             )
         )
 
