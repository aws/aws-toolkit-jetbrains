--- conflicted
+++ resolved
@@ -258,11 +258,8 @@
             aString()
         ),
         customizationArn = null,
-<<<<<<< HEAD
-        workspaceId = null
-=======
-        profileArn = null
->>>>>>> 3a66543d
+        profileArn = null,
+        workspaceId = null,
     )
 }
 
