// Copyright 2024 Amazon.com, Inc. or its affiliates. All Rights Reserved.
// SPDX-License-Identifier: Apache-2.0

package software.aws.toolkits.jetbrains.services.codewhisperer.settings

import com.intellij.openapi.components.BaseState
import com.intellij.openapi.components.PersistentStateComponent
import com.intellij.openapi.components.RoamingType
import com.intellij.openapi.components.Service
import com.intellij.openapi.components.State
import com.intellij.openapi.components.Storage
import com.intellij.openapi.components.service
import com.intellij.util.xmlb.annotations.Property
import software.aws.toolkits.jetbrains.services.codewhisperer.service.CodeWhispererFeatureConfigService

@Service
@State(name = "codewhispererSettings", storages = [Storage("aws.xml", roamingType = RoamingType.DISABLED)])
class CodeWhispererSettings : PersistentStateComponent<CodeWhispererConfiguration> {
    private val state = CodeWhispererConfiguration()

    fun toggleIncludeCodeWithReference(value: Boolean) {
        state.value[CodeWhispererConfigurationType.IsIncludeCodeWithReference] = value
    }

    fun isIncludeCodeWithReference() = state.value.getOrDefault(
        CodeWhispererConfigurationType.IsIncludeCodeWithReference,
        false
    )

    fun toggleImportAdder(value: Boolean) {
        state.value[CodeWhispererConfigurationType.IsImportAdderEnabled] = value
    }

    fun isImportAdderEnabled() = state.value.getOrDefault(
        CodeWhispererConfigurationType.IsImportAdderEnabled,
        true
    )

    fun toggleMetricOptIn(value: Boolean) {
        state.value[CodeWhispererConfigurationType.OptInSendingMetric] = value
    }

    fun isMetricOptIn() = state.value.getOrDefault(
        CodeWhispererConfigurationType.OptInSendingMetric,
        true
    )

    fun toggleProjectContextEnabled(value: Boolean) {
        state.value[CodeWhispererConfigurationType.IsProjectContextEnabled] = value
    }

    fun isProjectContextEnabled() = getIsProjectContextEnabled()

    private fun getIsProjectContextEnabled(): Boolean {
        val value = state.value.getOrDefault(CodeWhispererConfigurationType.IsProjectContextEnabled, false)
        val isDataCollectionGroup = CodeWhispererFeatureConfigService.getInstance().getIsDataCollectionEnabled()
        if (!value) {
            if (isDataCollectionGroup && !hasEnabledProjectContextOnce()) {
                toggleProjectContextEnabled(true)
                toggleEnabledProjectContextOnce(true)
                return true
            }
        }
        return value
    }

    private fun hasEnabledProjectContextOnce() = state.value.getOrDefault(CodeWhispererConfigurationType.HasEnabledProjectContextOnce, false)

    private fun toggleEnabledProjectContextOnce(value: Boolean) {
        state.value[CodeWhispererConfigurationType.HasEnabledProjectContextOnce] = value
    }

    fun isProjectContextGpu() = state.value.getOrDefault(CodeWhispererConfigurationType.IsProjectContextGpu, false)

    fun toggleProjectContextGpu(value: Boolean) {
        state.value[CodeWhispererConfigurationType.IsProjectContextGpu] = value
    }

    fun getProjectContextIndexThreadCount(): Int = state.intValue.getOrDefault(
        CodeWhispererIntConfigurationType.ProjectContextIndexThreadCount,
        0
    )

    fun setProjectContextIndexThreadCount(value: Int) {
        state.intValue[CodeWhispererIntConfigurationType.ProjectContextIndexThreadCount] = value
    }

    fun getProjectContextIndexMaxSize(): Int = state.intValue.getOrDefault(
        CodeWhispererIntConfigurationType.ProjectContextIndexMaxSize,
        200
    )

    fun setProjectContextIndexMaxSize(value: Int) {
        state.intValue[CodeWhispererIntConfigurationType.ProjectContextIndexMaxSize] = value
    }

    fun isInlineShortcutFeatureNotificationDisplayed(): Boolean =
        state.value.getOrDefault(CodeWhispererConfigurationType.IsInlineShortcutFeatureNotificationDisplayed, false)

    fun setInlineShortcutFeatureNotificationDisplayed(value: Boolean) {
        state.value[CodeWhispererConfigurationType.IsInlineShortcutFeatureNotificationDisplayed] = value
    }

    companion object {
        fun getInstance(): CodeWhispererSettings = service()
    }

    override fun getState(): CodeWhispererConfiguration = CodeWhispererConfiguration().apply {
        value.putAll(state.value)
        intValue.putAll(state.intValue)
    }

    override fun loadState(state: CodeWhispererConfiguration) {
        this.state.value.clear()
        this.state.intValue.clear()
        this.state.value.putAll(state.value)
        this.state.intValue.putAll(state.intValue)
    }
}

class CodeWhispererConfiguration : BaseState() {
    @get:Property
    val value by map<CodeWhispererConfigurationType, Boolean>()
    val intValue by map<CodeWhispererIntConfigurationType, Int>()
}

enum class CodeWhispererConfigurationType {
    IsIncludeCodeWithReference,
    OptInSendingMetric,
    IsImportAdderEnabled,
    IsAutoUpdateEnabled,
    IsAutoUpdateNotificationEnabled,
    IsAutoUpdateFeatureNotificationShownOnce,
    IsProjectContextEnabled,
    IsProjectContextGpu,
    HasEnabledProjectContextOnce,
<<<<<<< HEAD
=======
    IsInlineShortcutFeatureNotificationDisplayed,
>>>>>>> 6370f4b2
}

enum class CodeWhispererIntConfigurationType {
    ProjectContextIndexThreadCount,
    ProjectContextIndexMaxSize,
}<|MERGE_RESOLUTION|>--- conflicted
+++ resolved
@@ -134,10 +134,7 @@
     IsProjectContextEnabled,
     IsProjectContextGpu,
     HasEnabledProjectContextOnce,
-<<<<<<< HEAD
-=======
     IsInlineShortcutFeatureNotificationDisplayed,
->>>>>>> 6370f4b2
 }
 
 enum class CodeWhispererIntConfigurationType {
