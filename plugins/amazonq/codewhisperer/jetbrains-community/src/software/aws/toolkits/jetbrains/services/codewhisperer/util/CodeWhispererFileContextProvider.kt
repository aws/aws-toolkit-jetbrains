// Copyright 2023 Amazon.com, Inc. or its affiliates. All Rights Reserved.
// SPDX-License-Identifier: Apache-2.0

package software.aws.toolkits.jetbrains.services.codewhisperer.util

import com.intellij.ide.actions.CopyContentRootPathProvider
import com.intellij.openapi.application.ApplicationManager
import com.intellij.openapi.application.readAction
import com.intellij.openapi.application.runReadAction
import com.intellij.openapi.components.service
import com.intellij.openapi.editor.Editor
import com.intellij.openapi.project.Project
import com.intellij.openapi.vfs.VirtualFile
import com.intellij.psi.PsiFile
import com.intellij.util.gist.GistManager
import com.intellij.util.io.DataExternalizer
import kotlinx.coroutines.TimeoutCancellationException
import kotlinx.coroutines.runBlocking
import kotlinx.coroutines.yield
import org.jetbrains.annotations.VisibleForTesting
import software.aws.toolkits.core.utils.debug
import software.aws.toolkits.core.utils.getLogger
import software.aws.toolkits.core.utils.info
import software.aws.toolkits.core.utils.warn
import software.aws.toolkits.jetbrains.services.codewhisperer.editor.CodeWhispererEditorUtil
import software.aws.toolkits.jetbrains.services.codewhisperer.language.CodeWhispererProgrammingLanguage
import software.aws.toolkits.jetbrains.services.codewhisperer.language.languages.CodeWhispererJava
import software.aws.toolkits.jetbrains.services.codewhisperer.language.languages.CodeWhispererJavaScript
import software.aws.toolkits.jetbrains.services.codewhisperer.language.languages.CodeWhispererJsx
import software.aws.toolkits.jetbrains.services.codewhisperer.language.languages.CodeWhispererPython
import software.aws.toolkits.jetbrains.services.codewhisperer.language.languages.CodeWhispererTsx
import software.aws.toolkits.jetbrains.services.codewhisperer.language.languages.CodeWhispererTypeScript
import software.aws.toolkits.jetbrains.services.codewhisperer.language.programmingLanguage
import software.aws.toolkits.jetbrains.services.codewhisperer.model.Chunk
import software.aws.toolkits.jetbrains.services.codewhisperer.model.FileContextInfo
import software.aws.toolkits.jetbrains.services.codewhisperer.model.SupplementalContextResult
import software.aws.toolkits.jetbrains.services.codewhisperer.service.CodeWhispererUserGroup
import software.aws.toolkits.jetbrains.services.codewhisperer.service.CodeWhispererUserGroupSettings
import software.aws.toolkits.jetbrains.utils.assertIsNonDispatchThread
import java.io.DataInput
import java.io.DataOutput
import java.util.Collections
import kotlin.Exception

private val contentRootPathProvider = CopyContentRootPathProvider()

private val codewhispererCodeChunksIndex = GistManager.getInstance()
    .newPsiFileGist("psi to code chunk index", 0, CodeWhispererCodeChunkExternalizer) { psiFile ->
        runBlocking {
            FileContextProvider.getInstance(psiFile.project).extractCodeChunksForFile(psiFile)
        }
    }

private object CodeWhispererCodeChunkExternalizer : DataExternalizer<List<Chunk>> {
    override fun save(out: DataOutput, value: List<Chunk>) {
        out.writeInt(value.size)
        value.forEach { chunk ->
            out.writeUTF(chunk.path)
            out.writeUTF(chunk.content)
            out.writeUTF(chunk.nextChunk)
        }
    }

    override fun read(`in`: DataInput): List<Chunk> {
        val result = mutableListOf<Chunk>()
        val size = `in`.readInt()
        repeat(size) {
            result.add(
                Chunk(
                    path = `in`.readUTF(),
                    content = `in`.readUTF(),
                    nextChunk = `in`.readUTF()
                )
            )
        }

        return result
    }
}

/**
 * [extractFileContext] will extract the context from a psi file provided
 * [extractSupplementalFileContext] supplemental means file context extracted from files other than the provided one
 */
interface FileContextProvider {
    fun extractFileContext(editor: Editor, psiFile: PsiFile): FileContextInfo

    suspend fun extractSupplementalFileContext(psiFile: PsiFile, fileContext: FileContextInfo): SupplementalContextResult

    suspend fun extractCodeChunksForFile(psiFile: PsiFile): List<Chunk>

    /**
     * It will actually delegate to invoke corresponding [CodeWhispererFileCrawler.isTestFile] for each language
     * as different languages have their own naming conventions.
     */
    fun isTestFile(psiFile: PsiFile): Boolean

    companion object {
        fun getInstance(project: Project): FileContextProvider = project.service()
    }
}

class DefaultCodeWhispererFileContextProvider(private val project: Project) : FileContextProvider {
    override fun extractFileContext(editor: Editor, psiFile: PsiFile): FileContextInfo = CodeWhispererEditorUtil.getFileContextInfo(editor, psiFile)

    /**
     * codewhisperer extract the supplemental context with 2 different approaches depending on what type of file the target file is.
     * 1. source file -> explore files/classes imported from the target file + files within the same project root
     * 2. test file -> explore "focal file" if applicable, otherwise fall back to most "relevant" file.
     * for focal files, e.g. "MainTest.java" -> "Main.java", "test_main.py" -> "main.py"
     * for the most relevant file -> we extract "keywords" from files opened in editor then get the one with the highest similarity with target file
     */
    override suspend fun extractSupplementalFileContext(psiFile: PsiFile, targetContext: FileContextInfo): SupplementalContextResult {
        assertIsNonDispatchThread()
        val startFetchingTimestamp = System.currentTimeMillis()
        val isTst = isTestFile(psiFile)
        val language = targetContext.programmingLanguage
        val group = CodeWhispererUserGroupSettings.getInstance().getUserGroup()

        val supplementalContext = if (isTst) {
            when (shouldFetchUtgContext(language, group)) {
                true -> extractSupplementalFileContextForTst(psiFile, targetContext)
                false -> SupplementalContextResult.NotSupported(isTst, language, targetContext.filename)
            }
        } else {
            when (shouldFetchCrossfileContext(language, group)) {
                true -> extractSupplementalFileContextForSrc(psiFile, targetContext)
                false -> SupplementalContextResult.NotSupported(isTst, language, targetContext.filename)
            }
        }

<<<<<<< HEAD
        when (supplementalContext) {
            is SupplementalContextResult.Success -> run {
                supplementalContext.latency = System.currentTimeMillis() - startFetchingTimestamp
                LOG.info { "Successfully fetched supplemental context." }
                LOG.info {
                    var logStr = ""
                    supplementalContext.contents.forEachIndexed { index, chunk ->
                        logStr += """
=======
        return supplementalContext?.let {
            if (it.contents.isNotEmpty()) {
                val logStr = buildString {
                    append("Successfully fetched supplemental context.")
                    it.contents.forEachIndexed { index, chunk ->
                        append(
                            """
>>>>>>> 90ac579a
                            |
                            | Chunk ${index + 1}:
                            |    path = ${chunk.path},
                            |    score = ${chunk.score},
                            |    contentLength = ${chunk.content.length}
<<<<<<< HEAD
                            |    
                        """.trimMargin()
=======
                            |
                            """.trimMargin()
                        )
>>>>>>> 90ac579a
                    }

                    logStr
                }
<<<<<<< HEAD
=======

                LOG.info { logStr }
            } else {
                LOG.warn { "Failed to fetch supplemental context, empty list." }
>>>>>>> 90ac579a
            }

            is SupplementalContextResult.Failure -> run {
                supplementalContext.latency = System.currentTimeMillis() - startFetchingTimestamp
                LOG.warn { "Failed to fetch supplemental context, error message: ${supplementalContext.error.message}" }
            }

            is SupplementalContextResult.NotSupported -> run {
                LOG.debug { "${if (isTst) "UTG" else "Crossfile"} is not supporting ${targetContext.programmingLanguage.languageId}" }
            }
        }

        return supplementalContext
    }

    override suspend fun extractCodeChunksForFile(psiFile: PsiFile): List<Chunk> {
        val fileCrawler = psiFile.programmingLanguage().fileCrawler
        val files = fileCrawler.listCrossFileCandidate(psiFile)
        return extractCodeChunksFromFiles(files)
    }

    suspend fun extractCodeChunksFromFiles(files: List<VirtualFile>): List<Chunk> {
        val parseFilesStart = System.currentTimeMillis()
        val hasUsed = Collections.synchronizedSet(mutableSetOf<VirtualFile>())
        val chunks = mutableListOf<Chunk>()

        files.forEach { file ->
            yield()
            if (hasUsed.contains(file)) {
                return@forEach
            }
            val relativePath = runReadAction { contentRootPathProvider.getPathToElement(project, file, null) ?: file.path }
            chunks.addAll(file.toCodeChunk(relativePath))
            hasUsed.add(file)
            if (chunks.size > CodeWhispererConstants.CrossFile.CHUNK_SIZE) {
                LOG.debug { "finish fetching ${CodeWhispererConstants.CrossFile.CHUNK_SIZE} chunks in ${System.currentTimeMillis() - parseFilesStart} ms" }
                return chunks.take(CodeWhispererConstants.CrossFile.CHUNK_SIZE)
            }
        }

        LOG.debug { "finish fetching ${CodeWhispererConstants.CrossFile.CHUNK_SIZE} chunks in ${System.currentTimeMillis() - parseFilesStart} ms" }
        return chunks.take(CodeWhispererConstants.CrossFile.CHUNK_SIZE)
    }

    override fun isTestFile(psiFile: PsiFile) = psiFile.programmingLanguage().fileCrawler.isTestFile(psiFile.virtualFile, psiFile.project)

    @VisibleForTesting
    suspend fun extractSupplementalFileContextForSrc(psiFile: PsiFile, targetContext: FileContextInfo): SupplementalContextResult {
        if (!targetContext.programmingLanguage.isSupplementalContextSupported()) {
            return SupplementalContextResult.NotSupported(false, targetContext.programmingLanguage, targetContext.filename)
        }

        // takeLast(11) will extract 10 lines (exclusing current line) of left context as the query parameter
        val query = targetContext.caretContext.leftFileContext.split("\n").takeLast(11).joinToString("\n")

        // step 1: prepare data
        val first60Chunks: List<Chunk> = try {
            readAction {
                if (ApplicationManager.getApplication().isUnitTestMode) {
                    // TODO: hacky way to make test work, in test env, psiFile.virtualFile will be null with gist
                    runBlocking {
                        extractCodeChunksForFile(psiFile)
                    }
                } else {
                    codewhispererCodeChunksIndex.getFileData(psiFile)
                }
            }
        } catch (e: TimeoutCancellationException) {
            throw e
        }

        yield()

        if (first60Chunks.isEmpty()) {
            LOG.warn {
                "0 chunks was found for supplemental context, fileName=${targetContext.filename}, " +
                    "programmingLanaugage: ${targetContext.programmingLanguage}"
            }
            return SupplementalContextResult.Failure(isUtg = false, Exception("No code chunk was found from crossfile candidates"), targetContext.filename)
        }

        // we need to keep the reference to Chunk object because we will need to get "nextChunk" later after calculation
        val contentToChunk = first60Chunks.associateBy { it.content }

        // BM250 only take list of string as argument
        // step 2: bm25 calculation
        val timeBeforeBm25 = System.currentTimeMillis()
        val top3Chunks: List<BM25Result> = BM250kapi(first60Chunks.map { it.content }).topN(query)
        LOG.info { "Time ellapsed for BM25 algorithm: ${System.currentTimeMillis() - timeBeforeBm25} ms" }

        yield()

        // we use nextChunk as supplemental context
        val crossfileContext = top3Chunks.mapNotNull { bm25Result ->
            contentToChunk[bm25Result.docString]?.let {
                if (it.nextChunk.isNotBlank()) {
                    Chunk(content = it.nextChunk, path = it.path, score = bm25Result.score)
                } else {
                    null
                }
            }
        }

        return SupplementalContextResult.Success(
            isUtg = false,
            contents = crossfileContext,
            targetFileName = targetContext.filename,
            strategy = CrossFileStrategy.OpenTabsBM25,
        )
    }

    @VisibleForTesting
    fun extractSupplementalFileContextForTst(psiFile: PsiFile, targetContext: FileContextInfo): SupplementalContextResult {
        if (!targetContext.programmingLanguage.isUTGSupported()) {
            return SupplementalContextResult.NotSupported(true, targetContext.programmingLanguage, targetContext.filename)
        }

        val utgCandidateResult = targetContext.programmingLanguage.fileCrawler.listUtgCandidate(psiFile)
        val focalFile = utgCandidateResult.vfile
        val strategy = utgCandidateResult.strategy

        return focalFile?.let { file ->
            runReadAction {
                val relativePath = contentRootPathProvider.getPathToElement(project, file, null) ?: file.path
                val content = file.content()

                val utgContext = if (content.isBlank()) {
                    emptyList()
                } else {
                    listOf(
                        Chunk(
                            content = CodeWhispererConstants.Utg.UTG_PREFIX + file.content().let {
                                it.substring(
                                    0,
                                    minOf(it.length, CodeWhispererConstants.Utg.UTG_SEGMENT_SIZE)
                                )
                            },
                            path = relativePath
                        )
                    )
                }

                SupplementalContextResult.Success(
                    isUtg = true,
                    contents = utgContext,
                    targetFileName = targetContext.filename,
                    strategy = strategy
                )
            }
        } ?: run {
            return SupplementalContextResult.Failure(isUtg = true, Exception("Focal file not found"), targetContext.filename)
        }
    }

    companion object {
        private val LOG = getLogger<DefaultCodeWhispererFileContextProvider>()

        fun shouldFetchUtgContext(language: CodeWhispererProgrammingLanguage, userGroup: CodeWhispererUserGroup): Boolean {
            if (!language.isUTGSupported()) {
                return false
            }

            return when (language) {
                is CodeWhispererJava -> true
                else -> userGroup == CodeWhispererUserGroup.CrossFile
            }
        }

        fun shouldFetchCrossfileContext(language: CodeWhispererProgrammingLanguage, userGroup: CodeWhispererUserGroup): Boolean {
            if (!language.isSupplementalContextSupported()) {
                return false
            }

            return when (language) {
                is CodeWhispererJava,
                is CodeWhispererPython,
                is CodeWhispererJavaScript,
                is CodeWhispererTypeScript,
                is CodeWhispererJsx,
                is CodeWhispererTsx -> true

                else -> userGroup == CodeWhispererUserGroup.CrossFile
            }
        }
    }
}<|MERGE_RESOLUTION|>--- conflicted
+++ resolved
@@ -129,48 +129,25 @@
             }
         }
 
-<<<<<<< HEAD
         when (supplementalContext) {
             is SupplementalContextResult.Success -> run {
                 supplementalContext.latency = System.currentTimeMillis() - startFetchingTimestamp
-                LOG.info { "Successfully fetched supplemental context." }
-                LOG.info {
-                    var logStr = ""
-                    supplementalContext.contents.forEachIndexed { index, chunk ->
-                        logStr += """
-=======
-        return supplementalContext?.let {
-            if (it.contents.isNotEmpty()) {
                 val logStr = buildString {
                     append("Successfully fetched supplemental context.")
-                    it.contents.forEachIndexed { index, chunk ->
+                    supplementalContext.contents.forEachIndexed { index, chunk ->
                         append(
                             """
->>>>>>> 90ac579a
                             |
                             | Chunk ${index + 1}:
                             |    path = ${chunk.path},
                             |    score = ${chunk.score},
                             |    contentLength = ${chunk.content.length}
-<<<<<<< HEAD
-                            |    
-                        """.trimMargin()
-=======
                             |
                             """.trimMargin()
                         )
->>>>>>> 90ac579a
                     }
-
-                    logStr
                 }
-<<<<<<< HEAD
-=======
-
                 LOG.info { logStr }
-            } else {
-                LOG.warn { "Failed to fetch supplemental context, empty list." }
->>>>>>> 90ac579a
             }
 
             is SupplementalContextResult.Failure -> run {
