--- conflicted
+++ resolved
@@ -97,11 +97,7 @@
 interface FileContextProvider {
     fun extractFileContext(editor: Editor, psiFile: PsiFile): FileContextInfo
 
-<<<<<<< HEAD
-    suspend fun extractSupplementalFileContext(psiFile: PsiFile, fileContext: FileContextInfo): SupplementalContextResult
-=======
-    suspend fun extractSupplementalFileContext(psiFile: PsiFile, fileContext: FileContextInfo, timeout: Long): SupplementalContextInfo?
->>>>>>> 42ddcc4d
+    suspend fun extractSupplementalFileContext(psiFile: PsiFile, fileContext: FileContextInfo, timeout: Long): SupplementalContextResult
 
     suspend fun extractCodeChunksForFile(psiFile: PsiFile): List<Chunk>
 
@@ -126,37 +122,8 @@
      * for focal files, e.g. "MainTest.java" -> "Main.java", "test_main.py" -> "main.py"
      * for the most relevant file -> we extract "keywords" from files opened in editor then get the one with the highest similarity with target file
      */
-<<<<<<< HEAD
-    override suspend fun extractSupplementalFileContext(psiFile: PsiFile, targetContext: FileContextInfo): SupplementalContextResult {
+    override suspend fun extractSupplementalFileContext(psiFile: PsiFile, targetContext: FileContextInfo, timeout: Long): SupplementalContextResult {
         assertIsNonDispatchThread()
-        val startFetchingTimestamp = System.currentTimeMillis()
-        val isTst = isTestFile(psiFile)
-        val language = targetContext.programmingLanguage
-        val group = CodeWhispererUserGroupSettings.getInstance().getUserGroup()
-
-        // if utg is not supported, use crossfile context as fallback
-        val supplementalContext = if (isTst && language.isUTGSupported()) {
-            when (shouldFetchUtgContext(language, group)) {
-                true -> extractSupplementalFileContextForTst(psiFile, targetContext)
-                false -> SupplementalContextResult.NotSupported(isTst, language, targetContext.filename)
-            }
-        } else {
-            when (shouldFetchCrossfileContext(language, group)) {
-                true -> extractSupplementalFileContextForSrc(psiFile, targetContext)
-                false -> SupplementalContextResult.NotSupported(isTst, language, targetContext.filename)
-            }
-        }
-
-        when (supplementalContext) {
-            is SupplementalContextResult.Success -> run {
-                supplementalContext.latency = System.currentTimeMillis() - startFetchingTimestamp
-                val logStr = buildString {
-                    append("Successfully fetched supplemental context.")
-                    supplementalContext.contents.forEachIndexed { index, chunk ->
-                        append(
-                            """
-=======
-    override suspend fun extractSupplementalFileContext(psiFile: PsiFile, targetContext: FileContextInfo, timeout: Long): SupplementalContextInfo? {
         val startFetchingTimestamp = System.currentTimeMillis()
         val isTst = isTestFile(psiFile)
         return try {
@@ -164,34 +131,27 @@
                 val language = targetContext.programmingLanguage
                 val group = CodeWhispererUserGroupSettings.getInstance().getUserGroup()
 
-                val supplementalContext = if (isTst) {
+                // if utg is not supported, use crossfile context as fallback
+                val supplementalContext = if (isTst && language.isUTGSupported()) {
                     when (shouldFetchUtgContext(language, group)) {
                         true -> extractSupplementalFileContextForTst(psiFile, targetContext)
-                        false -> SupplementalContextInfo.emptyUtgFileContextInfo(targetContext.filename)
-                        null -> {
-                            LOG.debug { "UTG is not supporting ${targetContext.programmingLanguage.languageId}" }
-                            null
-                        }
+                        false -> SupplementalContextResult.NotSupported(isTst, language, targetContext.filename)
                     }
                 } else {
                     when (shouldFetchCrossfileContext(language, group)) {
                         true -> extractSupplementalFileContextForSrc(psiFile, targetContext)
-                        false -> SupplementalContextInfo.emptyCrossFileContextInfo(targetContext.filename)
-                        null -> {
-                            LOG.debug { "Crossfile is not supporting ${targetContext.programmingLanguage.languageId}" }
-                            null
-                        }
-                    }
-                }
-
-                return@withTimeout supplementalContext?.let {
-                    if (it.contents.isNotEmpty()) {
+                        false -> SupplementalContextResult.NotSupported(isTst, language, targetContext.filename)
+                    }
+                }
+
+                when (supplementalContext) {
+                    is SupplementalContextResult.Success -> run {
+                        supplementalContext.latency = System.currentTimeMillis() - startFetchingTimestamp
                         val logStr = buildString {
                             append("Successfully fetched supplemental context.")
-                            it.contents.forEachIndexed { index, chunk ->
+                            supplementalContext.contents.forEachIndexed { index, chunk ->
                                 append(
                                     """
->>>>>>> 42ddcc4d
                             |
                             | Chunk ${index + 1}:
                             |    path = ${chunk.path},
@@ -204,44 +164,33 @@
                         }
 
                         LOG.info { logStr }
-                    } else {
-                        LOG.warn { "Failed to fetch supplemental context, empty list." }
-                    }
-<<<<<<< HEAD
-                }
-                LOG.info { logStr }
-            }
-
-            is SupplementalContextResult.Failure -> run {
-                supplementalContext.latency = System.currentTimeMillis() - startFetchingTimestamp
-                LOG.warn { "Failed to fetch supplemental context, error message: ${supplementalContext.error.message}" }
-            }
-
-            is SupplementalContextResult.NotSupported -> run {
-                LOG.debug { "${if (isTst) "UTG" else "Crossfile"} is not supporting ${targetContext.programmingLanguage.languageId}" }
-            }
-=======
-
-                    it.copy(latency = System.currentTimeMillis() - startFetchingTimestamp)
-                }
+                    }
+
+                    is SupplementalContextResult.Failure -> run {
+                        supplementalContext.latency = System.currentTimeMillis() - startFetchingTimestamp
+                        LOG.warn { "Failed to fetch supplemental context, error message: ${supplementalContext.error.message}" }
+                    }
+
+                    is SupplementalContextResult.NotSupported -> run {
+                        LOG.debug { "${if (isTst) "UTG" else "Crossfile"} is not supporting ${targetContext.programmingLanguage.languageId}" }
+                    }
+                }
+
+                return@withTimeout supplementalContext
             }
         } catch (e: TimeoutCancellationException) {
             LOG.debug {
                 "Supplemental context fetch timed out in ${System.currentTimeMillis() - startFetchingTimestamp}ms"
             }
-            SupplementalContextInfo(
+            SupplementalContextResult.Failure(
                 isUtg = isTst,
-                contents = emptyList(),
+                error = e,
                 latency = System.currentTimeMillis() - startFetchingTimestamp,
-                targetFileName = targetContext.filename,
-                strategy = if (isTst) UtgStrategy.Empty else CrossFileStrategy.Empty
+                targetFileName = targetContext.filename
             )
         } catch (e: Exception) {
             throw e
->>>>>>> 42ddcc4d
-        }
-
-        return supplementalContext
+        }
     }
 
     override suspend fun extractCodeChunksForFile(psiFile: PsiFile): List<Chunk> {
