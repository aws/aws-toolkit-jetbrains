--- conflicted
+++ resolved
@@ -243,7 +243,7 @@
                 states.requestContext.latencyContext.getPerceivedLatency(states.requestContext.triggerTypeInfo.triggerType)
         }
         if (!isRecommendationAdded) {
-            states.popup?.let { showPopup(states, sessionContext, it, visible = sessionContext.isPopupShowing) }
+            showPopup(states, sessionContext, states.popup, visible = sessionContext.isPopupShowing)
         }
     }
 
@@ -502,13 +502,8 @@
         val editor = states.requestContext.editor
         val codewhispererSelectionListener: SelectionListener = object : SelectionListener {
             override fun selectionChanged(event: SelectionEvent) {
-<<<<<<< HEAD
-                if (allowEditsDuringSuggestionPreview.availablePermits == MAX_EDIT_SOURCE_DURING_SUGGESTION_PREVIEW) {
+                if (!allowTypingDuringSuggestionPreview && !allowIntelliSenseDuringSuggestionPreview) {
                     states.popup?.let { cancelPopup(it) }
-=======
-                if (!allowTypingDuringSuggestionPreview && !allowIntelliSenseDuringSuggestionPreview) {
-                    cancelPopup(states.popup)
->>>>>>> 1872cf7a
                 }
                 super.selectionChanged(event)
             }
@@ -523,13 +518,8 @@
                 if (!delete) return
                 if (editor.caretModel.offset == event.offset) {
                     changeStates(states, 0)
-<<<<<<< HEAD
-                } else if (allowEditsDuringSuggestionPreview.availablePermits == MAX_EDIT_SOURCE_DURING_SUGGESTION_PREVIEW) {
+                } else if (!allowTypingDuringSuggestionPreview && !allowIntelliSenseDuringSuggestionPreview) {
                     states.popup?.let { cancelPopup(it) }
-=======
-                } else if (!allowTypingDuringSuggestionPreview && !allowIntelliSenseDuringSuggestionPreview) {
-                    cancelPopup(states.popup)
->>>>>>> 1872cf7a
                 }
             }
         }
@@ -537,13 +527,8 @@
 
         val codewhispererCaretListener: CaretListener = object : CaretListener {
             override fun caretPositionChanged(event: CaretEvent) {
-<<<<<<< HEAD
-                if (allowEditsDuringSuggestionPreview.availablePermits == MAX_EDIT_SOURCE_DURING_SUGGESTION_PREVIEW) {
+                if (!allowTypingDuringSuggestionPreview && !allowIntelliSenseDuringSuggestionPreview) {
                     states.popup?.let { cancelPopup(it) }
-=======
-                if (!allowTypingDuringSuggestionPreview && !allowIntelliSenseDuringSuggestionPreview) {
-                    cancelPopup(states.popup)
->>>>>>> 1872cf7a
                 }
                 super.caretPositionChanged(event)
             }
