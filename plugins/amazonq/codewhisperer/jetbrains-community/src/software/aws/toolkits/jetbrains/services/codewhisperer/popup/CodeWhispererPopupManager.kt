--- conflicted
+++ resolved
@@ -5,11 +5,6 @@
 
 import com.intellij.codeInsight.hint.ParameterInfoController
 import com.intellij.codeInsight.lookup.LookupManager
-<<<<<<< HEAD
-import com.intellij.codeInsight.lookup.LookupManagerListener
-=======
-import com.intellij.idea.AppMode
->>>>>>> 8c292c5f
 import com.intellij.openapi.actionSystem.IdeActions.ACTION_EDITOR_ENTER
 import com.intellij.openapi.actionSystem.IdeActions.ACTION_EDITOR_ESCAPE
 import com.intellij.openapi.actionSystem.IdeActions.ACTION_EDITOR_TAB
@@ -349,20 +344,10 @@
                 popup.size = popup.preferredContentSize
             }
         } else {
-<<<<<<< HEAD
             if (!isRunningOnRemoteBackend()) {
-                if (visible && !noEnoughSpaceForPopup) {
-                    // TODO: will move to a keybinding listener once I found one
-                    popupComponents.prevButton.text = popupComponents.prevButtonText()
-                    popupComponents.nextButton.text = popupComponents.nextButtonText()
-                    popup.show(relativePopupLocationToEditor)
-                }
-=======
-            if (!AppMode.isRemoteDevHost()) {
                 popupComponents.prevButton.text = popupComponents.prevButtonText()
                 popupComponents.nextButton.text = popupComponents.nextButtonText()
                 popup.show(relativePopupLocationToEditor)
->>>>>>> 8c292c5f
             } else {
                 // TODO: For now, the popup will always display below the suggestions, without checking
                 // if the location the popup is about to show at stays in the editor window or not, due to
@@ -392,7 +377,7 @@
         }
 
         // popup.popupWindow is null in remote host
-        if (!AppMode.isRemoteDevHost()) {
+        if (!isRunningOnRemoteBackend()) {
             if (noEnoughSpaceForPopup) {
                 WindowManager.getInstance().setAlphaModeRatio(popup.popupWindow, 1f)
             } else {
