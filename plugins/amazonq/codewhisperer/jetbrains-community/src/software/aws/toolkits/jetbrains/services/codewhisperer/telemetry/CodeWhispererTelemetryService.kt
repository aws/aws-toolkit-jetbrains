--- conflicted
+++ resolved
@@ -29,11 +29,7 @@
 import software.aws.toolkits.jetbrains.services.codewhisperer.service.CodeWhispererAutomatedTriggerType
 import software.aws.toolkits.jetbrains.services.codewhisperer.service.CodeWhispererFeatureConfigService
 import software.aws.toolkits.jetbrains.services.codewhisperer.service.CodeWhispererInvocationStatus
-<<<<<<< HEAD
 import software.aws.toolkits.jetbrains.services.codewhisperer.service.CodeWhispererService
-import software.aws.toolkits.jetbrains.services.codewhisperer.service.CodeWhispererUserGroupSettings
-=======
->>>>>>> 38cdcbbc
 import software.aws.toolkits.jetbrains.services.codewhisperer.service.RequestContext
 import software.aws.toolkits.jetbrains.services.codewhisperer.service.ResponseContext
 import software.aws.toolkits.jetbrains.services.codewhisperer.settings.CodeWhispererSettings
@@ -494,7 +490,6 @@
         }
     }
 
-<<<<<<< HEAD
     // TODO: Decide the scope of this telemetry
 //    fun sendPerceivedLatencyEvent(
 //        requestId: String,
@@ -515,82 +510,33 @@
 //            duration = latency,
 //            passive = true,
 //            credentialStartUrl = startUrl,
-//            codewhispererUserGroup = CodeWhispererUserGroupSettings.getInstance().getUserGroup().name,
 //            codewhispererCustomizationArn = requestContext.customizationArn,
 //        )
 //    }
 
     // TODO: decide the scope of this telemetry
-//    fun sendClientComponentLatencyEvent(states: InvocationContext, sessionContext: SessionContext) {
+//    fun sendClientComponentLatencyEvent(states: InvocationContext) {
 //        val requestContext = states.requestContext
 //        val responseContext = states.responseContext
 //        val codewhispererLanguage = requestContext.fileContextInfo.programmingLanguage.toTelemetryType()
 //        val startUrl = getConnectionStartUrl(requestContext.connection)
 //        CodewhispererTelemetry.clientComponentLatency(
-//            project = sessionContext.project,
+//            project = requestContext.project,
 //            codewhispererSessionId = responseContext.sessionId,
-//            codewhispererRequestId = sessionContext.latencyContext.firstRequestId,
-//            codewhispererFirstCompletionLatency = sessionContext.latencyContext.paginationFirstCompletionTime,
-//            codewhispererPreprocessingLatency = sessionContext.latencyContext.getCodeWhispererPreprocessingLatency(),
-//            codewhispererEndToEndLatency = sessionContext.latencyContext.getCodeWhispererEndToEndLatency(),
-//            codewhispererAllCompletionsLatency = sessionContext.latencyContext.getCodeWhispererAllCompletionsLatency(),
-//            codewhispererPostprocessingLatency = sessionContext.latencyContext.getCodeWhispererPostprocessingLatency(),
-//            codewhispererCredentialFetchingLatency = sessionContext.latencyContext.getCodeWhispererCredentialFetchingLatency(),
+//            codewhispererRequestId = requestContext.latencyContext.firstRequestId,
+//            codewhispererFirstCompletionLatency = requestContext.latencyContext.paginationFirstCompletionTime,
+//            codewhispererPreprocessingLatency = requestContext.latencyContext.getCodeWhispererPreprocessingLatency(),
+//            codewhispererEndToEndLatency = requestContext.latencyContext.getCodeWhispererEndToEndLatency(),
+//            codewhispererAllCompletionsLatency = requestContext.latencyContext.getCodeWhispererAllCompletionsLatency(),
+//            codewhispererPostprocessingLatency = requestContext.latencyContext.getCodeWhispererPostprocessingLatency(),
+//            codewhispererCredentialFetchingLatency = requestContext.latencyContext.getCodeWhispererCredentialFetchingLatency(),
 //            codewhispererTriggerType = requestContext.triggerTypeInfo.triggerType,
 //            codewhispererCompletionType = CodewhispererCompletionType.Line,
 //            codewhispererLanguage = codewhispererLanguage,
 //            credentialStartUrl = startUrl,
-//            codewhispererUserGroup = CodeWhispererUserGroupSettings.getInstance().getUserGroup().name,
 //            codewhispererCustomizationArn = requestContext.customizationArn,
 //        )
 //    }
-=======
-    fun sendPerceivedLatencyEvent(
-        requestId: String,
-        requestContext: RequestContext,
-        responseContext: ResponseContext,
-        latency: Double,
-    ) {
-        val (project, _, triggerTypeInfo) = requestContext
-        val codewhispererLanguage = requestContext.fileContextInfo.programmingLanguage.toTelemetryType()
-        val startUrl = getConnectionStartUrl(requestContext.connection)
-        CodewhispererTelemetry.perceivedLatency(
-            project = project,
-            codewhispererCompletionType = CodewhispererCompletionType.Line,
-            codewhispererLanguage = codewhispererLanguage,
-            codewhispererRequestId = requestId,
-            codewhispererSessionId = responseContext.sessionId,
-            codewhispererTriggerType = triggerTypeInfo.triggerType,
-            duration = latency,
-            passive = true,
-            credentialStartUrl = startUrl,
-            codewhispererCustomizationArn = requestContext.customizationArn,
-        )
-    }
-
-    fun sendClientComponentLatencyEvent(states: InvocationContext) {
-        val requestContext = states.requestContext
-        val responseContext = states.responseContext
-        val codewhispererLanguage = requestContext.fileContextInfo.programmingLanguage.toTelemetryType()
-        val startUrl = getConnectionStartUrl(requestContext.connection)
-        CodewhispererTelemetry.clientComponentLatency(
-            project = requestContext.project,
-            codewhispererSessionId = responseContext.sessionId,
-            codewhispererRequestId = requestContext.latencyContext.firstRequestId,
-            codewhispererFirstCompletionLatency = requestContext.latencyContext.paginationFirstCompletionTime,
-            codewhispererPreprocessingLatency = requestContext.latencyContext.getCodeWhispererPreprocessingLatency(),
-            codewhispererEndToEndLatency = requestContext.latencyContext.getCodeWhispererEndToEndLatency(),
-            codewhispererAllCompletionsLatency = requestContext.latencyContext.getCodeWhispererAllCompletionsLatency(),
-            codewhispererPostprocessingLatency = requestContext.latencyContext.getCodeWhispererPostprocessingLatency(),
-            codewhispererCredentialFetchingLatency = requestContext.latencyContext.getCodeWhispererCredentialFetchingLatency(),
-            codewhispererTriggerType = requestContext.triggerTypeInfo.triggerType,
-            codewhispererCompletionType = CodewhispererCompletionType.Line,
-            codewhispererLanguage = codewhispererLanguage,
-            credentialStartUrl = startUrl,
-            codewhispererCustomizationArn = requestContext.customizationArn,
-        )
-    }
->>>>>>> 38cdcbbc
 
     fun sendOnboardingClickEvent(language: CodeWhispererProgrammingLanguage, taskType: CodewhispererGettingStartedTask) {
         // Project instance is not needed. We look at these metrics for each clientId.
