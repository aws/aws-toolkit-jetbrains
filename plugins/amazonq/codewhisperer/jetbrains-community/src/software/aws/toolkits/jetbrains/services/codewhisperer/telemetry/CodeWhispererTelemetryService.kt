// Copyright 2022 Amazon.com, Inc. or its affiliates. All Rights Reserved.
// SPDX-License-Identifier: Apache-2.0

package software.aws.toolkits.jetbrains.services.codewhisperer.telemetry

import com.fasterxml.jackson.module.kotlin.jacksonObjectMapper
import com.intellij.openapi.application.ApplicationManager
import com.intellij.openapi.components.Service
import com.intellij.openapi.components.service
import com.intellij.openapi.editor.RangeMarker
import com.intellij.openapi.project.Project
import com.intellij.openapi.vfs.VirtualFile
import kotlinx.coroutines.launch
import org.apache.commons.collections4.queue.CircularFifoQueue
import org.jetbrains.annotations.TestOnly
import software.amazon.awssdk.services.codewhispererruntime.model.CodeWhispererRuntimeException
import software.amazon.awssdk.services.codewhispererruntime.model.Completion
import software.aws.toolkits.core.utils.debug
import software.aws.toolkits.core.utils.getLogger
import software.aws.toolkits.jetbrains.core.coroutines.projectCoroutineScope
import software.aws.toolkits.jetbrains.services.codewhisperer.codescan.CodeWhispererCodeScanIssue
import software.aws.toolkits.jetbrains.services.codewhisperer.credentials.CodeWhispererClientAdaptor
import software.aws.toolkits.jetbrains.services.codewhisperer.language.CodeWhispererProgrammingLanguage
import software.aws.toolkits.jetbrains.services.codewhisperer.model.CodeScanTelemetryEvent
import software.aws.toolkits.jetbrains.services.codewhisperer.model.DetailContext
import software.aws.toolkits.jetbrains.services.codewhisperer.model.RecommendationContext
import software.aws.toolkits.jetbrains.services.codewhisperer.model.SessionContext
import software.aws.toolkits.jetbrains.services.codewhisperer.service.CodeWhispererAutoTriggerService
import software.aws.toolkits.jetbrains.services.codewhisperer.service.CodeWhispererAutomatedTriggerType
import software.aws.toolkits.jetbrains.services.codewhisperer.service.CodeWhispererFeatureConfigService
import software.aws.toolkits.jetbrains.services.codewhisperer.service.CodeWhispererInvocationStatus
import software.aws.toolkits.jetbrains.services.codewhisperer.service.CodeWhispererService
import software.aws.toolkits.jetbrains.services.codewhisperer.service.RequestContext
import software.aws.toolkits.jetbrains.services.codewhisperer.service.ResponseContext
import software.aws.toolkits.jetbrains.services.codewhisperer.settings.CodeWhispererSettings
import software.aws.toolkits.jetbrains.services.codewhisperer.util.CodeWhispererConstants
import software.aws.toolkits.jetbrains.services.codewhisperer.util.CodeWhispererUtil.getCodeWhispererStartUrl
import software.aws.toolkits.jetbrains.services.codewhisperer.util.CodeWhispererUtil.getConnectionStartUrl
import software.aws.toolkits.jetbrains.services.codewhisperer.util.CodeWhispererUtil.getGettingStartedTaskType
import software.aws.toolkits.jetbrains.services.codewhisperer.util.runIfIdcConnectionOrTelemetryEnabled
import software.aws.toolkits.jetbrains.settings.AwsSettings
import software.aws.toolkits.telemetry.CodewhispererCodeScanScope
import software.aws.toolkits.telemetry.CodewhispererCompletionType
import software.aws.toolkits.telemetry.CodewhispererGettingStartedTask
import software.aws.toolkits.telemetry.CodewhispererLanguage
import software.aws.toolkits.telemetry.CodewhispererPreviousSuggestionState
import software.aws.toolkits.telemetry.CodewhispererSuggestionState
import software.aws.toolkits.telemetry.CodewhispererTelemetry
import software.aws.toolkits.telemetry.CodewhispererTriggerType
import software.aws.toolkits.telemetry.Component
import software.aws.toolkits.telemetry.Result
import java.time.Duration
import java.time.Instant
import java.util.Queue

@Service
class CodeWhispererTelemetryService {
    // store previous 5 userTrigger decisions
    private val previousUserTriggerDecisions = CircularFifoQueue<CodewhispererPreviousSuggestionState>(5)

    private var previousUserTriggerDecisionTimestamp: Instant? = null

    private val codewhispererTimeSinceLastUserDecision: Double?
        get() {
            return previousUserTriggerDecisionTimestamp?.let {
                Duration.between(it, Instant.now()).toMillis().toDouble()
            }
        }

    val previousUserTriggerDecision: CodewhispererPreviousSuggestionState?
        get() = if (previousUserTriggerDecisions.isNotEmpty()) previousUserTriggerDecisions.last() else null

    companion object {
        fun getInstance(): CodeWhispererTelemetryService = service()
        val LOG = getLogger<CodeWhispererTelemetryService>()
        const val NO_ACCEPTED_INDEX = -1
    }

    fun sendFailedServiceInvocationEvent(project: Project, exceptionType: String?) {
        CodewhispererTelemetry.serviceInvocation(
            project = project,
            codewhispererCursorOffset = 0,
            codewhispererLanguage = CodewhispererLanguage.Unknown,
            codewhispererLastSuggestionIndex = -1,
            codewhispererLineNumber = 0,
            codewhispererTriggerType = CodewhispererTriggerType.Unknown,
            duration = 0.0,
            reason = exceptionType,
            success = false,
        )
    }

    fun sendServiceInvocationEvent(
        jobId: Int,
        requestId: String,
        requestContext: RequestContext,
        responseContext: ResponseContext,
        lastRecommendationIndex: Int,
        invocationSuccess: Boolean,
        latency: Double,
        exceptionType: String?,
    ) {
        LOG.debug { "Sending serviceInvocation for $requestId, jobId: $jobId" }
        val (triggerType, automatedTriggerType) = requestContext.triggerTypeInfo
        val (offset, line) = requestContext.caretPosition

        // since python now only supports UTG but not cross file context
        val supContext = if (requestContext.fileContextInfo.programmingLanguage.isUTGSupported() &&
            requestContext.supplementalContext?.isUtg == true
        ) {
            requestContext.supplementalContext
        } else if (requestContext.fileContextInfo.programmingLanguage.isSupplementalContextSupported() &&
            requestContext.supplementalContext?.isUtg == false
        ) {
            requestContext.supplementalContext
        } else {
            null
        }

        val codewhispererLanguage = requestContext.fileContextInfo.programmingLanguage.toTelemetryType()
        val startUrl = getConnectionStartUrl(requestContext.connection)
        CodewhispererTelemetry.serviceInvocation(
            project = requestContext.project,
            codewhispererAutomatedTriggerType = automatedTriggerType.telemetryType,
            codewhispererCompletionType = CodewhispererCompletionType.Line,
            codewhispererCursorOffset = offset.toLong(),
            codewhispererGettingStartedTask = getGettingStartedTaskType(requestContext.editor),
            codewhispererLanguage = codewhispererLanguage,
            codewhispererLastSuggestionIndex = lastRecommendationIndex.toLong(),
            codewhispererLineNumber = line.toLong(),
            codewhispererRequestId = requestId,
            codewhispererSessionId = responseContext.sessionId,
            codewhispererTriggerType = triggerType,
            duration = latency,
            reason = exceptionType,
            success = invocationSuccess,
            credentialStartUrl = startUrl,
            codewhispererImportRecommendationEnabled = CodeWhispererSettings.getInstance().isImportAdderEnabled(),
            codewhispererSupplementalContextTimeout = supContext?.isProcessTimeout,
            codewhispererSupplementalContextIsUtg = supContext?.isUtg,
            codewhispererSupplementalContextLatency = supContext?.latency?.toDouble(),
            codewhispererSupplementalContextLength = supContext?.contentLength?.toLong(),
            codewhispererCustomizationArn = requestContext.customizationArn,
        )
    }

    fun sendUserDecisionEvent(
        requestContext: RequestContext,
        responseContext: ResponseContext,
        detailContext: DetailContext,
        index: Int,
        suggestionState: CodewhispererSuggestionState,
        numOfRecommendations: Int,
    ) {
        val requestId = detailContext.requestId
        val recommendation = detailContext.recommendation
        val (project, _, triggerTypeInfo) = requestContext
        val codewhispererLanguage = requestContext.fileContextInfo.programmingLanguage.toTelemetryType()
        val supplementalContext = requestContext.supplementalContext

        LOG.debug {
            "Recording user decisions of recommendation. " +
                "Index: $index, " +
                "State: $suggestionState, " +
                "Request ID: $requestId, " +
                "Recommendation: ${recommendation.content()}"
        }
        val startUrl = getConnectionStartUrl(requestContext.connection)
        val importEnabled = CodeWhispererSettings.getInstance().isImportAdderEnabled()
        CodewhispererTelemetry.userDecision(
            project = project,
            codewhispererCompletionType = detailContext.completionType,
            codewhispererGettingStartedTask = getGettingStartedTaskType(requestContext.editor),
            codewhispererLanguage = codewhispererLanguage,
            codewhispererPaginationProgress = numOfRecommendations.toLong(),
            codewhispererRequestId = requestId,
            codewhispererSessionId = responseContext.sessionId,
            codewhispererSuggestionIndex = index.toLong(),
            codewhispererSuggestionReferenceCount = recommendation.references().size.toLong(),
            codewhispererSuggestionReferences = jacksonObjectMapper().writeValueAsString(recommendation.references().map { it.licenseName() }.toSet().toList()),
            codewhispererSuggestionImportCount = if (importEnabled) recommendation.mostRelevantMissingImports().size.toLong() else null,
            codewhispererSuggestionState = suggestionState,
            codewhispererTriggerType = triggerTypeInfo.triggerType,
            credentialStartUrl = startUrl,
            codewhispererSupplementalContextIsUtg = supplementalContext?.isUtg,
            codewhispererSupplementalContextLength = supplementalContext?.contentLength?.toLong(),
            codewhispererSupplementalContextTimeout = supplementalContext?.isProcessTimeout,
        )
    }

    fun sendUserTriggerDecisionEvent(
        sessionContext: SessionContext,
        requestContext: RequestContext,
        responseContext: ResponseContext,
        recommendationContext: RecommendationContext,
        suggestionState: CodewhispererSuggestionState,
        popupShownTime: Duration?,
        suggestionReferenceCount: Int,
        generatedLineCount: Int,
        acceptedCharCount: Int,
    ) {
        val project = requestContext.project
        val totalImportCount = recommendationContext.details.fold(0) { grandTotal, detail ->
            grandTotal + detail.recommendation.mostRelevantMissingImports().size
        }

        val automatedTriggerType = requestContext.triggerTypeInfo.automatedTriggerType
        val triggerChar = if (automatedTriggerType is CodeWhispererAutomatedTriggerType.SpecialChar) {
            automatedTriggerType.specialChar.toString()
        } else {
            null
        }

        val language = requestContext.fileContextInfo.programmingLanguage

        val classifierResult = requestContext.triggerTypeInfo.automatedTriggerType.calculationResult

        val classifierThreshold = CodeWhispererAutoTriggerService.getThreshold()

        val supplementalContext = requestContext.supplementalContext
        val completionType = if (recommendationContext.details.isEmpty()) CodewhispererCompletionType.Line else recommendationContext.details[0].completionType

        // only send if it's a pro tier user
        projectCoroutineScope(project).launch {
            runIfIdcConnectionOrTelemetryEnabled(project) {
                try {
                    val response = CodeWhispererClientAdaptor.getInstance(project)
                        .sendUserTriggerDecisionTelemetry(
                            sessionContext,
                            requestContext,
                            responseContext,
                            completionType,
                            suggestionState,
                            suggestionReferenceCount,
                            generatedLineCount,
                            recommendationContext.details.size
                        )
                    LOG.debug {
                        "Successfully sent user trigger decision telemetry. RequestId: ${response.responseMetadata().requestId()}"
                    }
                } catch (e: Exception) {
                    val requestId = if (e is CodeWhispererRuntimeException) e.requestId() else null
                    LOG.debug {
                        "Failed to send user trigger decision telemetry. RequestId: $requestId, ErrorMessage: ${e.message}"
                    }
                }
            }
        }

        CodewhispererTelemetry.userTriggerDecision(
            project = project,
            codewhispererSessionId = responseContext.sessionId,
            codewhispererFirstRequestId = sessionContext.latencyContext.firstRequestId,
            credentialStartUrl = getConnectionStartUrl(requestContext.connection),
            codewhispererIsPartialAcceptance = null,
            codewhispererPartialAcceptanceCount = null,
            codewhispererCharactersAccepted = acceptedCharCount.toLong(),
            codewhispererCharactersRecommended = null,
            codewhispererCompletionType = completionType,
            codewhispererLanguage = language.toTelemetryType(),
            codewhispererTriggerType = requestContext.triggerTypeInfo.triggerType,
            codewhispererAutomatedTriggerType = automatedTriggerType.telemetryType,
            codewhispererLineNumber = requestContext.caretPosition.line.toLong(),
            codewhispererCursorOffset = requestContext.caretPosition.offset.toLong(),
            codewhispererSuggestionCount = recommendationContext.details.size.toLong(),
            codewhispererSuggestionImportCount = totalImportCount.toLong(),
            codewhispererTotalShownTime = popupShownTime?.toMillis()?.toDouble(),
            codewhispererTriggerCharacter = triggerChar,
            codewhispererTypeaheadLength = recommendationContext.userInputSinceInvocation.length.toLong(),
            codewhispererTimeSinceLastDocumentChange = CodeWhispererInvocationStatus.getInstance().getTimeSinceDocumentChanged(),
            codewhispererTimeSinceLastUserDecision = codewhispererTimeSinceLastUserDecision,
            codewhispererTimeToFirstRecommendation = sessionContext.latencyContext.paginationFirstCompletionTime,
            codewhispererPreviousSuggestionState = previousUserTriggerDecision,
            codewhispererSuggestionState = suggestionState,
            codewhispererClassifierResult = classifierResult,
            codewhispererClassifierThreshold = classifierThreshold,
            codewhispererCustomizationArn = requestContext.customizationArn,
            codewhispererSupplementalContextIsUtg = supplementalContext?.isUtg,
            codewhispererSupplementalContextLength = supplementalContext?.contentLength?.toLong(),
            codewhispererSupplementalContextTimeout = supplementalContext?.isProcessTimeout,
            codewhispererSupplementalContextStrategyId = supplementalContext?.strategy.toString(),
            codewhispererGettingStartedTask = getGettingStartedTaskType(requestContext.editor),
            codewhispererFeatureEvaluations = CodeWhispererFeatureConfigService.getInstance().getFeatureConfigsTelemetry()
        )
    }

    fun sendSecurityScanEvent(codeScanEvent: CodeScanTelemetryEvent, project: Project? = null) {
        val payloadContext = codeScanEvent.codeScanResponseContext.payloadContext
        val serviceInvocationContext = codeScanEvent.codeScanResponseContext.serviceInvocationContext
        val codeScanJobId = codeScanEvent.codeScanResponseContext.codeScanJobId
        val totalIssues = codeScanEvent.codeScanResponseContext.codeScanTotalIssues
        val issuesWithFixes = codeScanEvent.codeScanResponseContext.codeScanIssuesWithFixes
        val reason = codeScanEvent.codeScanResponseContext.reason
        val startUrl = getConnectionStartUrl(codeScanEvent.connection)
        val codeAnalysisScope = codeScanEvent.codeAnalysisScope
        val passive = codeAnalysisScope == CodeWhispererConstants.CodeAnalysisScope.FILE

        LOG.debug {
            "Recording code security scan event. \n" +
                "Total number of security scan issues found: $totalIssues, \n" +
                "Number of security scan issues with fixes: $issuesWithFixes, \n" +
                "Language: ${payloadContext.language}, \n" +
                "Uncompressed source payload size in bytes: ${payloadContext.srcPayloadSize}, \n" +
                "Uncompressed build payload size in bytes: ${payloadContext.buildPayloadSize}, \n" +
                "Compressed source zip file size in bytes: ${payloadContext.srcZipFileSize}, \n" +
                "Total project size in bytes: ${codeScanEvent.totalProjectSizeInBytes}, \n" +
                "Total duration of the security scan job in milliseconds: ${codeScanEvent.duration}, \n" +
                "Context truncation duration in milliseconds: ${payloadContext.totalTimeInMilliseconds}, \n" +
                "Artifacts upload duration in milliseconds: ${serviceInvocationContext.artifactsUploadDuration}, \n" +
                "Service invocation duration in milliseconds: ${serviceInvocationContext.serviceInvocationDuration}, \n" +
                "Total number of lines scanned: ${payloadContext.totalLines}, \n" +
                "Reason: $reason \n" +
                "Scope: ${codeAnalysisScope.value} \n" +
                "Passive: $passive \n"
        }
        CodewhispererTelemetry.securityScan(
            project = project,
            codewhispererCodeScanLines = payloadContext.totalLines,
            codewhispererCodeScanJobId = codeScanJobId,
            codewhispererCodeScanProjectBytes = codeScanEvent.totalProjectSizeInBytes,
            codewhispererCodeScanSrcPayloadBytes = payloadContext.srcPayloadSize,
            codewhispererCodeScanBuildPayloadBytes = payloadContext.buildPayloadSize,
            codewhispererCodeScanSrcZipFileBytes = payloadContext.srcZipFileSize,
            codewhispererCodeScanTotalIssues = totalIssues.toLong(),
            codewhispererCodeScanIssuesWithFixes = issuesWithFixes.toLong(),
            codewhispererLanguage = payloadContext.language,
            duration = codeScanEvent.duration,
            contextTruncationDuration = payloadContext.totalTimeInMilliseconds,
            artifactsUploadDuration = serviceInvocationContext.artifactsUploadDuration,
            codeScanServiceInvocationsDuration = serviceInvocationContext.serviceInvocationDuration,
            reason = reason,
            result = codeScanEvent.result,
            credentialStartUrl = startUrl,
            codewhispererCodeScanScope = CodewhispererCodeScanScope.from(codeAnalysisScope.value),
            passive = passive
        )
    }

    fun sendCodeScanIssueHoverEvent(issue: CodeWhispererCodeScanIssue) {
        CodewhispererTelemetry.codeScanIssueHover(
            findingId = issue.findingId,
            detectorId = issue.detectorId,
            ruleId = issue.ruleId,
            includesFix = issue.suggestedFixes.isNotEmpty(),
            credentialStartUrl = getCodeWhispererStartUrl(issue.project)
        )
    }

    fun sendCodeScanIssueApplyFixEvent(issue: CodeWhispererCodeScanIssue, result: Result, reason: String? = null) {
        CodewhispererTelemetry.codeScanIssueApplyFix(
            findingId = issue.findingId,
            detectorId = issue.detectorId,
            ruleId = issue.ruleId,
            component = Component.Hover,
            result = result,
            reason = reason,
            credentialStartUrl = getCodeWhispererStartUrl(issue.project)
        )
    }

    fun enqueueAcceptedSuggestionEntry(
        requestId: String,
        requestContext: RequestContext,
        responseContext: ResponseContext,
        time: Instant,
        vFile: VirtualFile?,
        range: RangeMarker,
        suggestion: String,
        selectedIndex: Int,
        completionType: CodewhispererCompletionType,
    ) {
        val codewhispererLanguage = requestContext.fileContextInfo.programmingLanguage
        CodeWhispererUserModificationTracker.getInstance(requestContext.project).enqueue(
            AcceptedSuggestionEntry(
                time,
                vFile,
                range,
                suggestion,
                responseContext.sessionId,
                requestId,
                selectedIndex,
                requestContext.triggerTypeInfo.triggerType,
                completionType,
                codewhispererLanguage,
                null,
                null,
                requestContext.connection
            )
        )
    }

    fun sendUserDecisionEventForAll(
        sessionContext: SessionContext,
        hasUserAccepted: Boolean,
        popupShownTime: Duration? = null,
    ) {
        CodeWhispererService.getInstance().getAllPaginationSessions().forEach { (jobId, state) ->
            if (state == null) return@forEach
            val decisions = mutableListOf<CodewhispererSuggestionState>()
            val details = state.recommendationContext.details

            details.forEachIndexed { index, detail ->
                val suggestionState = recordSuggestionState(detail, hasUserAccepted)
                sendUserDecisionEvent(state.requestContext, state.responseContext, detail, index, suggestionState, details.size)

                decisions.add(suggestionState)
            }
            LOG.debug { "jobId: $jobId, userDecisions: [${decisions.joinToString(", ")}]" }

            with(aggregateUserDecision(decisions)) {
                // the order of the following matters
                // step 1, send out current decision
                LOG.debug { "jobId: $jobId, userTriggerDecision: $this" }
                previousUserTriggerDecisionTimestamp = Instant.now()

                val previews = CodeWhispererService.getInstance().getAllSuggestionsPreviewInfo()
                val recommendation =
                    if (hasUserAccepted) {
                        previews[sessionContext.selectedIndex].detail.recommendation
                    } else {
                        Completion.builder().content("").references(emptyList()).build()
                    }
                val referenceCount = if (hasUserAccepted && recommendation.hasReferences()) 1 else 0
                val acceptedContent = if (hasUserAccepted) recommendation.content() else ""
                val generatedLineCount = if (acceptedContent.isEmpty()) 0 else acceptedContent.split("\n").size
                val acceptedCharCount = acceptedContent.length
                sendUserTriggerDecisionEvent(
                    sessionContext,
                    state.requestContext,
                    state.responseContext,
                    state.recommendationContext,
                    this,
                    popupShownTime,
                    referenceCount,
                    generatedLineCount,
                    acceptedCharCount
                )

                // step 2, put current decision into queue for later reference
                if (this != CodewhispererSuggestionState.Ignore && this != CodewhispererSuggestionState.Unseen) {
                    val previousState = CodewhispererPreviousSuggestionState.from(this.toString())
                    // we need this as well because AutoTriggerService will reset the queue periodically
                    previousUserTriggerDecisions.add(previousState)
                    CodeWhispererAutoTriggerService.getInstance().addPreviousDecision(previousState)
                }
            }
        }
    }

    /**
     * Aggregate recommendation level user decision to trigger level user decision based on the following rule
     * - Accept if there is an Accept
     * - Reject if there is a Reject
     * - Empty if all decisions are Empty
     * - Ignore if at least one suggestion is seen and there's an accept for another trigger in the same display session
     * - Unseen if the whole trigger is not seen (but has valid suggestions)
     * - Record the accepted suggestion index
     * - Discard otherwise
     */
    fun aggregateUserDecision(decisions: List<CodewhispererSuggestionState>): CodewhispererSuggestionState {
        var isEmpty = true
        var isUnseen = true
        var isDiscard = true

        for (decision in decisions) {
            if (decision == CodewhispererSuggestionState.Accept) {
                return CodewhispererSuggestionState.Accept
            } else if (decision == CodewhispererSuggestionState.Reject) {
                return CodewhispererSuggestionState.Reject
            } else if (decision == CodewhispererSuggestionState.Unseen) {
                isEmpty = false
                isDiscard = false
            } else if (decision == CodewhispererSuggestionState.Ignore) {
                isUnseen = false
                isEmpty = false
                isDiscard = false
            } else if (decision == CodewhispererSuggestionState.Discard) {
                isEmpty = false
            }
        }

        return if (isEmpty) {
            CodewhispererSuggestionState.Empty
        } else if (isDiscard) {
            CodewhispererSuggestionState.Discard
        } else if (isUnseen) {
            CodewhispererSuggestionState.Unseen
        } else {
            CodewhispererSuggestionState.Ignore
        }
    }

    // TODO: Decide the scope of this telemetry
//    fun sendPerceivedLatencyEvent(
//        requestId: String,
//        requestContext: RequestContext,
//        responseContext: ResponseContext,
//        latency: Double,
//    ) {
//        val (project, _, triggerTypeInfo) = requestContext
//        val codewhispererLanguage = requestContext.fileContextInfo.programmingLanguage.toTelemetryType()
//        val startUrl = getConnectionStartUrl(requestContext.connection)
//        CodewhispererTelemetry.perceivedLatency(
//            project = project,
//            codewhispererCompletionType = CodewhispererCompletionType.Line,
//            codewhispererLanguage = codewhispererLanguage,
//            codewhispererRequestId = requestId,
//            codewhispererSessionId = responseContext.sessionId,
//            codewhispererTriggerType = triggerTypeInfo.triggerType,
//            duration = latency,
//            passive = true,
//            credentialStartUrl = startUrl,
//            codewhispererCustomizationArn = requestContext.customizationArn,
//        )
//    }

    // TODO: decide the scope of this telemetry
//    fun sendClientComponentLatencyEvent(states: InvocationContext) {
//        val requestContext = states.requestContext
//        val responseContext = states.responseContext
//        val codewhispererLanguage = requestContext.fileContextInfo.programmingLanguage.toTelemetryType()
//        val startUrl = getConnectionStartUrl(requestContext.connection)
//        CodewhispererTelemetry.clientComponentLatency(
//            project = requestContext.project,
//            codewhispererSessionId = responseContext.sessionId,
//            codewhispererRequestId = requestContext.latencyContext.firstRequestId,
//            codewhispererFirstCompletionLatency = requestContext.latencyContext.paginationFirstCompletionTime,
//            codewhispererPreprocessingLatency = requestContext.latencyContext.getCodeWhispererPreprocessingLatency(),
//            codewhispererEndToEndLatency = requestContext.latencyContext.getCodeWhispererEndToEndLatency(),
//            codewhispererAllCompletionsLatency = requestContext.latencyContext.getCodeWhispererAllCompletionsLatency(),
//            codewhispererPostprocessingLatency = requestContext.latencyContext.getCodeWhispererPostprocessingLatency(),
//            codewhispererCredentialFetchingLatency = requestContext.latencyContext.getCodeWhispererCredentialFetchingLatency(),
//            codewhispererTriggerType = requestContext.triggerTypeInfo.triggerType,
//            codewhispererCompletionType = CodewhispererCompletionType.Line,
//            codewhispererLanguage = codewhispererLanguage,
//            credentialStartUrl = startUrl,
//            codewhispererCustomizationArn = requestContext.customizationArn,
//        )
//    }

    fun sendOnboardingClickEvent(language: CodeWhispererProgrammingLanguage, taskType: CodewhispererGettingStartedTask) {
        // Project instance is not needed. We look at these metrics for each clientId.
        CodewhispererTelemetry.onboardingClick(project = null, codewhispererLanguage = language.toTelemetryType(), codewhispererGettingStartedTask = taskType)
    }

    fun recordSuggestionState(
        detail: DetailContext,
        hasUserAccepted: Boolean,
<<<<<<< HEAD
        isDiscarded: Boolean,
        isEmpty: Boolean,
=======
>>>>>>> 6370f4b2
    ): CodewhispererSuggestionState =
        if (detail.recommendation.content().isEmpty()) {
            CodewhispererSuggestionState.Empty
        } else if (detail.isDiscarded) {
            CodewhispererSuggestionState.Discard
        } else if (!detail.hasSeen) {
            CodewhispererSuggestionState.Unseen
        } else if (hasUserAccepted) {
            if (detail.isAccepted) {
                CodewhispererSuggestionState.Accept
            } else {
                CodewhispererSuggestionState.Ignore
            }
        } else {
            CodewhispererSuggestionState.Reject
        }

    @TestOnly
    fun previousDecisions(): Queue<CodewhispererPreviousSuggestionState> {
        assert(ApplicationManager.getApplication().isUnitTestMode)
        return this.previousUserTriggerDecisions
    }
}

fun isTelemetryEnabled(): Boolean = AwsSettings.getInstance().isTelemetryEnabled<|MERGE_RESOLUTION|>--- conflicted
+++ resolved
@@ -546,11 +546,6 @@
     fun recordSuggestionState(
         detail: DetailContext,
         hasUserAccepted: Boolean,
-<<<<<<< HEAD
-        isDiscarded: Boolean,
-        isEmpty: Boolean,
-=======
->>>>>>> 6370f4b2
     ): CodewhispererSuggestionState =
         if (detail.recommendation.content().isEmpty()) {
             CodewhispererSuggestionState.Empty
