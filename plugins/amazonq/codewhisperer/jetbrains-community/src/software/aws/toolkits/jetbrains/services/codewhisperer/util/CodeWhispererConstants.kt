--- conflicted
+++ resolved
@@ -135,19 +135,12 @@
     }
 
     object CrossFile {
-<<<<<<< HEAD
-        const val CHUNK_SIZE = 60
-        const val NUMBER_OF_LINE_IN_CHUNK = 10
-        const val NUMBER_OF_CHUNK_TO_FETCH = 3
-=======
         val CHUNK_SIZE
             get() = if (CodeWhispererFeatureConfigService.getInstance().getCrossfileConfig()) 200 else 60
         val NUMBER_OF_LINE_IN_CHUNK
             get() = if (CodeWhispererFeatureConfigService.getInstance().getCrossfileConfig()) 50 else 10
         val NUMBER_OF_CHUNK_TO_FETCH
             get() = if (CodeWhispererFeatureConfigService.getInstance().getCrossfileConfig()) 10 else 3
-        const val NEIGHBOR_FILES_DISTANCE = 1
->>>>>>> bfc680d9
     }
 
     object Utg {
@@ -158,7 +151,7 @@
     object TryExampleFileContent {
 
         private const val AUTO_TRIGGER_CONTENT_JAVA =
-            """import java.util.ArrayList;
+"""import java.util.ArrayList;
 import java.util.HashMap;
 import java.util.List;
 import java.util.Map;
