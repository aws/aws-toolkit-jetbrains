// Copyright 2022 Amazon.com, Inc. or its affiliates. All Rights Reserved.
// SPDX-License-Identifier: Apache-2.0

package software.aws.toolkits.jetbrains.services.codewhisperer.service

import com.intellij.openapi.application.ApplicationManager
import com.intellij.openapi.components.Service
import com.intellij.openapi.components.service
import com.intellij.util.messages.Topic
import software.aws.toolkits.core.utils.debug
import software.aws.toolkits.core.utils.getLogger
import software.aws.toolkits.jetbrains.services.codewhisperer.util.CodeWhispererConstants
import java.time.Duration
import java.time.Instant
import java.util.concurrent.atomic.AtomicBoolean

@Service
class CodeWhispererInvocationStatus {
    private val isInvokingService: AtomicBoolean = AtomicBoolean(false)
    private var invokingSessionId: String? = null
    var timeAtLastDocumentChanged: Instant = Instant.now()
        private set
    private var isPopupActive: Boolean = false
    private var timeAtLastInvocationStart: Instant? = null
    var popupStartTimestamp: Instant? = null
        private set

    fun startInvocation() {
        isInvokingService.set(true)
<<<<<<< HEAD
=======
        ApplicationManager.getApplication().messageBus.syncPublisher(CODEWHISPERER_INVOCATION_STATE_CHANGED).invocationStateChanged(true)
>>>>>>> 6370f4b2
        LOG.debug { "Starting CodeWhisperer invocation" }
    }

    fun hasExistingServiceInvocation(): Boolean = isInvokingService.get()

    fun finishInvocation() {
        if (isInvokingService.compareAndSet(true, false)) {
            ApplicationManager.getApplication().messageBus.syncPublisher(CODEWHISPERER_INVOCATION_STATE_CHANGED).invocationStateChanged(false)
            LOG.debug { "Ending CodeWhisperer invocation" }
            invokingSessionId = null
        }
    }

    fun documentChanged() {
        timeAtLastDocumentChanged = Instant.now()
    }

    fun setPopupStartTimestamp() {
        popupStartTimestamp = Instant.now()
    }

    fun getTimeSinceDocumentChanged(): Double {
        val timeSinceDocumentChanged = Duration.between(timeAtLastDocumentChanged, Instant.now())
        val timeInDouble = timeSinceDocumentChanged.toMillis().toDouble()
        return timeInDouble
    }

    fun hasEnoughDelayToShowCodeWhisperer(): Boolean {
        val timeCanShowCodeWhisperer = timeAtLastDocumentChanged.plusMillis(CodeWhispererConstants.POPUP_DELAY)
        return timeCanShowCodeWhisperer.isBefore(Instant.now())
    }

    fun isDisplaySessionActive(): Boolean = isPopupActive

    fun setDisplaySessionActive(value: Boolean) {
        isPopupActive = value
    }

    fun setInvocationStart() {
        timeAtLastInvocationStart = Instant.now()
    }

    fun setInvocationSessionId(sessionId: String?) {
        LOG.debug { "Set current CodeWhisperer invocation sessionId: $sessionId" }
        invokingSessionId = sessionId
    }

    companion object {
        private val LOG = getLogger<CodeWhispererInvocationStatus>()
        fun getInstance(): CodeWhispererInvocationStatus = service()
        val CODEWHISPERER_INVOCATION_STATE_CHANGED: Topic<CodeWhispererInvocationStateChangeListener> = Topic.create(
            "CodeWhisperer popup state changed",
            CodeWhispererInvocationStateChangeListener::class.java
        )
    }
}

interface CodeWhispererInvocationStateChangeListener {
    fun invocationStateChanged(value: Boolean) {}
}<|MERGE_RESOLUTION|>--- conflicted
+++ resolved
@@ -27,10 +27,7 @@
 
     fun startInvocation() {
         isInvokingService.set(true)
-<<<<<<< HEAD
-=======
         ApplicationManager.getApplication().messageBus.syncPublisher(CODEWHISPERER_INVOCATION_STATE_CHANGED).invocationStateChanged(true)
->>>>>>> 6370f4b2
         LOG.debug { "Starting CodeWhisperer invocation" }
     }
 
