// Copyright 2022 Amazon.com, Inc. or its affiliates. All Rights Reserved.
// SPDX-License-Identifier: Apache-2.0

package software.aws.toolkits.jetbrains.services.codewhisperer.inlay

<<<<<<< HEAD
import com.intellij.codeInsight.inline.completion.render.InlineBlockElementRenderer
import com.intellij.codeInsight.inline.completion.render.InlineCompletionLineRendererFactory
=======
>>>>>>> 7537f2a8
import com.intellij.idea.AppMode
import com.intellij.openapi.components.Service
import com.intellij.openapi.components.service
import com.intellij.openapi.editor.Editor
import com.intellij.openapi.editor.EditorCustomElementRenderer
import com.intellij.openapi.editor.Inlay
import com.intellij.openapi.ui.popup.JBPopup
import com.intellij.openapi.util.Disposer
import software.aws.toolkits.jetbrains.services.codewhisperer.model.InvocationContext
import software.aws.toolkits.jetbrains.services.codewhisperer.model.RecommendationChunk

@Service
class CodeWhispererInlayManager {
    private val existingInlays = mutableListOf<Inlay<EditorCustomElementRenderer>>()
    fun updateInlays(states: InvocationContext, chunks: List<RecommendationChunk>) {
        val editor = states.requestContext.editor
        clearInlays()

        chunks.forEach { chunk ->
            createCodeWhispererInlays(editor, chunk.inlayOffset, chunk.text, states.popup)
        }
    }

    private fun createCodeWhispererInlays(editor: Editor, startOffset: Int, inlayText: String, popup: JBPopup) {
        if (inlayText.isEmpty()) return
        val firstNewlineIndex = inlayText.indexOf("\n")
        val firstLine: String
        val otherLines: String
        if (firstNewlineIndex != -1 && firstNewlineIndex < inlayText.length - 1) {
            firstLine = inlayText.substring(0, firstNewlineIndex)
            otherLines = inlayText.substring(firstNewlineIndex + 1)
        } else {
            firstLine = inlayText
            otherLines = ""
        }

        if (firstLine.isNotEmpty()) {
            val firstLineRenderer =
                if (!AppMode.isRemoteDevHost()) {
                    CodeWhispererInlayInlineRenderer(firstLine)
                } else {
<<<<<<< HEAD
                    InlineCompletionLineRendererFactory.create(editor, firstLine)
=======
                    InlineCompletionRemoteRendererFactory.createLineInlay(editor, firstLine)
>>>>>>> 7537f2a8
                }
            val inlineInlay = editor.inlayModel.addInlineElement(startOffset, true, firstLineRenderer)
            inlineInlay?.let {
                existingInlays.add(it)
                Disposer.register(popup, it)
            }
        }

        if (otherLines.isEmpty()) {
            return
        }
        val otherLinesRenderers =
            if (!AppMode.isRemoteDevHost()) {
                listOf(CodeWhispererInlayBlockRenderer(otherLines))
            } else {
                InlineCompletionRemoteRendererFactory.createBlockInlays(editor, otherLines.split("\n"))
            }

        otherLinesRenderers.forEach { otherLinesRenderer ->
            val blockInlay = editor.inlayModel.addBlockElement(
                startOffset,
                true,
                false,
                0,
                otherLinesRenderer
            )
            blockInlay?.let {
                existingInlays.add(it)
                Disposer.register(popup, it)
            }
        }
    }

    fun clearInlays() {
        existingInlays.forEach {
            Disposer.dispose(it)
        }
        existingInlays.clear()
    }

    companion object {
        @JvmStatic
        fun getInstance(): CodeWhispererInlayManager = service()
    }
}<|MERGE_RESOLUTION|>--- conflicted
+++ resolved
@@ -3,11 +3,6 @@
 
 package software.aws.toolkits.jetbrains.services.codewhisperer.inlay
 
-<<<<<<< HEAD
-import com.intellij.codeInsight.inline.completion.render.InlineBlockElementRenderer
-import com.intellij.codeInsight.inline.completion.render.InlineCompletionLineRendererFactory
-=======
->>>>>>> 7537f2a8
 import com.intellij.idea.AppMode
 import com.intellij.openapi.components.Service
 import com.intellij.openapi.components.service
@@ -49,11 +44,7 @@
                 if (!AppMode.isRemoteDevHost()) {
                     CodeWhispererInlayInlineRenderer(firstLine)
                 } else {
-<<<<<<< HEAD
-                    InlineCompletionLineRendererFactory.create(editor, firstLine)
-=======
                     InlineCompletionRemoteRendererFactory.createLineInlay(editor, firstLine)
->>>>>>> 7537f2a8
                 }
             val inlineInlay = editor.inlayModel.addInlineElement(startOffset, true, firstLineRenderer)
             inlineInlay?.let {
