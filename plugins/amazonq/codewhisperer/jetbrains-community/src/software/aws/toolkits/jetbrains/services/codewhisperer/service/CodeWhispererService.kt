--- conflicted
+++ resolved
@@ -89,6 +89,7 @@
 import software.aws.toolkits.jetbrains.services.codewhisperer.util.CodeWhispererUtil.promptReAuth
 import software.aws.toolkits.jetbrains.services.codewhisperer.util.FileContextProvider
 import software.aws.toolkits.jetbrains.services.codewhisperer.util.getDocumentDiagnostics
+import software.aws.toolkits.jetbrains.services.codewhisperer.util.getDocumentDiagnostics
 import software.aws.toolkits.jetbrains.settings.CodeWhispererSettings
 import software.aws.toolkits.jetbrains.utils.isInjectedText
 import software.aws.toolkits.jetbrains.utils.isQExpired
@@ -677,11 +678,6 @@
         // 5. customization
         val customizationArn = CodeWhispererModelConfigurator.getInstance().activeCustomization(project)?.arn
 
-<<<<<<< HEAD
-        val diagnostics = getDocumentDiagnostics(editor.document, project)
-
-        return RequestContext(project, editor, triggerTypeInfo, caretPosition, fileContext, supplementalContext, connection, latencyContext, customizationArn, diagnostics)
-=======
         val profileArn = QRegionProfileManager.getInstance().activeProfile(project)?.arn
 
         var workspaceId: String? = null
@@ -698,6 +694,7 @@
         } catch (e: Exception) {
             LOG.warn { "Cannot get workspaceId from LSP'$e'" }
         }
+        val diagnostics = getDocumentDiagnostics(editor.document, project)
         return RequestContext(
             project,
             editor,
@@ -710,6 +707,7 @@
             customizationArn,
             profileArn,
             workspaceId,
+            diagnostics
         )
     }
 
@@ -720,7 +718,6 @@
         return AmazonQLspService.executeIfRunning(project) { server ->
             server.getConfigurationFromServer(payload)
         } ?: (CompletableFuture.failedFuture(IllegalStateException("LSP Server not running")))
->>>>>>> 36b6e11a
     }
 
     fun validateResponse(response: GenerateCompletionsResponse): GenerateCompletionsResponse {
@@ -901,12 +898,9 @@
     val connection: ToolkitConnection?,
     val latencyContext: LatencyContext,
     val customizationArn: String?,
-<<<<<<< HEAD
-    val diagnostics: List<IdeDiagnostic>?
-=======
     val profileArn: String?,
     val workspaceId: String?,
->>>>>>> 36b6e11a
+    val diagnostics: List<IdeDiagnostic>?
 ) {
     // TODO: should make the entire getRequestContext() suspend function instead of making supplemental context only
     var supplementalContext: SupplementalContextInfo? = null
