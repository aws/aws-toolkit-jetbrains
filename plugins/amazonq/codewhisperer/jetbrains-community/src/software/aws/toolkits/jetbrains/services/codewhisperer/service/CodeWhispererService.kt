// Copyright 2022 Amazon.com, Inc. or its affiliates. All Rights Reserved.
// SPDX-License-Identifier: Apache-2.0

package software.aws.toolkits.jetbrains.services.codewhisperer.service

import com.intellij.codeInsight.hint.HintManager
import com.intellij.notification.NotificationAction
import com.intellij.openapi.Disposable
import com.intellij.openapi.actionSystem.DataKey
import com.intellij.openapi.application.ApplicationInfo
import com.intellij.openapi.application.ApplicationManager
import com.intellij.openapi.application.runInEdt
import com.intellij.openapi.application.runReadAction
import com.intellij.openapi.components.Service
import com.intellij.openapi.components.service
import com.intellij.openapi.editor.Editor
import com.intellij.openapi.editor.VisualPosition
import com.intellij.openapi.project.Project
import com.intellij.openapi.util.Disposer
import com.intellij.psi.PsiDocumentManager
import com.intellij.psi.PsiFile
import com.intellij.util.concurrency.annotations.RequiresEdt
import com.intellij.util.messages.Topic
import kotlinx.coroutines.CoroutineScope
import kotlinx.coroutines.Deferred
import kotlinx.coroutines.Job
import kotlinx.coroutines.async
import kotlinx.coroutines.cancel
import kotlinx.coroutines.delay
import kotlinx.coroutines.isActive
import kotlinx.coroutines.launch
import kotlinx.coroutines.withContext
import software.amazon.awssdk.core.exception.SdkServiceException
import software.amazon.awssdk.core.util.DefaultSdkAutoConstructList
import software.amazon.awssdk.services.codewhisperer.model.CodeWhispererException
import software.amazon.awssdk.services.codewhispererruntime.model.CodeWhispererRuntimeException
import software.amazon.awssdk.services.codewhispererruntime.model.Completion
import software.amazon.awssdk.services.codewhispererruntime.model.FileContext
import software.amazon.awssdk.services.codewhispererruntime.model.GenerateCompletionsRequest
import software.amazon.awssdk.services.codewhispererruntime.model.GenerateCompletionsResponse
import software.amazon.awssdk.services.codewhispererruntime.model.ProgrammingLanguage
import software.amazon.awssdk.services.codewhispererruntime.model.RecommendationsWithReferencesPreference
import software.amazon.awssdk.services.codewhispererruntime.model.ResourceNotFoundException
import software.amazon.awssdk.services.codewhispererruntime.model.SupplementalContext
import software.amazon.awssdk.services.codewhispererruntime.model.ThrottlingException
import software.aws.toolkits.core.utils.debug
import software.aws.toolkits.core.utils.getLogger
import software.aws.toolkits.core.utils.info
import software.aws.toolkits.core.utils.warn
import software.aws.toolkits.jetbrains.core.coroutines.getCoroutineBgContext
import software.aws.toolkits.jetbrains.core.coroutines.projectCoroutineScope
import software.aws.toolkits.jetbrains.core.credentials.ToolkitConnection
import software.aws.toolkits.jetbrains.core.credentials.ToolkitConnectionManager
import software.aws.toolkits.jetbrains.core.credentials.pinning.CodeWhispererConnection
import software.aws.toolkits.jetbrains.services.codewhisperer.credentials.CodeWhispererClientAdaptor
import software.aws.toolkits.jetbrains.services.codewhisperer.customization.CodeWhispererModelConfigurator
import software.aws.toolkits.jetbrains.services.codewhisperer.editor.CodeWhispererEditorManager
import software.aws.toolkits.jetbrains.services.codewhisperer.editor.CodeWhispererEditorUtil.checkLeftContextKeywordsForJsonAndYaml
import software.aws.toolkits.jetbrains.services.codewhisperer.editor.CodeWhispererEditorUtil.getCaretPosition
import software.aws.toolkits.jetbrains.services.codewhisperer.explorer.CodeWhispererExplorerActionManager
import software.aws.toolkits.jetbrains.services.codewhisperer.explorer.isCodeWhispererEnabled
import software.aws.toolkits.jetbrains.services.codewhisperer.model.CaretPosition
import software.aws.toolkits.jetbrains.services.codewhisperer.model.DetailContext
import software.aws.toolkits.jetbrains.services.codewhisperer.model.FileContextInfo
import software.aws.toolkits.jetbrains.services.codewhisperer.model.InvocationContext
import software.aws.toolkits.jetbrains.services.codewhisperer.model.LatencyContext
import software.aws.toolkits.jetbrains.services.codewhisperer.model.PreviewContext
import software.aws.toolkits.jetbrains.services.codewhisperer.model.RecommendationContext
import software.aws.toolkits.jetbrains.services.codewhisperer.model.SessionContext
import software.aws.toolkits.jetbrains.services.codewhisperer.model.SupplementalContextInfo
import software.aws.toolkits.jetbrains.services.codewhisperer.model.TriggerTypeInfo
import software.aws.toolkits.jetbrains.services.codewhisperer.model.WorkerContext
import software.aws.toolkits.jetbrains.services.codewhisperer.popup.CodeWhispererPopupManager
import software.aws.toolkits.jetbrains.services.codewhisperer.settings.CodeWhispererSettings
import software.aws.toolkits.jetbrains.services.codewhisperer.telemetry.CodeWhispererTelemetryService
import software.aws.toolkits.jetbrains.services.codewhisperer.util.CaretMovement
import software.aws.toolkits.jetbrains.services.codewhisperer.util.CodeInsightsSettingsFacade
import software.aws.toolkits.jetbrains.services.codewhisperer.util.CodeWhispererConstants
import software.aws.toolkits.jetbrains.services.codewhisperer.util.CodeWhispererConstants.SUPPLEMENTAL_CONTEXT_TIMEOUT
import software.aws.toolkits.jetbrains.services.codewhisperer.util.CodeWhispererUtil.getCompletionType
import software.aws.toolkits.jetbrains.services.codewhisperer.util.CodeWhispererUtil.getTelemetryOptOutPreference
import software.aws.toolkits.jetbrains.services.codewhisperer.util.CodeWhispererUtil.notifyErrorCodeWhispererUsageLimit
import software.aws.toolkits.jetbrains.services.codewhisperer.util.CodeWhispererUtil.promptReAuth
import software.aws.toolkits.jetbrains.services.codewhisperer.util.FileContextProvider
import software.aws.toolkits.jetbrains.utils.isInjectedText
import software.aws.toolkits.jetbrains.utils.isQExpired
import software.aws.toolkits.jetbrains.utils.notifyWarn
import software.aws.toolkits.resources.message
import software.aws.toolkits.telemetry.CodewhispererCompletionType
import software.aws.toolkits.telemetry.CodewhispererSuggestionState
import software.aws.toolkits.telemetry.CodewhispererTriggerType
import java.util.concurrent.CancellationException
import java.util.concurrent.TimeUnit

@Service
class CodeWhispererService(private val cs: CoroutineScope) : Disposable {
    private val codeInsightSettingsFacade = CodeInsightsSettingsFacade()
    private var refreshFailure: Int = 0
    private val ongoingRequests = mutableMapOf<Int, InvocationContext?>()
    val ongoingRequestsContext = mutableMapOf<Int, RequestContext>()
    private var jobId = 0
    private var sessionContext: SessionContext? = null

    init {
        Disposer.register(this, codeInsightSettingsFacade)
    }

    private var job: Job? = null
    fun showRecommendationsInPopup(
        editor: Editor,
        triggerTypeInfo: TriggerTypeInfo,
        latencyContext: LatencyContext,
    ): Job? {
        if (job == null || job?.isCompleted == true) {
            job = cs.launch(getCoroutineBgContext()) {
                doShowRecommendationsInPopup(editor, triggerTypeInfo, latencyContext)
            }
        }

        // did some wrangling, but compiler didn't believe this can't be null
        return job
    }

    private suspend fun doShowRecommendationsInPopup(
        editor: Editor,
        triggerTypeInfo: TriggerTypeInfo,
        latencyContext: LatencyContext,
    ) {
        val project = editor.project ?: return
        if (!isCodeWhispererEnabled(project)) return

        latencyContext.credentialFetchingStart = System.nanoTime()

        // try to refresh automatically if possible, otherwise ask user to login again
        if (isQExpired(project)) {
            // consider changing to only running once a ~minute since this is relatively expensive
            // say the connection is un-refreshable if refresh fails for 3 times
            val shouldReauth = if (refreshFailure < MAX_REFRESH_ATTEMPT) {
                val attempt = withContext(getCoroutineBgContext()) {
                    promptReAuth(project)
                }

                if (!attempt) {
                    refreshFailure++
                }

                attempt
            } else {
                true
            }

            if (shouldReauth) {
                return
            }
        }

        latencyContext.credentialFetchingEnd = System.nanoTime()
        val psiFile = runReadAction { PsiDocumentManager.getInstance(project).getPsiFile(editor.document) }

        if (psiFile == null) {
            LOG.debug { "No PSI file for the current document" }
            if (triggerTypeInfo.triggerType == CodewhispererTriggerType.OnDemand) {
                showCodeWhispererInfoHint(editor, message("codewhisperer.trigger.document.unsupported"))
            }
            return
        }
        val isInjectedFile = runReadAction { psiFile.isInjectedText() }
        if (isInjectedFile) return

        val currentJobId = jobId++
        val requestContext = try {
            getRequestContext(triggerTypeInfo, editor, project, psiFile)
        } catch (e: Exception) {
            LOG.debug { e.message.toString() }
            CodeWhispererTelemetryService.getInstance().sendFailedServiceInvocationEvent(project, e::class.simpleName)
            return
        }
        val caretContext = requestContext.fileContextInfo.caretContext
        ongoingRequestsContext.forEach { (k, v) ->
            val vCaretContext = v.fileContextInfo.caretContext
            if (vCaretContext == caretContext) {
                LOG.debug { "same caretContext found from job: $k, left context ${vCaretContext.leftContextOnCurrentLine}, jobId: $currentJobId" }
                return
            }
        }

        val language = requestContext.fileContextInfo.programmingLanguage
        val leftContext = requestContext.fileContextInfo.caretContext.leftFileContext
        if (!language.isCodeCompletionSupported() || (checkLeftContextKeywordsForJsonAndYaml(leftContext, language.languageId))) {
            LOG.debug { "Programming language $language is not supported by CodeWhisperer, jobId: $currentJobId" }
            if (triggerTypeInfo.triggerType == CodewhispererTriggerType.OnDemand) {
                showCodeWhispererInfoHint(
                    requestContext.editor,
                    message("codewhisperer.language.error", psiFile.fileType.name)
                )
            }
            return
        }

        LOG.debug {
            "Calling CodeWhisperer service, jobId: $currentJobId, trigger type: ${triggerTypeInfo.triggerType}" +
                if (triggerTypeInfo.triggerType == CodewhispererTriggerType.AutoTrigger) {
                    ", auto-trigger type: ${triggerTypeInfo.automatedTriggerType}"
                } else {
                    ""
                }
        }

        CodeWhispererInvocationStatus.getInstance().startInvocation()

        invokeCodeWhispererInBackground(requestContext, currentJobId, latencyContext)
    }

    internal fun invokeCodeWhispererInBackground(requestContext: RequestContext, currentJobId: Int, latencyContext: LatencyContext): Job? {
        ongoingRequestsContext[currentJobId] = requestContext
        val sessionContext = sessionContext ?: SessionContext(requestContext.project, requestContext.editor, latencyContext = latencyContext)

        // In rare cases when there's an ongoing session and subsequent triggers are from a different project or editor --
        // we will cancel the existing session(since we've already moved to a different project or editor simply return.
        if (requestContext.project != sessionContext.project || requestContext.editor != sessionContext.editor) {
            disposeDisplaySession(false)
            return null
        }
        this.sessionContext = sessionContext

        val workerContexts = mutableListOf<WorkerContext>()

        var lastRecommendationIndex = -1

        val job = cs.launch {
            try {
                val responseIterable = CodeWhispererClientAdaptor.getInstance(requestContext.project).generateCompletionsPaginator(
                    buildCodeWhispererRequest(
                        requestContext.fileContextInfo,
                        requestContext.awaitSupplementalContext(),
                        requestContext.customizationArn
                    )
                )

                var startTime = System.nanoTime()
                latencyContext.codewhispererPreprocessingEnd = System.nanoTime()
                latencyContext.paginationAllCompletionsStart = System.nanoTime()
                CodeWhispererInvocationStatus.getInstance().setInvocationStart()
                var requestCount = 0
                for (response in responseIterable) {
                    requestCount++
                    val endTime = System.nanoTime()
                    val latency = TimeUnit.NANOSECONDS.toMillis(endTime - startTime).toDouble()
                    startTime = endTime
                    val requestId = response.responseMetadata().requestId()
                    val sessionId = response.sdkHttpResponse().headers().getOrDefault(KET_SESSION_ID, listOf(requestId))[0]
                    if (requestCount == 1) {
                        latencyContext.codewhispererPostprocessingStart = System.nanoTime()
                        latencyContext.paginationFirstCompletionTime = latency
                        latencyContext.firstRequestId = requestId
                        CodeWhispererInvocationStatus.getInstance().setInvocationSessionId(sessionId)
                    }
                    if (response.nextToken().isEmpty()) {
                        latencyContext.paginationAllCompletionsEnd = System.nanoTime()
                    }
                    val responseContext = ResponseContext(sessionId)
                    logServiceInvocation(requestId, requestContext, responseContext, response.completions(), latency, null)
                    lastRecommendationIndex += response.completions().size
                    ApplicationManager.getApplication().messageBus.syncPublisher(CODEWHISPERER_CODE_COMPLETION_PERFORMED)
                        .onSuccess(requestContext.fileContextInfo)
                    CodeWhispererTelemetryService.getInstance().sendServiceInvocationEvent(
                        currentJobId,
                        requestId,
                        requestContext,
                        responseContext,
                        lastRecommendationIndex,
                        true,
                        latency,
                        null
                    )

                    val validatedResponse = validateResponse(response)

                    runInEdt {
                        // If delay is not met, add them to the worker queue and process them later.
                        // On first response, workers queue must be empty. If there's enough delay before showing,
                        // process CodeWhisperer UI rendering and workers queue will remain empty throughout this
                        // CodeWhisperer session. If there's not enough delay before showing, the CodeWhisperer UI rendering task
                        // will be added to the workers queue.
                        // On subsequent responses, if they see workers queue is not empty, it means the first worker
                        // task hasn't been finished yet, in this case simply add another task to the queue. If they
                        // see worker queue is empty, the previous tasks must have been finished before this. In this
                        // case render CodeWhisperer UI directly.
                        val workerContext = WorkerContext(requestContext, responseContext, validatedResponse)
                        if (workerContexts.isNotEmpty()) {
                            workerContexts.add(workerContext)
                        } else {
                            if (ongoingRequests.values.filterNotNull().isEmpty() &&
                                !CodeWhispererInvocationStatus.getInstance().hasEnoughDelayToShowCodeWhisperer()
                            ) {
                                // It's the first response, and no enough delay before showing
                                projectCoroutineScope(requestContext.project).launch {
                                    while (!CodeWhispererInvocationStatus.getInstance().hasEnoughDelayToShowCodeWhisperer()) {
                                        delay(CodeWhispererConstants.POPUP_DELAY_CHECK_INTERVAL)
                                    }
                                    runInEdt {
                                        workerContexts.forEach {
                                            processCodeWhispererUI(
                                                sessionContext,
                                                it,
                                                ongoingRequests[currentJobId],
                                                cs,
                                                currentJobId
                                            )
                                            if (!ongoingRequests.contains(currentJobId)) {
                                                cs.coroutineContext.cancel()
                                            }
                                        }
                                        workerContexts.clear()
                                    }
                                }
                                workerContexts.add(workerContext)
                            } else {
                                // Have enough delay before showing for the first response, or it's subsequent responses
                                processCodeWhispererUI(
                                    sessionContext,
                                    workerContext,
                                    ongoingRequests[currentJobId],
                                    cs,
                                    currentJobId
                                )
                            }
                        }
                    }
                    if (!isActive) {
                        // If job is cancelled before we do another request, don't bother making
                        // another API call to save resources
                        LOG.debug { "Skipping sending remaining requests on inactive CodeWhisperer session exit" }
                        return@launch
                    }
                    if (requestCount >= PAGINATION_REQUEST_COUNT_ALLOWED) {
                        LOG.debug { "Only $PAGINATION_REQUEST_COUNT_ALLOWED request per pagination session for now" }
                        CodeWhispererInvocationStatus.getInstance().finishInvocation()
                        break
                    }
                }
            } catch (e: Exception) {
                val requestId: String
                val sessionId: String
                val displayMessage: String

                if (
                    CodeWhispererConstants.Customization.invalidCustomizationExceptionPredicate(e) ||
                    e is ResourceNotFoundException
                ) {
                    (e as CodeWhispererRuntimeException)

                    requestId = e.requestId() ?: ""
                    sessionId = e.awsErrorDetails().sdkHttpResponse().headers().getOrDefault(KET_SESSION_ID, listOf(requestId))[0]
                    val exceptionType = e::class.simpleName
                    val responseContext = ResponseContext(sessionId)

                    CodeWhispererTelemetryService.getInstance().sendServiceInvocationEvent(
                        currentJobId,
                        requestId,
                        requestContext,
                        responseContext,
                        lastRecommendationIndex,
                        false,
                        0.0,
                        exceptionType
                    )

                    LOG.debug {
                        "The provided customization ${requestContext.customizationArn} is not found, " +
                            "will fallback to the default and retry generate completion"
                    }
                    logServiceInvocation(requestId, requestContext, responseContext, emptyList(), null, exceptionType)

                    notifyWarn(
                        title = "",
                        content = message("codewhisperer.notification.custom.not_available"),
                        project = requestContext.project,
                        notificationActions = listOf(
                            NotificationAction.create(
                                message("codewhisperer.notification.custom.simple.button.select_another_customization")
                            ) { _, notification ->
                                CodeWhispererModelConfigurator.getInstance().showConfigDialog(requestContext.project)
                                notification.expire()
                            }
                        )
                    )
                    CodeWhispererInvocationStatus.getInstance().finishInvocation()

                    requestContext.customizationArn?.let { CodeWhispererModelConfigurator.getInstance().invalidateCustomization(it) }

                    projectCoroutineScope(requestContext.project).launch {
                        showRecommendationsInPopup(
                            requestContext.editor,
                            requestContext.triggerTypeInfo,
                            latencyContext
                        )
                    }
                    return@launch
                } else if (e is CodeWhispererException) {
                    requestId = e.requestId() ?: ""
                    sessionId = e.awsErrorDetails().sdkHttpResponse().headers().getOrDefault(KET_SESSION_ID, listOf(requestId))[0]
                    displayMessage = e.awsErrorDetails().errorMessage() ?: message("codewhisperer.trigger.error.server_side")
                } else if (e is CodeWhispererRuntimeException) {
                    requestId = e.requestId() ?: ""
                    sessionId = e.awsErrorDetails().sdkHttpResponse().headers().getOrDefault(KET_SESSION_ID, listOf(requestId))[0]
                    displayMessage = e.awsErrorDetails().errorMessage() ?: message("codewhisperer.trigger.error.server_side")
                } else {
                    requestId = ""
                    sessionId = ""
                    val statusCode = if (e is SdkServiceException) e.statusCode() else 0
                    displayMessage =
                        if (statusCode >= 500) {
                            message("codewhisperer.trigger.error.server_side")
                        } else {
                            message("codewhisperer.trigger.error.client_side")
                        }
                    if (statusCode < 500) {
                        LOG.debug(e) { "Error invoking CodeWhisperer service" }
                    }
                }
                val exceptionType = e::class.simpleName
                val responseContext = ResponseContext(sessionId)
                CodeWhispererInvocationStatus.getInstance().setInvocationSessionId(sessionId)
                logServiceInvocation(requestId, requestContext, responseContext, emptyList(), null, exceptionType)
                CodeWhispererTelemetryService.getInstance().sendServiceInvocationEvent(
                    currentJobId,
                    requestId,
                    requestContext,
                    responseContext,
                    lastRecommendationIndex,
                    false,
                    0.0,
                    exceptionType
                )

                if (e is ThrottlingException &&
                    e.message == CodeWhispererConstants.THROTTLING_MESSAGE
                ) {
                    CodeWhispererExplorerActionManager.getInstance().setSuspended(requestContext.project)
                    if (requestContext.triggerTypeInfo.triggerType == CodewhispererTriggerType.OnDemand) {
                        notifyErrorCodeWhispererUsageLimit(requestContext.project)
                    }
                } else {
                    if (requestContext.triggerTypeInfo.triggerType == CodewhispererTriggerType.OnDemand) {
                        // We should only show error hint when CodeWhisperer popup is not visible,
                        // and make it silent if CodeWhisperer popup is showing.
                        runInEdt {
                            if (!CodeWhispererInvocationStatus.getInstance().isDisplaySessionActive()) {
                                showCodeWhispererErrorHint(requestContext.editor, displayMessage)
                            }
                        }
                    }
                }
                CodeWhispererInvocationStatus.getInstance().finishInvocation()
                runInEdt {
                    CodeWhispererPopupManager.getInstance().updatePopupPanel(sessionContext)
                }
            }
        }

        return job
    }

    @RequiresEdt
    private fun processCodeWhispererUI(
        sessionContext: SessionContext,
        workerContext: WorkerContext,
        currStates: InvocationContext?,
        coroutine: CoroutineScope,
        jobId: Int
    ) {
        val requestContext = workerContext.requestContext
        val responseContext = workerContext.responseContext
        val response = workerContext.response
        val requestId = response.responseMetadata().requestId()

        // At this point when we are in EDT, the state of the popup will be thread-safe
        // across this thread execution, so if popup is disposed, we will stop here.
        // This extra check is needed because there's a time between when we get the response and
        // when we enter the EDT.
        if (!coroutine.isActive || sessionContext.isDisposed()) {
            LOG.debug { "Stop showing CodeWhisperer recommendations on CodeWhisperer session exit. RequestId: $requestId, jobId: $jobId" }
            return
        }

        if (requestContext.editor.isDisposed) {
            LOG.debug { "Stop showing all CodeWhisperer recommendations since editor is disposed. RequestId: $requestId, jobId: $jobId" }
            disposeDisplaySession(false)
            return
        }

        CodeWhispererInvocationStatus.getInstance().finishInvocation()

        val caretMovement = CodeWhispererEditorManager.getInstance().getCaretMovement(
            requestContext.editor,
            requestContext.caretPosition
        )
        val isPopupShowing = checkRecommendationsValidity(currStates, false)
        val nextStates: InvocationContext?
        if (currStates == null) {
            // first response for the jobId
            nextStates = initStates(jobId, requestContext, responseContext, response, caretMovement, coroutine)

            // receiving a null state means caret has moved backward,
            // so we are going to cancel the current job
            if (nextStates == null) {
                return
            }
        } else {
            // subsequent responses for the jobId
            nextStates = updateStates(currStates, response)
        }
        LOG.debug { "Adding ${response.completions().size} completions to the session. RequestId: $requestId, jobId: $jobId" }

        // TODO: may have bug when it's a mix of auto-trigger + manual trigger
        val hasAtLeastOneValid = checkRecommendationsValidity(nextStates, true)
        val allSuggestions = ongoingRequests.values.filterNotNull().flatMap { it.recommendationContext.details }
        val valid = allSuggestions.filter { !it.isDiscarded }.size
        LOG.debug { "Suggestions status: valid: $valid, discarded: ${allSuggestions.size - valid}" }

        // If there are no recommendations at all in this session, we need to manually send the user decision event here
        // since it won't be sent automatically later
        // TODO: may have bug; visit later
        if (nextStates.recommendationContext.details.isEmpty()) {
            LOG.debug { "Received just an empty list from this session, requestId: $requestId" }
            CodeWhispererTelemetryService.getInstance().sendUserDecisionEvent(
                requestContext,
                responseContext,
                DetailContext(
                    requestId,
                    Completion.builder().build(),
                    Completion.builder().build(),
                    false,
                    false,
                    "",
                    CodewhispererCompletionType.Line
                ),
                -1,
                CodewhispererSuggestionState.Empty,
                nextStates.recommendationContext.details.size
            )
        }
        if (!hasAtLeastOneValid) {
            LOG.debug { "None of the recommendations are valid, exiting current CodeWhisperer pagination session" }
            // If there's only one ongoing request, after disposing this, the entire session will also end
            if (ongoingRequests.keys.size == 1) {
                disposeDisplaySession(false)
            } else {
                disposeJob(jobId)
                sessionContext.selectedIndex = CodeWhispererPopupManager.getInstance().findNewSelectedIndex(true, sessionContext.selectedIndex)
            }
        } else {
            updateCodeWhisperer(sessionContext, nextStates, isPopupShowing)
        }
    }

    private fun initStates(
        jobId: Int,
        requestContext: RequestContext,
        responseContext: ResponseContext,
        response: GenerateCompletionsResponse,
        caretMovement: CaretMovement,
<<<<<<< HEAD
        coroutine: CoroutineScope,
=======
        popup: JBPopup,
>>>>>>> e6f7ed29
    ): InvocationContext? {
        val requestId = response.responseMetadata().requestId()
        val recommendations = response.completions()
        val visualPosition = requestContext.editor.caretModel.visualPosition

        if (caretMovement == CaretMovement.MOVE_BACKWARD) {
            LOG.debug { "Caret moved backward, discarding all of the recommendations and exiting the session. Request ID: $requestId, jobId: $jobId" }
            val detailContexts = recommendations.map {
                DetailContext("", it, it, true, false, "", getCompletionType(it))
            }.toMutableList()
            val recommendationContext = RecommendationContext(detailContexts, "", "", VisualPosition(0, 0), jobId)
            ongoingRequests[jobId] = buildInvocationContext(requestContext, responseContext, recommendationContext, coroutine)
            disposeDisplaySession(false)
            return null
        }

        val userInputOriginal = CodeWhispererEditorManager.getInstance().getUserInputSinceInvocation(
            requestContext.editor,
            requestContext.caretPosition.offset
        )
        val userInput =
            if (caretMovement == CaretMovement.NO_CHANGE) {
                LOG.debug { "Caret position not changed since invocation. Request ID: $requestId" }
                ""
            } else {
                userInputOriginal.trimStart().also {
                    LOG.debug {
                        "Caret position moved forward since invocation. Request ID: $requestId, " +
                            "user input since invocation: $userInputOriginal, " +
                            "user input without leading spaces: $it"
                    }
                }
            }
        val detailContexts = CodeWhispererRecommendationManager.getInstance().buildDetailContext(
            requestContext,
            userInput,
            recommendations,
            requestId
        )
        val recommendationContext = RecommendationContext(detailContexts, userInputOriginal, userInput, visualPosition, jobId)
        ongoingRequests[jobId] = buildInvocationContext(requestContext, responseContext, recommendationContext, coroutine)
        return ongoingRequests[jobId]
    }

    private fun updateStates(
        states: InvocationContext,
        response: GenerateCompletionsResponse,
    ): InvocationContext {
        val recommendationContext = states.recommendationContext
        val newDetailContexts = CodeWhispererRecommendationManager.getInstance().buildDetailContext(
            states.requestContext,
            recommendationContext.userInputSinceInvocation,
            response.completions(),
            response.responseMetadata().requestId()
        )

        recommendationContext.details.addAll(newDetailContexts)
        return states
    }

    private fun checkRecommendationsValidity(states: InvocationContext?, showHint: Boolean): Boolean {
        if (states == null) return false
        val details = states.recommendationContext.details

        // set to true when at least one is not discarded or empty
        val hasAtLeastOneValid = details.any { !it.isDiscarded && it.recommendation.content().isNotEmpty() }

        if (!hasAtLeastOneValid && showHint && states.requestContext.triggerTypeInfo.triggerType == CodewhispererTriggerType.OnDemand) {
            showCodeWhispererInfoHint(
                states.requestContext.editor,
                message("codewhisperer.popup.no_recommendations")
            )
        }
        return hasAtLeastOneValid
    }

    private fun updateCodeWhisperer(sessionContext: SessionContext, states: InvocationContext, recommendationAdded: Boolean) {
        CodeWhispererPopupManager.getInstance().changeStatesForShowing(sessionContext, states, recommendationAdded)
    }

<<<<<<< HEAD
    @RequiresEdt
    private fun disposeJob(jobId: Int) {
        ongoingRequests[jobId]?.let { Disposer.dispose(it) }
        ongoingRequests.remove(jobId)
        ongoingRequestsContext.remove(jobId)
    }
=======
    private fun sendDiscardedUserDecisionEventForAll(
        requestContext: RequestContext,
        responseContext: ResponseContext,
        recommendations: List<Completion>,
    ) {
        val detailContexts = recommendations.map {
            DetailContext("", it, it, true, false, "", getCompletionType(it))
        }
        val recommendationContext = RecommendationContext(detailContexts, "", "", VisualPosition(0, 0))
>>>>>>> e6f7ed29

    @RequiresEdt
    fun disposeDisplaySession(accept: Boolean) {
        // avoid duplicate session disposal logic
        if (sessionContext == null || sessionContext?.isDisposed() == true) return

        sessionContext?.let {
            it.hasAccepted = accept
            Disposer.dispose(it)
        }
        sessionContext = null
        val jobIds = ongoingRequests.keys.toList()
        jobIds.forEach { jobId -> disposeJob(jobId) }
        ongoingRequests.clear()
        ongoingRequestsContext.clear()
    }

    fun getAllSuggestionsPreviewInfo() =
        ongoingRequests.values.filterNotNull().flatMap { element ->
            val context = element.recommendationContext
            context.details.map {
                PreviewContext(context.jobId, it, context.userInputSinceInvocation, context.typeahead)
            }
        }

    fun getAllPaginationSessions() = ongoingRequests

    fun getRequestContext(
        triggerTypeInfo: TriggerTypeInfo,
        editor: Editor,
        project: Project,
<<<<<<< HEAD
        psiFile: PsiFile
=======
        psiFile: PsiFile,
        latencyContext: LatencyContext,
>>>>>>> e6f7ed29
    ): RequestContext {
        // 1. file context
        val fileContext: FileContextInfo = runReadAction { FileContextProvider.getInstance(project).extractFileContext(editor, psiFile) }

        // the upper bound for supplemental context duration is 50ms
        // 2. supplemental context
        val supplementalContext = cs.async {
            try {
                FileContextProvider.getInstance(project).extractSupplementalFileContext(psiFile, fileContext, timeout = SUPPLEMENTAL_CONTEXT_TIMEOUT)
            } catch (e: Exception) {
                LOG.warn { "Run into unexpected error when fetching supplemental context, error: ${e.message}" }
                null
            }
        }

        // 3. caret position
        val caretPosition = runReadAction { getCaretPosition(editor) }

        // 4. connection
        val connection = ToolkitConnectionManager.getInstance(project).activeConnectionForFeature(CodeWhispererConnection.getInstance())

        // 5. customization
        val customizationArn = CodeWhispererModelConfigurator.getInstance().activeCustomization(project)?.arn

        return RequestContext(project, editor, triggerTypeInfo, caretPosition, fileContext, supplementalContext, connection, customizationArn)
    }

    fun validateResponse(response: GenerateCompletionsResponse): GenerateCompletionsResponse {
        // If contentSpans in reference are not consistent with content(recommendations),
        // remove the incorrect references.
        val validatedRecommendations = response.completions().map {
            val validReferences = it.hasReferences() && it.references().isNotEmpty() &&
                it.references().none { reference ->
                    val span = reference.recommendationContentSpan()
                    span.start() > span.end() || span.start() < 0 || span.end() > it.content().length
                }
            if (validReferences) {
                it
            } else {
                it.toBuilder().references(DefaultSdkAutoConstructList.getInstance()).build()
            }
        }

        return response.toBuilder().completions(validatedRecommendations).build()
    }

    private fun buildInvocationContext(
        requestContext: RequestContext,
        responseContext: ResponseContext,
        recommendationContext: RecommendationContext,
<<<<<<< HEAD
        coroutine: CoroutineScope
=======
        popup: JBPopup,
>>>>>>> e6f7ed29
    ): InvocationContext {
        // Creating a disposable for managing all listeners lifecycle attached to the popup.
        // previously(before pagination) we use popup as the parent disposable.
        // After pagination, listeners need to be updated as states are updated, for the same popup,
        // so disposable chain becomes popup -> disposable -> listeners updates, and disposable gets replaced on every
        // state update.
        val states = InvocationContext(requestContext, responseContext, recommendationContext)
        Disposer.register(states) {
            coroutine.cancel(CancellationException("Cancelling the current coroutine when the pagination session context is disposed"))
        }
        return states
    }

    private fun logServiceInvocation(
        requestId: String,
        requestContext: RequestContext,
        responseContext: ResponseContext,
        recommendations: List<Completion>,
        latency: Double?,
        exceptionType: String?,
    ) {
        val recommendationLogs = recommendations.map { it.content().trimEnd() }
            .reduceIndexedOrNull { index, acc, recommendation -> "$acc\n[${index + 1}]\n$recommendation" }
        LOG.info {
            "SessionId: ${responseContext.sessionId}, " +
                "RequestId: $requestId, " +
                "Jetbrains IDE: ${ApplicationInfo.getInstance().fullApplicationName}, " +
                "IDE version: ${ApplicationInfo.getInstance().apiVersion}, " +
                "Filename: ${requestContext.fileContextInfo.filename}, " +
                "Left context of current line: ${requestContext.fileContextInfo.caretContext.leftContextOnCurrentLine}, " +
                "Cursor line: ${requestContext.caretPosition.line}, " +
                "Caret offset: ${requestContext.caretPosition.offset}, " +
                (latency?.let { "Latency: $latency, " } ?: "") +
                (exceptionType?.let { "Exception Type: $it, " } ?: "") +
                "Recommendations: \n${recommendationLogs ?: "None"}"
        }
    }

    fun canDoInvocation(editor: Editor, type: CodewhispererTriggerType): Boolean {
        editor.project?.let {
            if (!isCodeWhispererEnabled(it)) {
                return false
            }
        }

        if (type == CodewhispererTriggerType.AutoTrigger && !CodeWhispererExplorerActionManager.getInstance().isAutoEnabled()) {
            LOG.debug { "CodeWhisperer auto-trigger is disabled, not invoking service" }
            return false
        }

        if (CodeWhispererInvocationStatus.getInstance().isDisplaySessionActive()) {
            LOG.debug { "Find an existing CodeWhisperer session before triggering CodeWhisperer, not invoking service" }
            return false
        }
        return true
    }

    fun showCodeWhispererInfoHint(editor: Editor, message: String) {
        HintManager.getInstance().showInformationHint(editor, message, HintManager.UNDER)
    }

    fun showCodeWhispererErrorHint(editor: Editor, message: String) {
        HintManager.getInstance().showErrorHint(editor, message, HintManager.UNDER)
    }

    override fun dispose() {}

    companion object {
        private val LOG = getLogger<CodeWhispererService>()
        private const val MAX_REFRESH_ATTEMPT = 3
        private const val PAGINATION_REQUEST_COUNT_ALLOWED = 1

        val CODEWHISPERER_CODE_COMPLETION_PERFORMED: Topic<CodeWhispererCodeCompletionServiceListener> = Topic.create(
            "CodeWhisperer code completion service invoked",
            CodeWhispererCodeCompletionServiceListener::class.java
        )
        val DATA_KEY_SESSION = DataKey.create<SessionContext>("codewhisperer.session")

        fun getInstance(): CodeWhispererService = service()
        const val KET_SESSION_ID = "x-amzn-SessionId"
        private var reAuthPromptShown = false

        fun markReAuthPromptShown() {
            reAuthPromptShown = true
        }

        fun hasReAuthPromptBeenShown() = reAuthPromptShown

        fun buildCodeWhispererRequest(
            fileContextInfo: FileContextInfo,
            supplementalContext: SupplementalContextInfo?,
            customizationArn: String?,
        ): GenerateCompletionsRequest {
            val programmingLanguage = ProgrammingLanguage.builder()
                .languageName(fileContextInfo.programmingLanguage.toCodeWhispererRuntimeLanguage().languageId)
                .build()
            val fileContext = FileContext.builder()
                .leftFileContent(fileContextInfo.caretContext.leftFileContext)
                .rightFileContent(fileContextInfo.caretContext.rightFileContext)
                .filename(fileContextInfo.fileRelativePath ?: fileContextInfo.filename)
                .programmingLanguage(programmingLanguage)
                .build()
            val supplementalContexts = supplementalContext?.contents?.map {
                SupplementalContext.builder()
                    .content(it.content)
                    .filePath(it.path)
                    .build()
            }.orEmpty()
            val includeCodeWithReference = if (CodeWhispererSettings.getInstance().isIncludeCodeWithReference()) {
                RecommendationsWithReferencesPreference.ALLOW
            } else {
                RecommendationsWithReferencesPreference.BLOCK
            }

            return GenerateCompletionsRequest.builder()
                .fileContext(fileContext)
                .supplementalContexts(supplementalContexts)
                .referenceTrackerConfiguration { it.recommendationsWithReferences(includeCodeWithReference) }
                .customizationArn(customizationArn)
                .optOutPreference(getTelemetryOptOutPreference())
                .build()
        }
    }
}

data class RequestContext(
    val project: Project,
    val editor: Editor,
    val triggerTypeInfo: TriggerTypeInfo,
    val caretPosition: CaretPosition,
    val fileContextInfo: FileContextInfo,
    private val supplementalContextDeferred: Deferred<SupplementalContextInfo?>,
    val connection: ToolkitConnection?,
<<<<<<< HEAD
    val customizationArn: String?
=======
    val latencyContext: LatencyContext,
    val customizationArn: String?,
>>>>>>> e6f7ed29
) {
    // TODO: should make the entire getRequestContext() suspend function instead of making supplemental context only
    var supplementalContext: SupplementalContextInfo? = null
        private set
        get() = when (field) {
            null -> {
                if (!supplementalContextDeferred.isCompleted) {
                    error("attempt to access supplemental context before awaiting the deferred")
                } else {
                    null
                }
            }
            else -> field
        }

    suspend fun awaitSupplementalContext(): SupplementalContextInfo? {
        supplementalContext = supplementalContextDeferred.await()
        return supplementalContext
    }
}

data class ResponseContext(
    val sessionId: String,
)

interface CodeWhispererCodeCompletionServiceListener {
    fun onSuccess(fileContextInfo: FileContextInfo) {}
}<|MERGE_RESOLUTION|>--- conflicted
+++ resolved
@@ -561,11 +561,7 @@
         responseContext: ResponseContext,
         response: GenerateCompletionsResponse,
         caretMovement: CaretMovement,
-<<<<<<< HEAD
         coroutine: CoroutineScope,
-=======
-        popup: JBPopup,
->>>>>>> e6f7ed29
     ): InvocationContext? {
         val requestId = response.responseMetadata().requestId()
         val recommendations = response.completions()
@@ -646,24 +642,12 @@
         CodeWhispererPopupManager.getInstance().changeStatesForShowing(sessionContext, states, recommendationAdded)
     }
 
-<<<<<<< HEAD
     @RequiresEdt
     private fun disposeJob(jobId: Int) {
         ongoingRequests[jobId]?.let { Disposer.dispose(it) }
         ongoingRequests.remove(jobId)
         ongoingRequestsContext.remove(jobId)
     }
-=======
-    private fun sendDiscardedUserDecisionEventForAll(
-        requestContext: RequestContext,
-        responseContext: ResponseContext,
-        recommendations: List<Completion>,
-    ) {
-        val detailContexts = recommendations.map {
-            DetailContext("", it, it, true, false, "", getCompletionType(it))
-        }
-        val recommendationContext = RecommendationContext(detailContexts, "", "", VisualPosition(0, 0))
->>>>>>> e6f7ed29
 
     @RequiresEdt
     fun disposeDisplaySession(accept: Boolean) {
@@ -695,12 +679,7 @@
         triggerTypeInfo: TriggerTypeInfo,
         editor: Editor,
         project: Project,
-<<<<<<< HEAD
         psiFile: PsiFile
-=======
-        psiFile: PsiFile,
-        latencyContext: LatencyContext,
->>>>>>> e6f7ed29
     ): RequestContext {
         // 1. file context
         val fileContext: FileContextInfo = runReadAction { FileContextProvider.getInstance(project).extractFileContext(editor, psiFile) }
@@ -751,11 +730,7 @@
         requestContext: RequestContext,
         responseContext: ResponseContext,
         recommendationContext: RecommendationContext,
-<<<<<<< HEAD
         coroutine: CoroutineScope
-=======
-        popup: JBPopup,
->>>>>>> e6f7ed29
     ): InvocationContext {
         // Creating a disposable for managing all listeners lifecycle attached to the popup.
         // previously(before pagination) we use popup as the parent disposable.
@@ -889,12 +864,7 @@
     val fileContextInfo: FileContextInfo,
     private val supplementalContextDeferred: Deferred<SupplementalContextInfo?>,
     val connection: ToolkitConnection?,
-<<<<<<< HEAD
     val customizationArn: String?
-=======
-    val latencyContext: LatencyContext,
-    val customizationArn: String?,
->>>>>>> e6f7ed29
 ) {
     // TODO: should make the entire getRequestContext() suspend function instead of making supplemental context only
     var supplementalContext: SupplementalContextInfo? = null
