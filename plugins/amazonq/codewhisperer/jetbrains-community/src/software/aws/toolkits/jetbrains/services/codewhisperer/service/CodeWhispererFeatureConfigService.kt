--- conflicted
+++ resolved
@@ -86,11 +86,7 @@
     fun getCustomizationArnOverride(): String = getFeatureValueForKey(CUSTOMIZATION_ARN_OVERRIDE_NAME).stringValue()
 
     // TODO: call real service
-<<<<<<< HEAD
-    fun getCrossfileConfig() = CONTROL
-=======
     fun getCrossfileConfig() = isDeveloperMode()
->>>>>>> 74c46a3c
 
     // Get the feature value for the given key.
     // In case of a misconfiguration, it will return a default feature value of Boolean true.
@@ -103,9 +99,6 @@
         private const val TEST_FEATURE_NAME = "testFeature"
         private const val DATA_COLLECTION_FEATURE = "IDEProjectContextDataCollection"
         const val CUSTOMIZATION_ARN_OVERRIDE_NAME = "customizationArnOverride"
-
-        // TODO: update string value after service change is done
-        const val CONTROL = "control"
         private val LOG = getLogger<CodeWhispererFeatureConfigService>()
 
         // TODO: add real feature later
