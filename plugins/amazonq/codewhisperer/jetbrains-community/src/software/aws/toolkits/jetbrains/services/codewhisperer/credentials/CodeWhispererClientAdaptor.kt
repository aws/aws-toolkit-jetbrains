// Copyright 2022 Amazon.com, Inc. or its affiliates. All Rights Reserved.
// SPDX-License-Identifier: Apache-2.0

package software.aws.toolkits.jetbrains.services.codewhisperer.credentials

import com.intellij.openapi.Disposable
import com.intellij.openapi.application.ApplicationManager
import com.intellij.openapi.components.service
import com.intellij.openapi.project.Project
import software.amazon.awssdk.auth.credentials.AnonymousCredentialsProvider
import software.amazon.awssdk.services.codewhisperer.CodeWhispererClient
import software.amazon.awssdk.services.codewhisperer.model.CreateCodeScanRequest
import software.amazon.awssdk.services.codewhisperer.model.CreateCodeScanResponse
import software.amazon.awssdk.services.codewhisperer.model.GetCodeScanRequest
import software.amazon.awssdk.services.codewhisperer.model.GetCodeScanResponse
import software.amazon.awssdk.services.codewhisperer.model.ListCodeScanFindingsRequest
import software.amazon.awssdk.services.codewhisperer.model.ListCodeScanFindingsResponse
import software.amazon.awssdk.services.codewhispererruntime.CodeWhispererRuntimeClient
import software.amazon.awssdk.services.codewhispererruntime.model.ChatInteractWithMessageEvent
import software.amazon.awssdk.services.codewhispererruntime.model.ChatMessageInteractionType
import software.amazon.awssdk.services.codewhispererruntime.model.CompletionType
import software.amazon.awssdk.services.codewhispererruntime.model.CreateUploadUrlRequest
import software.amazon.awssdk.services.codewhispererruntime.model.CreateUploadUrlResponse
import software.amazon.awssdk.services.codewhispererruntime.model.Dimension
import software.amazon.awssdk.services.codewhispererruntime.model.GenerateCompletionsRequest
import software.amazon.awssdk.services.codewhispererruntime.model.GenerateCompletionsResponse
import software.amazon.awssdk.services.codewhispererruntime.model.ListAvailableCustomizationsRequest
import software.amazon.awssdk.services.codewhispererruntime.model.ListFeatureEvaluationsResponse
import software.amazon.awssdk.services.codewhispererruntime.model.SendTelemetryEventResponse
import software.amazon.awssdk.services.codewhispererruntime.model.SuggestionState
import software.amazon.awssdk.services.codewhispererruntime.model.UserIntent
import software.aws.toolkits.core.utils.debug
import software.aws.toolkits.core.utils.getLogger
import software.aws.toolkits.core.utils.warn
import software.aws.toolkits.jetbrains.core.AwsClientManager
import software.aws.toolkits.jetbrains.core.awsClient
import software.aws.toolkits.jetbrains.core.credentials.AwsBearerTokenConnection
import software.aws.toolkits.jetbrains.core.credentials.ToolkitConnection
import software.aws.toolkits.jetbrains.core.credentials.ToolkitConnectionManager
import software.aws.toolkits.jetbrains.core.credentials.ToolkitConnectionManagerListener
import software.aws.toolkits.jetbrains.core.credentials.pinning.CodeWhispererConnection
import software.aws.toolkits.jetbrains.services.amazonq.codeWhispererUserContext
import software.aws.toolkits.jetbrains.services.codewhisperer.customization.CodeWhispererCustomization
import software.aws.toolkits.jetbrains.services.codewhisperer.explorer.CodeWhispererExplorerActionManager
import software.aws.toolkits.jetbrains.services.codewhisperer.language.CodeWhispererProgrammingLanguage
import software.aws.toolkits.jetbrains.services.codewhisperer.model.SessionContextNew
import software.aws.toolkits.jetbrains.services.codewhisperer.service.RequestContext
import software.aws.toolkits.jetbrains.services.codewhisperer.service.RequestContextNew
import software.aws.toolkits.jetbrains.services.codewhisperer.service.ResponseContext
import software.aws.toolkits.jetbrains.services.codewhisperer.util.CodeWhispererConstants
import software.aws.toolkits.jetbrains.services.codewhisperer.util.CodeWhispererUtil.getTelemetryOptOutPreference
import software.aws.toolkits.jetbrains.services.codewhisperer.util.transform
import software.aws.toolkits.telemetry.CodewhispererCompletionType
import software.aws.toolkits.telemetry.CodewhispererSuggestionState
import java.time.Instant
import java.util.concurrent.TimeUnit
import kotlin.reflect.KProperty0
import kotlin.reflect.jvm.isAccessible

// TODO: move this file to package "/client"
// As the connection is project-level, we need to make this project-level too
@Deprecated("Methods can throw a NullPointerException if callee does not check if connection is valid")
interface CodeWhispererClientAdaptor : Disposable {
    val project: Project

    fun generateCompletionsPaginator(
        firstRequest: GenerateCompletionsRequest,
    ): Sequence<GenerateCompletionsResponse>

    fun createUploadUrl(
        request: CreateUploadUrlRequest,
    ): CreateUploadUrlResponse

    fun createCodeScan(
        request: CreateCodeScanRequest,
        isSigv4: Boolean = shouldUseSigv4Client(project),
    ): CreateCodeScanResponse

    fun getCodeScan(
        request: GetCodeScanRequest,
        isSigv4: Boolean = shouldUseSigv4Client(project),
    ): GetCodeScanResponse

    fun listCodeScanFindings(
        request: ListCodeScanFindingsRequest,
        isSigv4: Boolean = shouldUseSigv4Client(project),
    ): ListCodeScanFindingsResponse

    fun listAvailableCustomizations(): List<CodeWhispererCustomization>

    fun sendUserTriggerDecisionTelemetry(
        requestContext: RequestContext,
        responseContext: ResponseContext,
        completionType: CodewhispererCompletionType,
        suggestionState: CodewhispererSuggestionState,
        suggestionReferenceCount: Int,
        lineCount: Int,
        numberOfRecommendations: Int,
    ): SendTelemetryEventResponse

    fun sendUserTriggerDecisionTelemetry(
        sessionContext: SessionContextNew,
        requestContext: RequestContextNew,
        responseContext: ResponseContext,
        completionType: CodewhispererCompletionType,
        suggestionState: CodewhispererSuggestionState,
        suggestionReferenceCount: Int,
        lineCount: Int,
        numberOfRecommendations: Int,
    ): SendTelemetryEventResponse

    fun sendCodePercentageTelemetry(
        language: CodeWhispererProgrammingLanguage,
        customizationArn: String?,
        acceptedTokenCount: Long,
        totalTokenCount: Long,
        unmodifiedAcceptedTokenCount: Long?,
    ): SendTelemetryEventResponse

    fun sendUserModificationTelemetry(
        sessionId: String,
        requestId: String,
        language: CodeWhispererProgrammingLanguage,
        customizationArn: String,
        acceptedCharacterCount: Int,
        unmodifiedAcceptedTokenCount: Int,
    ): SendTelemetryEventResponse

    fun sendCodeScanTelemetry(
        language: CodeWhispererProgrammingLanguage,
        codeScanJobId: String?,
        scope: CodeWhispererConstants.CodeAnalysisScope,
    ): SendTelemetryEventResponse

    fun sendCodeScanRemediationTelemetry(
        language: CodeWhispererProgrammingLanguage?,
        codeScanRemediationEventType: String?,
        detectorId: String?,
        findingId: String?,
        ruleId: String?,
        component: String?,
        reason: String?,
        result: String?,
        includesFix: Boolean?,
    ): SendTelemetryEventResponse
    fun listFeatureEvaluations(): ListFeatureEvaluationsResponse

    fun sendMetricDataTelemetry(eventName: String, metadata: Map<String, Any?>): SendTelemetryEventResponse

    fun sendChatAddMessageTelemetry(
        sessionId: String,
        requestId: String,
        userIntent: UserIntent?,
        hasCodeSnippet: Boolean?,
        programmingLanguage: String?,
        activeEditorTotalCharacters: Int?,
        timeToFirstChunkMilliseconds: Double?,
        timeBetweenChunks: List<Double>?,
        fullResponselatency: Double?,
        requestLength: Int?,
        responseLength: Int?,
        numberOfCodeBlocks: Int?,
        hasProjectLevelContext: Boolean?,
        customization: CodeWhispererCustomization?,
    ): SendTelemetryEventResponse

    fun sendChatInteractWithMessageTelemetry(
        sessionId: String,
        requestId: String,
        interactionType: ChatMessageInteractionType?,
        interactionTarget: String?,
        acceptedCharacterCount: Int?,
        acceptedSnippetHasReference: Boolean?,
        hasProjectLevelContext: Boolean?,
    ): SendTelemetryEventResponse

    fun sendChatInteractWithMessageTelemetry(event: ChatInteractWithMessageEvent): SendTelemetryEventResponse

    fun sendChatUserModificationTelemetry(
        sessionId: String,
        requestId: String,
        language: CodeWhispererProgrammingLanguage,
        modificationPercentage: Double,
        hasProjectLevelContext: Boolean?,
        customization: CodeWhispererCustomization?,
    ): SendTelemetryEventResponse

    companion object {
        fun getInstance(project: Project): CodeWhispererClientAdaptor = project.service()

        private fun shouldUseSigv4Client(project: Project) =
            CodeWhispererExplorerActionManager.getInstance().checkActiveCodeWhispererConnectionType(project) == CodeWhispererLoginType.Accountless

        const val INVALID_CODESCANJOBID = "Invalid_CodeScanJobID"
    }
}

open class CodeWhispererClientAdaptorImpl(override val project: Project) : CodeWhispererClientAdaptor {
    private val mySigv4Client by lazy { createUnmanagedSigv4Client() }

    @Volatile
    private var myBearerClient: CodeWhispererRuntimeClient? = null

    private val KProperty0<*>.isLazyInitialized: Boolean
        get() {
            isAccessible = true
            return (getDelegate() as Lazy<*>).isInitialized()
        }

    init {
        initClientUpdateListener()
    }

    private fun initClientUpdateListener() {
        ApplicationManager.getApplication().messageBus.connect(this).subscribe(
            ToolkitConnectionManagerListener.TOPIC,
            object : ToolkitConnectionManagerListener {
                override fun activeConnectionChanged(newConnection: ToolkitConnection?) {
                    if (newConnection is AwsBearerTokenConnection) {
                        myBearerClient = getBearerClient(newConnection.getConnectionSettings().providerId)
                    }
                }
            }
        )
    }

    private fun bearerClient(): CodeWhispererRuntimeClient {
        if (myBearerClient != null) return myBearerClient as CodeWhispererRuntimeClient
        myBearerClient = getBearerClient()
        return myBearerClient as CodeWhispererRuntimeClient
    }

    override fun generateCompletionsPaginator(firstRequest: GenerateCompletionsRequest) = sequence<GenerateCompletionsResponse> {
        var nextToken: String? = firstRequest.nextToken()
        do {
            val response = bearerClient().generateCompletions(firstRequest.copy { it.nextToken(nextToken) })
            nextToken = response.nextToken()
            yield(response)
        } while (!nextToken.isNullOrEmpty())
    }

    override fun createUploadUrl(request: CreateUploadUrlRequest): CreateUploadUrlResponse =
        bearerClient().createUploadUrl(request)

    override fun createCodeScan(request: CreateCodeScanRequest, isSigv4: Boolean): CreateCodeScanResponse =
        if (isSigv4) {
            mySigv4Client.createCodeScan(request)
        } else {
            bearerClient().startCodeAnalysis(request.transform()).transform()
        }

    override fun getCodeScan(request: GetCodeScanRequest, isSigv4: Boolean): GetCodeScanResponse =
        if (isSigv4) {
            mySigv4Client.getCodeScan(request)
        } else {
            bearerClient().getCodeAnalysis(request.transform()).transform()
        }

    override fun listCodeScanFindings(request: ListCodeScanFindingsRequest, isSigv4: Boolean): ListCodeScanFindingsResponse =
        if (isSigv4) {
            mySigv4Client.listCodeScanFindings(request)
        } else {
            bearerClient().listCodeAnalysisFindings(request.transform()).transform()
        }

    // DO NOT directly use this method to fetch customizations, use wrapper [CodeWhispererModelConfigurator.listCustomization()] instead
    override fun listAvailableCustomizations(): List<CodeWhispererCustomization> =
        bearerClient().listAvailableCustomizationsPaginator(ListAvailableCustomizationsRequest.builder().build())
            .stream()
            .toList()
            .flatMap { resp ->
                LOG.debug {
                    "listAvailableCustomizations: requestId: ${resp.responseMetadata().requestId()}, customizations: ${
                        resp.customizations().map { it.name() }
                    }"
                }
                resp.customizations().map {
                    CodeWhispererCustomization(
                        arn = it.arn(),
                        name = it.name(),
                        description = it.description()
                    )
                }
            }

    override fun sendUserTriggerDecisionTelemetry(
        requestContext: RequestContext,
        responseContext: ResponseContext,
        completionType: CodewhispererCompletionType,
        suggestionState: CodewhispererSuggestionState,
        suggestionReferenceCount: Int,
        lineCount: Int,
        numberOfRecommendations: Int,
    ): SendTelemetryEventResponse {
        val fileContext = requestContext.fileContextInfo
        val programmingLanguage = fileContext.programmingLanguage
        var e2eLatency = requestContext.latencyContext.getCodeWhispererEndToEndLatency()

        // When we send a userTriggerDecision for neither Accept nor Reject, service side should not use this value
        // and client side will set this value to 0.0.
        if (suggestionState != CodewhispererSuggestionState.Accept &&
            suggestionState != CodewhispererSuggestionState.Reject
        ) {
            e2eLatency = 0.0
        }

        return bearerClient().sendTelemetryEvent { requestBuilder ->
            requestBuilder.telemetryEvent { telemetryEventBuilder ->
                telemetryEventBuilder.userTriggerDecisionEvent {
                    it.requestId(requestContext.latencyContext.firstRequestId)
                    it.completionType(completionType.toCodeWhispererSdkType())
                    it.programmingLanguage { builder -> builder.languageName(programmingLanguage.toCodeWhispererRuntimeLanguage().languageId) }
                    it.sessionId(responseContext.sessionId)
                    it.recommendationLatencyMilliseconds(e2eLatency)
                    it.triggerToResponseLatencyMilliseconds(requestContext.latencyContext.paginationFirstCompletionTime)
                    it.perceivedLatencyMilliseconds(
                        requestContext.latencyContext.getPerceivedLatency(requestContext.triggerTypeInfo.triggerType)
                    )
                    it.suggestionState(suggestionState.toCodeWhispererSdkType())
                    it.timestamp(Instant.now())
                    it.suggestionReferenceCount(suggestionReferenceCount)
                    it.generatedLine(lineCount)
                    it.customizationArn(requestContext.customizationArn)
                    it.numberOfRecommendations(numberOfRecommendations)
                }
            }
            requestBuilder.optOutPreference(getTelemetryOptOutPreference())
            requestBuilder.userContext(codeWhispererUserContext())
<<<<<<< HEAD
=======
        }
    }

    override fun sendUserTriggerDecisionTelemetry(
        sessionContext: SessionContextNew,
        requestContext: RequestContextNew,
        responseContext: ResponseContext,
        completionType: CodewhispererCompletionType,
        suggestionState: CodewhispererSuggestionState,
        suggestionReferenceCount: Int,
        lineCount: Int,
        numberOfRecommendations: Int,
    ): SendTelemetryEventResponse {
        val fileContext = requestContext.fileContextInfo
        val programmingLanguage = fileContext.programmingLanguage
        var e2eLatency = sessionContext.latencyContext.getCodeWhispererEndToEndLatency()

        // When we send a userTriggerDecision of Empty or Discard, we set the time users see the first
        // suggestion to be now.
        if (e2eLatency < 0) {
            e2eLatency = TimeUnit.NANOSECONDS.toMillis(
                System.nanoTime() - sessionContext.latencyContext.codewhispererEndToEndStart
            ).toDouble()
        }
        return bearerClient().sendTelemetryEvent { requestBuilder ->
            requestBuilder.telemetryEvent { telemetryEventBuilder ->
                telemetryEventBuilder.userTriggerDecisionEvent {
                    it.requestId(sessionContext.latencyContext.firstRequestId)
                    it.completionType(completionType.toCodeWhispererSdkType())
                    it.programmingLanguage { builder -> builder.languageName(programmingLanguage.toCodeWhispererRuntimeLanguage().languageId) }
                    it.sessionId(responseContext.sessionId)
                    it.recommendationLatencyMilliseconds(e2eLatency)
                    it.triggerToResponseLatencyMilliseconds(sessionContext.latencyContext.paginationFirstCompletionTime)
                    it.suggestionState(suggestionState.toCodeWhispererSdkType())
                    it.timestamp(Instant.now())
                    it.suggestionReferenceCount(suggestionReferenceCount)
                    it.generatedLine(lineCount)
                    it.customizationArn(requestContext.customizationArn)
                    it.numberOfRecommendations(numberOfRecommendations)
                }
            }
            requestBuilder.optOutPreference(getTelemetryOptOutPreference())
            requestBuilder.userContext(codeWhispererUserContext())
>>>>>>> 6af6a463
        }
    }

    override fun sendCodePercentageTelemetry(
        language: CodeWhispererProgrammingLanguage,
        customizationArn: String?,
        acceptedTokenCount: Long,
        totalTokenCount: Long,
        unmodifiedAcceptedTokenCount: Long?,
    ): SendTelemetryEventResponse = bearerClient().sendTelemetryEvent { requestBuilder ->
        requestBuilder.telemetryEvent { telemetryEventBuilder ->
            telemetryEventBuilder.codeCoverageEvent {
                it.programmingLanguage { languageBuilder -> languageBuilder.languageName(language.toCodeWhispererRuntimeLanguage().languageId) }
                it.customizationArn(customizationArn)
                it.acceptedCharacterCount(acceptedTokenCount.toInt())
                it.totalCharacterCount(totalTokenCount.toInt())
                it.timestamp(Instant.now())
                it.unmodifiedAcceptedCharacterCount(unmodifiedAcceptedTokenCount?.toInt())
            }
        }
        requestBuilder.optOutPreference(getTelemetryOptOutPreference())
        requestBuilder.userContext(codeWhispererUserContext())
    }

    override fun sendUserModificationTelemetry(
        sessionId: String,
        requestId: String,
        language: CodeWhispererProgrammingLanguage,
        customizationArn: String,
        acceptedCharacterCount: Int,
        unmodifiedAcceptedTokenCount: Int,
    ): SendTelemetryEventResponse = bearerClient().sendTelemetryEvent { requestBuilder ->
        requestBuilder.telemetryEvent { telemetryEventBuilder ->
            telemetryEventBuilder.userModificationEvent {
                it.sessionId(sessionId)
                it.requestId(requestId)
                it.programmingLanguage { languageBuilder ->
                    languageBuilder.languageName(language.toCodeWhispererRuntimeLanguage().languageId)
                }
                it.customizationArn(customizationArn)
                // deprecated field, service side should not use this % anymore
                it.modificationPercentage(0.0)
                it.timestamp(Instant.now())
                it.acceptedCharacterCount(acceptedCharacterCount)
                it.unmodifiedAcceptedCharacterCount(unmodifiedAcceptedTokenCount)
            }
        }
        requestBuilder.optOutPreference(getTelemetryOptOutPreference())
        requestBuilder.userContext(codeWhispererUserContext())
    }

    override fun sendCodeScanTelemetry(
        language: CodeWhispererProgrammingLanguage,
        codeScanJobId: String?,
        scope: CodeWhispererConstants.CodeAnalysisScope,
    ): SendTelemetryEventResponse = bearerClient().sendTelemetryEvent { requestBuilder ->
        requestBuilder.telemetryEvent { telemetryEventBuilder ->
            telemetryEventBuilder.codeScanEvent {
                it.programmingLanguage { languageBuilder ->
                    languageBuilder.languageName(language.toCodeWhispererRuntimeLanguage().languageId)
                }
                it.codeScanJobId(if (codeScanJobId.isNullOrEmpty()) CodeWhispererClientAdaptor.INVALID_CODESCANJOBID else codeScanJobId)
                it.timestamp(Instant.now())
                it.codeAnalysisScope(scope.value)
            }
        }
        requestBuilder.optOutPreference(getTelemetryOptOutPreference())
        requestBuilder.userContext(codeWhispererUserContext())
    }
    override fun sendCodeScanRemediationTelemetry(
        language: CodeWhispererProgrammingLanguage?,
        codeScanRemediationEventType: String?,
        detectorId: String?,
        findingId: String?,
        ruleId: String?,
        component: String?,
        reason: String?,
        result: String?,
        includesFix: Boolean?,
    ): SendTelemetryEventResponse = bearerClient().sendTelemetryEvent { requestBuilder ->
        requestBuilder.telemetryEvent { telemetryEventBuilder ->
            telemetryEventBuilder.codeScanRemediationsEvent {
                it.programmingLanguage { languageBuilder ->
                    languageBuilder.languageName(language?.toCodeWhispererRuntimeLanguage()?.languageId)
                }
                it.codeScanRemediationsEventType(codeScanRemediationEventType)
                it.detectorId(detectorId)
                it.findingId(findingId)
                it.ruleId(ruleId)
                it.component(component)
                it.reason(reason)
                it.result(result)
                it.includesFix(includesFix)
                it.timestamp(Instant.now())
            }
        }
        requestBuilder.optOutPreference(getTelemetryOptOutPreference())
        requestBuilder.userContext(codeWhispererUserContext())
    }

    override fun listFeatureEvaluations(): ListFeatureEvaluationsResponse = bearerClient().listFeatureEvaluations {
        it.userContext(codeWhispererUserContext())
    }

    override fun sendMetricDataTelemetry(eventName: String, metadata: Map<String, Any?>): SendTelemetryEventResponse =
        bearerClient().sendTelemetryEvent { requestBuilder ->
            requestBuilder.telemetryEvent { telemetryEventBuilder ->
                telemetryEventBuilder.metricData { metricBuilder ->
                    metricBuilder.metricName(eventName)
                    metricBuilder.metricValue(1.0)
                    metricBuilder.timestamp(Instant.now())
                    metricBuilder.dimensions(metadata.filter { it.value != null }.map { Dimension.builder().name(it.key).value(it.value.toString()).build() })
                }
            }
            requestBuilder.optOutPreference(getTelemetryOptOutPreference())
            requestBuilder.userContext(codeWhispererUserContext())
        }

    override fun sendChatAddMessageTelemetry(
        sessionId: String,
        requestId: String,
        userIntent: UserIntent?,
        hasCodeSnippet: Boolean?,
        programmingLanguage: String?,
        activeEditorTotalCharacters: Int?,
        timeToFirstChunkMilliseconds: Double?,
        timeBetweenChunks: List<Double>?,
        fullResponselatency: Double?,
        requestLength: Int?,
        responseLength: Int?,
        numberOfCodeBlocks: Int?,
        hasProjectLevelContext: Boolean?,
        customization: CodeWhispererCustomization?,
    ): SendTelemetryEventResponse = bearerClient().sendTelemetryEvent { requestBuilder ->
        requestBuilder.telemetryEvent { telemetryEventBuilder ->
            telemetryEventBuilder.chatAddMessageEvent {
                it.conversationId(sessionId)
                it.messageId(requestId)
                it.userIntent(userIntent)
                it.hasCodeSnippet(hasCodeSnippet)
                if (programmingLanguage != null) it.programmingLanguage { langBuilder -> langBuilder.languageName(programmingLanguage) }
                it.activeEditorTotalCharacters(activeEditorTotalCharacters)
                it.timeToFirstChunkMilliseconds(timeToFirstChunkMilliseconds)
                it.timeBetweenChunks(timeBetweenChunks)
                it.fullResponselatency(fullResponselatency)
                it.requestLength(requestLength)
                it.responseLength(responseLength)
                it.numberOfCodeBlocks(numberOfCodeBlocks)
                it.hasProjectLevelContext(hasProjectLevelContext)
                customization?.arn?.let { arn ->
                    it.customizationArn(arn)
                }
            }
        }
        requestBuilder.optOutPreference(getTelemetryOptOutPreference())
        requestBuilder.userContext(codeWhispererUserContext())
    }

    override fun sendChatInteractWithMessageTelemetry(
        sessionId: String,
        requestId: String,
        interactionType: ChatMessageInteractionType?,
        interactionTarget: String?,
        acceptedCharacterCount: Int?,
        acceptedSnippetHasReference: Boolean?,
        hasProjectLevelContext: Boolean?,
    ): SendTelemetryEventResponse = sendChatInteractWithMessageTelemetry(
        ChatInteractWithMessageEvent.builder().apply {
            conversationId(sessionId)
            messageId(requestId)
            interactionType(interactionType)
            interactionTarget(interactionTarget)
            acceptedCharacterCount(acceptedCharacterCount)
            acceptedSnippetHasReference(acceptedSnippetHasReference)
            hasProjectLevelContext(hasProjectLevelContext)
        }.build()
    )

    override fun sendChatInteractWithMessageTelemetry(event: ChatInteractWithMessageEvent): SendTelemetryEventResponse =
        bearerClient().sendTelemetryEvent { requestBuilder ->
            requestBuilder.telemetryEvent { telemetryEventBuilder ->
                telemetryEventBuilder.chatInteractWithMessageEvent(event)
            }
            requestBuilder.optOutPreference(getTelemetryOptOutPreference())
            requestBuilder.userContext(codeWhispererUserContext())
        }

    override fun sendChatUserModificationTelemetry(
        sessionId: String,
        requestId: String,
        language: CodeWhispererProgrammingLanguage,
        modificationPercentage: Double,
        hasProjectLevelContext: Boolean?,
        customization: CodeWhispererCustomization?,
    ): SendTelemetryEventResponse = bearerClient().sendTelemetryEvent { requestBuilder ->
        requestBuilder.telemetryEvent { telemetryEventBuilder ->
            telemetryEventBuilder.chatUserModificationEvent {
                it.conversationId(sessionId)
                it.messageId(requestId)
                it.programmingLanguage { langBuilder ->
                    langBuilder.languageName(language.toCodeWhispererRuntimeLanguage().languageId)
                }
                it.modificationPercentage(modificationPercentage)
                it.hasProjectLevelContext(hasProjectLevelContext)
                customization?.arn?.let { arn ->
                    it.customizationArn(arn)
                }
            }
        }
        requestBuilder.optOutPreference(getTelemetryOptOutPreference())
        requestBuilder.userContext(codeWhispererUserContext())
    }

    override fun dispose() {
        if (this::mySigv4Client.isLazyInitialized) {
            mySigv4Client.close()
        }
        myBearerClient?.close()
    }

    /**
     * Every different SSO/AWS Builder ID connection requires a new client which has its corresponding bearer token provider,
     * thus we have to create them dynamically.
     * Invalidate and recycle the old client first, and create a new client with the new connection.
     * This makes sure when we invoke CW, we always use the up-to-date connection.
     * In case this fails to close the client, myBearerClient is already set to null thus next time when we invoke CW,
     * it will go through this again which should get the current up-to-date connection. This stale client would be
     * unused and stay in memory for a while until eventually closed by ToolkitClientManager.
     */
    open fun getBearerClient(oldProviderIdToRemove: String = ""): CodeWhispererRuntimeClient? {
        myBearerClient = null

        val connection = ToolkitConnectionManager.getInstance(project).activeConnectionForFeature(CodeWhispererConnection.getInstance())
        connection as? AwsBearerTokenConnection ?: run {
            LOG.warn { "$connection is not a bearer token connection" }
            return null
        }

        return AwsClientManager.getInstance().getClient<CodeWhispererRuntimeClient>(connection.getConnectionSettings())
    }

    companion object {
        private val LOG = getLogger<CodeWhispererClientAdaptorImpl>()
        private fun createUnmanagedSigv4Client(): CodeWhispererClient = AwsClientManager.getInstance().createUnmanagedClient(
            AnonymousCredentialsProvider.create(),
            CodeWhispererConstants.Config.Sigv4ClientRegion,
            CodeWhispererConstants.Config.CODEWHISPERER_ENDPOINT
        )
    }
}

class MockCodeWhispererClientAdaptor(override val project: Project) : CodeWhispererClientAdaptorImpl(project) {
    override fun getBearerClient(oldProviderIdToRemove: String): CodeWhispererRuntimeClient = project.awsClient()
    override fun dispose() {}
}

private fun CodewhispererSuggestionState.toCodeWhispererSdkType() = when {
    this == CodewhispererSuggestionState.Accept -> SuggestionState.ACCEPT
    this == CodewhispererSuggestionState.Reject -> SuggestionState.REJECT
    this == CodewhispererSuggestionState.Empty -> SuggestionState.EMPTY
    this == CodewhispererSuggestionState.Discard -> SuggestionState.DISCARD
    else -> SuggestionState.UNKNOWN_TO_SDK_VERSION
}

private fun CodewhispererCompletionType.toCodeWhispererSdkType() = when {
    this == CodewhispererCompletionType.Line -> CompletionType.LINE
    this == CodewhispererCompletionType.Block -> CompletionType.BLOCK
    else -> CompletionType.UNKNOWN_TO_SDK_VERSION
}<|MERGE_RESOLUTION|>--- conflicted
+++ resolved
@@ -326,8 +326,6 @@
             }
             requestBuilder.optOutPreference(getTelemetryOptOutPreference())
             requestBuilder.userContext(codeWhispererUserContext())
-<<<<<<< HEAD
-=======
         }
     }
 
@@ -371,7 +369,6 @@
             }
             requestBuilder.optOutPreference(getTelemetryOptOutPreference())
             requestBuilder.userContext(codeWhispererUserContext())
->>>>>>> 6af6a463
         }
     }
 
