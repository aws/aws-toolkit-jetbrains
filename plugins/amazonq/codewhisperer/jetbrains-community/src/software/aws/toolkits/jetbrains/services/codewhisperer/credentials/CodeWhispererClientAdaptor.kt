--- conflicted
+++ resolved
@@ -1,4 +1,4 @@
-// Copyright 2025 Amazon.com, Inc. or its affiliates. All Rights Reserved.
+// Copyright 2022 Amazon.com, Inc. or its affiliates. All Rights Reserved.
 // SPDX-License-Identifier: Apache-2.0
 
 package software.aws.toolkits.jetbrains.services.codewhisperer.credentials
@@ -78,11 +78,6 @@
 
     fun getCodeFixJob(request: GetCodeFixJobRequest): GetCodeFixJobResponse
 
-<<<<<<< HEAD
-=======
-    fun listAvailableCustomizations(): List<CodeWhispererCustomization>
-
->>>>>>> 4d20c32a
     fun startTestGeneration(uploadId: String, targetCode: List<TargetCode>, userInput: String): StartTestGenerationResponse
 
     fun getTestGeneration(jobId: String, jobGroupName: String): GetTestGenerationResponse
@@ -284,31 +279,6 @@
 
     override fun getCodeFixJob(request: GetCodeFixJobRequest): GetCodeFixJobResponse = bearerClient().getCodeFixJob(request)
 
-<<<<<<< HEAD
-=======
-    // DO NOT directly use this method to fetch customizations, use wrapper [CodeWhispererModelConfigurator.listCustomization()] instead
-    override fun listAvailableCustomizations(): List<CodeWhispererCustomization> =
-        bearerClient().listAvailableCustomizationsPaginator(
-            ListAvailableCustomizationsRequest.builder().profileArn(QRegionProfileManager.getInstance().activeProfile(project)?.arn).build()
-        )
-            .stream()
-            .toList()
-            .flatMap { resp ->
-                LOG.debug {
-                    "listAvailableCustomizations: requestId: ${resp.responseMetadata().requestId()}, customizations: ${
-                        resp.customizations().map { it.name() }
-                    }"
-                }
-                resp.customizations().map {
-                    CodeWhispererCustomization(
-                        arn = it.arn(),
-                        name = it.name(),
-                        description = it.description()
-                    )
-                }
-            }
-
->>>>>>> 4d20c32a
     override fun startTestGeneration(uploadId: String, targetCode: List<TargetCode>, userInput: String): StartTestGenerationResponse =
         bearerClient().startTestGeneration { builder ->
             builder.uploadId(uploadId)
