--- conflicted
+++ resolved
@@ -38,7 +38,6 @@
 import software.amazon.awssdk.services.codewhispererruntime.model.UserIntent
 import software.aws.toolkits.core.utils.debug
 import software.aws.toolkits.core.utils.getLogger
-import software.aws.toolkits.jetbrains.core.AwsClientManager
 import software.aws.toolkits.jetbrains.core.awsClient
 import software.aws.toolkits.jetbrains.core.credentials.ToolkitConnectionManager
 import software.aws.toolkits.jetbrains.core.credentials.pinning.QConnection
@@ -261,46 +260,10 @@
 }
 
 open class CodeWhispererClientAdaptorImpl(override val project: Project) : CodeWhispererClientAdaptor {
-<<<<<<< HEAD
-    @Volatile
-    private var myBearerClient: CodeWhispererRuntimeClient? = null
-
-    init {
-        initClientUpdateListener()
-    }
-
-    private fun initClientUpdateListener() {
-        ApplicationManager.getApplication().messageBus.connect(this).subscribe(
-            ToolkitConnectionManagerListener.TOPIC,
-            object : ToolkitConnectionManagerListener {
-                override fun activeConnectionChanged(newConnection: ToolkitConnection?) {
-                    if (newConnection is AwsBearerTokenConnection) {
-                        myBearerClient = getBearerClient(newConnection.getConnectionSettings().providerId)
-                    }
-                }
-            }
-        )
-    }
-
-    private fun bearerClient(): CodeWhispererRuntimeClient {
-        if (myBearerClient != null) return myBearerClient as CodeWhispererRuntimeClient
-        myBearerClient = getBearerClient()
-        return myBearerClient as CodeWhispererRuntimeClient
-    }
-=======
-    private val mySigv4Client by lazy { createUnmanagedSigv4Client() }
-
-    private val KProperty0<*>.isLazyInitialized: Boolean
-        get() {
-            isAccessible = true
-            return (getDelegate() as Lazy<*>).isInitialized()
-        }
-
     fun bearerClient(): CodeWhispererRuntimeClient =
         ToolkitConnectionManager.getInstance(project).activeConnectionForFeature(QConnection.getInstance())?.getConnectionSettings()
             ?.awsClient<CodeWhispererRuntimeClient>()
             ?: throw Exception("attempt to get bearer client while there is no valid credential")
->>>>>>> 49719934
 
     override fun generateCompletionsPaginator(firstRequest: GenerateCompletionsRequest) = sequence<GenerateCompletionsResponse> {
         var nextToken: String? = firstRequest.nextToken()
@@ -310,12 +273,6 @@
             yield(response)
         } while (!nextToken.isNullOrEmpty())
     }
-<<<<<<< HEAD
-
-    override fun generateCompletions(firstRequest: GenerateCompletionsRequest): GenerateCompletionsResponse =
-        bearerClient().generateCompletions(firstRequest)
-=======
->>>>>>> 49719934
 
     override fun createUploadUrl(request: CreateUploadUrlRequest): CreateUploadUrlResponse =
         bearerClient().createUploadUrl(request)
@@ -829,36 +786,7 @@
         requestBuilder.userContext(codeWhispererUserContext())
     }
 
-    override fun dispose() {
-<<<<<<< HEAD
-        myBearerClient?.close()
-    }
-
-    /**
-     * Every different SSO/AWS Builder ID connection requires a new client which has its corresponding bearer token provider,
-     * thus we have to create them dynamically.
-     * Invalidate and recycle the old client first, and create a new client with the new connection.
-     * This makes sure when we invoke CW, we always use the up-to-date connection.
-     * In case this fails to close the client, myBearerClient is already set to null thus next time when we invoke CW,
-     * it will go through this again which should get the current up-to-date connection. This stale client would be
-     * unused and stay in memory for a while until eventually closed by ToolkitClientManager.
-     */
-    open fun getBearerClient(oldProviderIdToRemove: String = ""): CodeWhispererRuntimeClient? {
-        myBearerClient = null
-
-        val connection = ToolkitConnectionManager.getInstance(project).activeConnectionForFeature(CodeWhispererConnection.getInstance())
-        connection as? AwsBearerTokenConnection ?: run {
-            LOG.warn { "$connection is not a bearer token connection" }
-            return null
-        }
-
-        return AwsClientManager.getInstance().getClient<CodeWhispererRuntimeClient>(connection.getConnectionSettings())
-=======
-        if (this::mySigv4Client.isLazyInitialized) {
-            mySigv4Client.close()
-        }
->>>>>>> 49719934
-    }
+    override fun dispose() {}
 
     companion object {
         private val LOG = getLogger<CodeWhispererClientAdaptorImpl>()
