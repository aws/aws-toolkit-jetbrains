--- conflicted
+++ resolved
@@ -39,11 +39,8 @@
 import software.amazon.awssdk.services.codewhispererruntime.model.UserIntent
 import software.aws.toolkits.core.utils.debug
 import software.aws.toolkits.core.utils.getLogger
-<<<<<<< HEAD
-=======
 import software.aws.toolkits.core.utils.warn
 import software.aws.toolkits.jetbrains.core.AwsClientManager
->>>>>>> 85738c35
 import software.aws.toolkits.jetbrains.core.awsClient
 import software.aws.toolkits.jetbrains.core.credentials.AwsBearerTokenConnection
 import software.aws.toolkits.jetbrains.core.credentials.ToolkitConnection
@@ -63,8 +60,9 @@
 import software.aws.toolkits.telemetry.CodewhispererSuggestionState
 import java.time.Instant
 import java.util.concurrent.TimeUnit
-
-// TODO: move this file to package "/client"
+import kotlin.reflect.KProperty0
+import kotlin.reflect.jvm.isAccessible
+
 // As the connection is project-level, we need to make this project-level too
 @Deprecated("Methods can throw a NullPointerException if callee does not check if connection is valid")
 interface CodeWhispererClientAdaptor : Disposable {
@@ -266,14 +264,6 @@
 }
 
 open class CodeWhispererClientAdaptorImpl(override val project: Project) : CodeWhispererClientAdaptor {
-<<<<<<< HEAD
-    fun bearerClient(): CodeWhispererRuntimeClient =
-        ToolkitConnectionManager.getInstance(project).activeConnectionForFeature(QConnection.getInstance())?.getConnectionSettings()
-            ?.awsClient<CodeWhispererRuntimeClient>()
-            ?: throw Exception("attempt to get bearer client while there is no valid credential")
-=======
-    private val mySigv4Client by lazy { createUnmanagedSigv4Client() }
-
     @Volatile
     private var myBearerClient: CodeWhispererRuntimeClient? = null
 
@@ -305,7 +295,6 @@
         myBearerClient = getBearerClient()
         return myBearerClient as CodeWhispererRuntimeClient
     }
->>>>>>> 85738c35
 
     override fun generateCompletionsPaginator(firstRequest: GenerateCompletionsRequest) = sequence<GenerateCompletionsResponse> {
         var nextToken: String? = firstRequest.nextToken()
@@ -828,13 +817,7 @@
         requestBuilder.userContext(codeWhispererUserContext())
     }
 
-<<<<<<< HEAD
-    override fun dispose() {}
-=======
     override fun dispose() {
-        if (this::mySigv4Client.isLazyInitialized) {
-            mySigv4Client.close()
-        }
         myBearerClient?.close()
     }
 
@@ -858,7 +841,6 @@
 
         return AwsClientManager.getInstance().getClient<CodeWhispererRuntimeClient>(connection.getConnectionSettings())
     }
->>>>>>> 85738c35
 
     companion object {
         private val LOG = getLogger<CodeWhispererClientAdaptorImpl>()
