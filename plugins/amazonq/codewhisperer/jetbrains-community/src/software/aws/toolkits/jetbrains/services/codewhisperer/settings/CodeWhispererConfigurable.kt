--- conflicted
+++ resolved
@@ -95,10 +95,7 @@
 
             row {
                 link("Configure inline suggestion keybindings") { e ->
-<<<<<<< HEAD
                     // TODO: user needs feedback if these are null
-=======
->>>>>>> 6370f4b2
                     val settings = DataManager.getInstance().getDataContext(e.source as ActionLink).getData(Settings.KEY) ?: return@link
                     val configurable: Configurable = settings.find("preferences.keymap") ?: return@link
 
