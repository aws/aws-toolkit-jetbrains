--- conflicted
+++ resolved
@@ -65,7 +65,6 @@
             }
         }
 
-<<<<<<< HEAD
         group(message("amazonqFeatureDev.placeholder.lsp")) {
             row(message("amazonqFeatureDev.placeholder.select_lsp_artifact")) {
                 val fileChooserDescriptor = FileChooserDescriptorFactory.createSingleFileDescriptor()
@@ -84,10 +83,7 @@
             }
         }
 
-        group(message("aws.settings.codewhisperer.group.inline_suggestions")) {
-=======
         group(message("aws.settings.codewhisperer.group.general")) {
->>>>>>> 4eaa9653
             row {
                 checkBox(message("aws.settings.codewhisperer.include_code_with_reference")).apply {
                     connect.subscribe(
