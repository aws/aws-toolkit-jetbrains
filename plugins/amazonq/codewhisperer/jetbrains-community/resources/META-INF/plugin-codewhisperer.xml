--- conflicted
+++ resolved
@@ -108,10 +108,6 @@
             <keyboard-shortcut keymap="$default" first-keystroke="alt ENTER"/>
         </action>
 
-<<<<<<< HEAD
-=======
-
->>>>>>> 6370f4b2
         <group id="aws.toolkit.codewhisperer.toolbar.security">
             <action
                 id="codewhisperer.toolbar.security.scan"
