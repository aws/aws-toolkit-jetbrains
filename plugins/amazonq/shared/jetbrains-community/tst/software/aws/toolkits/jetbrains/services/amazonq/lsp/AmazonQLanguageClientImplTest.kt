--- conflicted
+++ resolved
@@ -82,8 +82,6 @@
     }
 
     @Test
-<<<<<<< HEAD
-=======
     fun `telemetryEvent handles null`() {
         val telemetryService = mockk<TelemetryService>(relaxed = true)
         mockkObject(TelemetryService)
@@ -114,7 +112,6 @@
     }
 
     @Test
->>>>>>> 04aba5b9
     fun `telemetryEvent handles event with result field`() {
         val telemetryService = mockk<TelemetryService>(relaxed = true)
         mockkObject(TelemetryService)
