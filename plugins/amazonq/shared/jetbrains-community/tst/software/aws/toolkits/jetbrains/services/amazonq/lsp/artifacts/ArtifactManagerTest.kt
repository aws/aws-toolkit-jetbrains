--- conflicted
+++ resolved
@@ -62,14 +62,8 @@
     }
 
     @Test
-<<<<<<< HEAD
-    fun `fetch artifact does not have any valid lsp versions`() {
+    fun `fetch artifact does not have any valid lsp versions`() = runTest {
         every { manifestFetcher.fetch() }.returns(Manifest())
-        artifactManager = spyk(ArtifactManager(mockProject, manifestFetcher, artifactHelper, manifestVersionRanges))
-=======
-    fun `fetch artifact does not have any valid lsp versions`() = runTest {
-        every { manifestFetcher.fetch() }.returns(ManifestManager.Manifest())
->>>>>>> fdcae236
 
         every { artifactManager.getLSPVersionsFromManifestWithSpecifiedRange(any()) }.returns(
             ArtifactManager.LSPVersions(deListedVersions = emptyList(), inRangeVersions = emptyList())
@@ -96,15 +90,9 @@
     }
 
     @Test
-<<<<<<< HEAD
-    fun `fetch artifact have valid version in local system`() {
+    fun `fetch artifact have valid version in local system`() = runTest {
         val target = VersionTarget(platform = "temp", arch = "temp")
         val versions = listOf(Version("1.0.0", targets = listOf(target)))
-=======
-    fun `fetch artifact have valid version in local system`() = runTest {
-        val target = ManifestManager.VersionTarget(platform = "temp", arch = "temp")
-        val versions = listOf(ManifestManager.Version("1.0.0", targets = listOf(target)))
->>>>>>> fdcae236
 
         every { artifactManager.getLSPVersionsFromManifestWithSpecifiedRange(any()) }.returns(
             ArtifactManager.LSPVersions(deListedVersions = emptyList(), inRangeVersions = versions)
@@ -126,15 +114,9 @@
     }
 
     @Test
-<<<<<<< HEAD
-    fun `fetch artifact does not have valid version in local system`() {
+    fun `fetch artifact does not have valid version in local system`() = runTest {
         val target = VersionTarget(platform = "temp", arch = "temp")
         val versions = listOf(Version("1.0.0", targets = listOf(target)))
-=======
-    fun `fetch artifact does not have valid version in local system`() = runTest {
-        val target = ManifestManager.VersionTarget(platform = "temp", arch = "temp")
-        val versions = listOf(ManifestManager.Version("1.0.0", targets = listOf(target)))
->>>>>>> fdcae236
         val expectedResult = listOf(Pair(tempDir, SemVer("1.0.0", 1, 0, 0)))
 
         every { artifactManager.getLSPVersionsFromManifestWithSpecifiedRange(any()) }.returns(
