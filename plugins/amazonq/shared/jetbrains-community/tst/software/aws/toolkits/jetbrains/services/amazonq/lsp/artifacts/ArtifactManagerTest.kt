// Copyright 2025 Amazon.com, Inc. or its affiliates. All Rights Reserved.
// SPDX-License-Identifier: Apache-2.0

package software.aws.toolkits.jetbrains.services.amazonq.lsp.artifacts

<<<<<<< HEAD
=======
import com.intellij.ide.plugins.PluginManagerCore
import com.intellij.openapi.extensions.PluginId
>>>>>>> 7228af10
import com.intellij.testFramework.ProjectExtension
import com.intellij.util.text.SemVer
import io.mockk.Runs
import io.mockk.coEvery
import io.mockk.coVerify
import io.mockk.every
import io.mockk.just
import io.mockk.mockkStatic
import io.mockk.spyk
import io.mockk.verify
import kotlinx.coroutines.test.runTest
import org.assertj.core.api.Assertions.assertThat
import org.junit.jupiter.api.BeforeEach
import org.junit.jupiter.api.Test
<<<<<<< HEAD
import org.junit.jupiter.api.assertThrows
=======
>>>>>>> 7228af10
import org.junit.jupiter.api.extension.RegisterExtension
import org.junit.jupiter.api.io.TempDir
import software.aws.toolkits.jetbrains.services.amazonq.lsp.artifacts.ArtifactManager.SupportedManifestVersionRange
import java.nio.file.Path

class ArtifactManagerTest {
    companion object {
        @JvmField
        @RegisterExtension
        val projectExtension = ProjectExtension()
    }

    @TempDir
    lateinit var tempDir: Path

    private lateinit var artifactHelper: ArtifactHelper
    private lateinit var artifactManager: ArtifactManager
    private lateinit var manifestFetcher: ManifestFetcher
    private lateinit var manifestVersionRanges: SupportedManifestVersionRange

    @BeforeEach
    fun setUp() {
        artifactHelper = spyk(ArtifactHelper(tempDir, 3))
        manifestFetcher = spyk(ManifestFetcher())
        manifestVersionRanges = SupportedManifestVersionRange(
            startVersion = SemVer("1.0.0", 1, 0, 0),
            endVersion = SemVer("2.0.0", 2, 0, 0)
        )

        artifactManager = spyk(ArtifactManager(manifestFetcher, artifactHelper))
    }

    @Test
<<<<<<< HEAD
    fun `fetch artifact fetcher throws exception if manifest is null`() = runTest {
        every { manifestFetcher.fetch() }.returns(null)

        val exception = assertThrows<LspException> {
            artifactManager.fetchArtifact(projectExtension.project)
        }
        assertThat(exception)
            .hasFieldOrPropertyWithValue("errorCode", LspException.ErrorCode.MANIFEST_FETCH_FAILED)
    }

    @Test
    fun `fetch artifact does not have any valid lsp versions`() = runTest {
=======
    fun `fetch artifact fetcher returns bundled if manifest is null`() = runTest {
        every { manifestFetcher.fetch() }.returns(null)

        assertThat(artifactManager.fetchArtifact(projectExtension.project))
            .isEqualTo(
                PluginManagerCore.getPlugin(PluginId.getId("amazon.q"))?.pluginPath?.resolve("flare")
            )
    }

    @Test
    fun `fetch artifact does not have any valid lsp versions returns bundled`() = runTest {
>>>>>>> 7228af10
        every { manifestFetcher.fetch() }.returns(Manifest())

        every { artifactManager.getLSPVersionsFromManifestWithSpecifiedRange(any()) }.returns(
            ArtifactManager.LSPVersions(deListedVersions = emptyList(), inRangeVersions = emptyList())
        )

<<<<<<< HEAD
        val exception = assertThrows<LspException> {
            artifactManager.fetchArtifact(projectExtension.project)
        }
        assertThat(exception)
            .hasFieldOrPropertyWithValue("errorCode", LspException.ErrorCode.NO_COMPATIBLE_LSP_VERSION)
=======
        assertThat(artifactManager.fetchArtifact(projectExtension.project))
            .isEqualTo(
                PluginManagerCore.getPlugin(PluginId.getId("amazon.q"))?.pluginPath?.resolve("flare")
            )
>>>>>>> 7228af10
    }

    @Test
    fun `getLSPVersionsFromManifestWithSpecifiedRange excludes end major version`() = runTest {
        val newManifest = Manifest(versions = listOf(Version(serverVersion = "2.0.0")))
        val result = artifactManager.getLSPVersionsFromManifestWithSpecifiedRange(newManifest)
        assertThat(result.inRangeVersions).isEmpty()
    }

    @Test
    fun `fetch artifact if inRangeVersions are not available should fallback to local lsp`() = runTest {
        val expectedResult = listOf(Pair(tempDir, SemVer("1.0.0", 1, 0, 0)))

        every { manifestFetcher.fetch() }.returns(Manifest())
        every { artifactHelper.getAllLocalLspArtifactsWithinManifestRange(any()) }.returns(expectedResult)

        artifactManager.fetchArtifact(projectExtension.project)

        verify(exactly = 1) { manifestFetcher.fetch() }
        verify(exactly = 1) { artifactHelper.getAllLocalLspArtifactsWithinManifestRange(any()) }
    }

    @Test
    fun `fetch artifact have valid version in local system`() = runTest {
        val target = VersionTarget(platform = "temp", arch = "temp")
        val versions = listOf(Version("1.0.0", targets = listOf(target)))

        every { artifactManager.getLSPVersionsFromManifestWithSpecifiedRange(any()) }.returns(
            ArtifactManager.LSPVersions(deListedVersions = emptyList(), inRangeVersions = versions)
        )
        every { manifestFetcher.fetch() }.returns(Manifest())

        mockkStatic("software.aws.toolkits.jetbrains.services.amazonq.lsp.artifacts.LspUtilsKt")
        every { getCurrentOS() }.returns("temp")
        every { getCurrentArchitecture() }.returns("temp")

        every { artifactHelper.getExistingLspArtifacts(any(), any()) }.returns(false)
        coEvery { artifactHelper.tryDownloadLspArtifacts(any(), any(), any()) } returns tempDir
        every { artifactHelper.deleteOlderLspArtifacts(any()) } just Runs

        artifactManager.fetchArtifact(projectExtension.project)

        coVerify(exactly = 1) { artifactHelper.tryDownloadLspArtifacts(any(), any(), any()) }
        verify(exactly = 1) { artifactHelper.deleteOlderLspArtifacts(any()) }
    }

    @Test
    fun `fetch artifact does not have valid version in local system`() = runTest {
        val target = VersionTarget(platform = "temp", arch = "temp")
        val versions = listOf(Version("1.0.0", targets = listOf(target)))
        val expectedResult = listOf(Pair(tempDir, SemVer("1.0.0", 1, 0, 0)))

        every { artifactManager.getLSPVersionsFromManifestWithSpecifiedRange(any()) }.returns(
            ArtifactManager.LSPVersions(deListedVersions = emptyList(), inRangeVersions = versions)
        )
        every { manifestFetcher.fetch() }.returns(Manifest())

        mockkStatic("software.aws.toolkits.jetbrains.services.amazonq.lsp.artifacts.LspUtilsKt")
        every { getCurrentOS() }.returns("temp")
        every { getCurrentArchitecture() }.returns("temp")

        every { artifactHelper.getExistingLspArtifacts(any(), any()) }.returns(true)
        every { artifactHelper.deleteOlderLspArtifacts(any()) } just Runs
        every { artifactHelper.getAllLocalLspArtifactsWithinManifestRange(any()) }.returns(expectedResult)

        artifactManager.fetchArtifact(projectExtension.project)

        coVerify(exactly = 0) { artifactHelper.tryDownloadLspArtifacts(any(), any(), any()) }
        verify(exactly = 1) { artifactHelper.deleteOlderLspArtifacts(any()) }
    }
}<|MERGE_RESOLUTION|>--- conflicted
+++ resolved
@@ -3,11 +3,8 @@
 
 package software.aws.toolkits.jetbrains.services.amazonq.lsp.artifacts
 
-<<<<<<< HEAD
-=======
 import com.intellij.ide.plugins.PluginManagerCore
 import com.intellij.openapi.extensions.PluginId
->>>>>>> 7228af10
 import com.intellij.testFramework.ProjectExtension
 import com.intellij.util.text.SemVer
 import io.mockk.Runs
@@ -22,10 +19,6 @@
 import org.assertj.core.api.Assertions.assertThat
 import org.junit.jupiter.api.BeforeEach
 import org.junit.jupiter.api.Test
-<<<<<<< HEAD
-import org.junit.jupiter.api.assertThrows
-=======
->>>>>>> 7228af10
 import org.junit.jupiter.api.extension.RegisterExtension
 import org.junit.jupiter.api.io.TempDir
 import software.aws.toolkits.jetbrains.services.amazonq.lsp.artifacts.ArtifactManager.SupportedManifestVersionRange
@@ -59,20 +52,6 @@
     }
 
     @Test
-<<<<<<< HEAD
-    fun `fetch artifact fetcher throws exception if manifest is null`() = runTest {
-        every { manifestFetcher.fetch() }.returns(null)
-
-        val exception = assertThrows<LspException> {
-            artifactManager.fetchArtifact(projectExtension.project)
-        }
-        assertThat(exception)
-            .hasFieldOrPropertyWithValue("errorCode", LspException.ErrorCode.MANIFEST_FETCH_FAILED)
-    }
-
-    @Test
-    fun `fetch artifact does not have any valid lsp versions`() = runTest {
-=======
     fun `fetch artifact fetcher returns bundled if manifest is null`() = runTest {
         every { manifestFetcher.fetch() }.returns(null)
 
@@ -84,25 +63,16 @@
 
     @Test
     fun `fetch artifact does not have any valid lsp versions returns bundled`() = runTest {
->>>>>>> 7228af10
         every { manifestFetcher.fetch() }.returns(Manifest())
 
         every { artifactManager.getLSPVersionsFromManifestWithSpecifiedRange(any()) }.returns(
             ArtifactManager.LSPVersions(deListedVersions = emptyList(), inRangeVersions = emptyList())
         )
 
-<<<<<<< HEAD
-        val exception = assertThrows<LspException> {
-            artifactManager.fetchArtifact(projectExtension.project)
-        }
-        assertThat(exception)
-            .hasFieldOrPropertyWithValue("errorCode", LspException.ErrorCode.NO_COMPATIBLE_LSP_VERSION)
-=======
         assertThat(artifactManager.fetchArtifact(projectExtension.project))
             .isEqualTo(
                 PluginManagerCore.getPlugin(PluginId.getId("amazon.q"))?.pluginPath?.resolve("flare")
             )
->>>>>>> 7228af10
     }
 
     @Test
