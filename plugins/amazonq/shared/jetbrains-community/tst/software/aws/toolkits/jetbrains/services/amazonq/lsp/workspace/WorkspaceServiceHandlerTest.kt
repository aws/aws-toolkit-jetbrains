// Copyright 2025 Amazon.com, Inc. or its affiliates. All Rights Reserved.
// SPDX-License-Identifier: Apache-2.0

package software.aws.toolkits.jetbrains.services.amazonq.lsp.workspace

import com.intellij.openapi.Disposable
import com.intellij.openapi.application.Application
import com.intellij.openapi.application.ApplicationManager
import com.intellij.openapi.components.serviceIfCreated
import com.intellij.openapi.project.Project
import com.intellij.openapi.vfs.VirtualFile
import com.intellij.openapi.vfs.newvfs.events.VFileCopyEvent
import com.intellij.openapi.vfs.newvfs.events.VFileCreateEvent
import com.intellij.openapi.vfs.newvfs.events.VFileDeleteEvent
import com.intellij.openapi.vfs.newvfs.events.VFileEvent
import com.intellij.openapi.vfs.newvfs.events.VFileMoveEvent
import com.intellij.openapi.vfs.newvfs.events.VFilePropertyChangeEvent
import com.intellij.util.messages.MessageBus
import com.intellij.util.messages.MessageBusConnection
import io.mockk.every
import io.mockk.just
import io.mockk.mockk
import io.mockk.mockkObject
import io.mockk.mockkStatic
import io.mockk.runs
import io.mockk.slot
import io.mockk.verify
import kotlinx.coroutines.test.runTest
import org.assertj.core.api.Assertions.assertThat
import org.eclipse.lsp4j.CreateFilesParams
import org.eclipse.lsp4j.DeleteFilesParams
import org.eclipse.lsp4j.DidChangeWatchedFilesParams
import org.eclipse.lsp4j.DidChangeWorkspaceFoldersParams
import org.eclipse.lsp4j.DidCloseTextDocumentParams
import org.eclipse.lsp4j.DidOpenTextDocumentParams
import org.eclipse.lsp4j.FileChangeType
import org.eclipse.lsp4j.RenameFilesParams
import org.eclipse.lsp4j.WorkspaceFolder
import org.eclipse.lsp4j.jsonrpc.messages.ResponseMessage
import org.eclipse.lsp4j.services.TextDocumentService
import org.eclipse.lsp4j.services.WorkspaceService
import org.junit.jupiter.api.BeforeEach
import org.junit.jupiter.api.Test
import software.aws.toolkits.jetbrains.services.amazonq.lsp.AmazonQLanguageServer
import software.aws.toolkits.jetbrains.services.amazonq.lsp.AmazonQLspService
import software.aws.toolkits.jetbrains.services.amazonq.lsp.util.WorkspaceFolderUtil
import java.net.URI
import java.nio.file.Path
import java.util.concurrent.Callable
import java.util.concurrent.CompletableFuture

class WorkspaceServiceHandlerTest {
    private lateinit var project: Project
    private lateinit var mockLanguageServer: AmazonQLanguageServer
    private lateinit var mockWorkspaceService: WorkspaceService
    private lateinit var mockTextDocumentService: TextDocumentService
    private lateinit var sut: WorkspaceServiceHandler
    private lateinit var mockApplication: Application

    @BeforeEach
    fun setup() {
        project = mockk<Project>()
        mockWorkspaceService = mockk<WorkspaceService>()
        mockTextDocumentService = mockk<TextDocumentService>()
        mockLanguageServer = mockk<AmazonQLanguageServer>()

        mockApplication = mockk<Application>()
        mockkStatic(ApplicationManager::class)
        every { ApplicationManager.getApplication() } returns mockApplication
        every { mockApplication.executeOnPooledThread(any<Callable<*>>()) } answers {
            CompletableFuture.completedFuture(firstArg<Callable<*>>().call())
        }

        // Mock the LSP service
        val mockLspService = mockk<AmazonQLspService>()

        // Mock the service methods on Project
        every { project.getService(AmazonQLspService::class.java) } returns mockLspService
        every { project.serviceIfCreated<AmazonQLspService>() } returns mockLspService

        // Mock the LSP service's executeSync method as a suspend function
        every {
            mockLspService.executeSync<CompletableFuture<ResponseMessage>>(any())
        } coAnswers {
            val func = firstArg<suspend AmazonQLspService.(AmazonQLanguageServer) -> CompletableFuture<ResponseMessage>>()
            func.invoke(mockLspService, mockLanguageServer)
        }

        // Mock workspace service
        every { mockLanguageServer.workspaceService } returns mockWorkspaceService
        every { mockWorkspaceService.didCreateFiles(any()) } returns Unit
        every { mockWorkspaceService.didDeleteFiles(any()) } returns Unit
        every { mockWorkspaceService.didRenameFiles(any()) } returns Unit
        every { mockWorkspaceService.didChangeWatchedFiles(any()) } returns Unit
        every { mockWorkspaceService.didChangeWorkspaceFolders(any()) } returns Unit

        // Mock textDocument service (for didRename calls)
        every { mockLanguageServer.textDocumentService } returns mockTextDocumentService
        every { mockTextDocumentService.didOpen(any()) } returns Unit
        every { mockTextDocumentService.didClose(any()) } returns Unit

        // Mock message bus
        val messageBus = mockk<MessageBus>()
        every { project.messageBus } returns messageBus
        val mockConnection = mockk<MessageBusConnection>()
        every { messageBus.connect(any<Disposable>()) } returns mockConnection
        every { mockConnection.subscribe(any(), any()) } just runs

        sut = WorkspaceServiceHandler(project, mockk())
    }

    @Test
    fun `test didCreateFiles with Python file`() = runTest {
        val pyUri = URI("file:///test/path")
        val pyEvent = createMockVFileEvent(pyUri, FileChangeType.Created, false, "py")

        sut.after(listOf(pyEvent))

        val paramsSlot = slot<CreateFilesParams>()
        verify { mockWorkspaceService.didCreateFiles(capture(paramsSlot)) }
        assertThat(paramsSlot.captured.files[0].uri).isEqualTo(normalizeFileUri(pyUri.toString()))
    }

    @Test
    fun `test didCreateFiles with TypeScript file`() = runTest {
        val tsUri = URI("file:///test/path")
        val tsEvent = createMockVFileEvent(tsUri, FileChangeType.Created, false, "ts")

        sut.after(listOf(tsEvent))

        val paramsSlot = slot<CreateFilesParams>()
        verify { mockWorkspaceService.didCreateFiles(capture(paramsSlot)) }
        assertThat(paramsSlot.captured.files[0].uri).isEqualTo(normalizeFileUri(tsUri.toString()))
    }

    @Test
    fun `test didCreateFiles with JavaScript file`() = runTest {
        val jsUri = URI("file:///test/path")
        val jsEvent = createMockVFileEvent(jsUri, FileChangeType.Created, false, "js")

        sut.after(listOf(jsEvent))

        val paramsSlot = slot<CreateFilesParams>()
        verify { mockWorkspaceService.didCreateFiles(capture(paramsSlot)) }
        assertThat(paramsSlot.captured.files[0].uri).isEqualTo(normalizeFileUri(jsUri.toString()))
    }

    @Test
    fun `test didCreateFiles with Java file`() = runTest {
        val javaUri = URI("file:///test/path")
        val javaEvent = createMockVFileEvent(javaUri, FileChangeType.Created, false, "java")

        sut.after(listOf(javaEvent))

        val paramsSlot = slot<CreateFilesParams>()
        verify { mockWorkspaceService.didCreateFiles(capture(paramsSlot)) }
        assertThat(paramsSlot.captured.files[0].uri).isEqualTo(normalizeFileUri(javaUri.toString()))
    }

    @Test
    fun `test didCreateFiles called for directory`() = runTest {
        val dirUri = URI("file:///test/directory/path")
        val dirEvent = createMockVFileEvent(dirUri, FileChangeType.Created, true, "")

        sut.after(listOf(dirEvent))

        val paramsSlot = slot<CreateFilesParams>()
        verify { mockWorkspaceService.didCreateFiles(capture(paramsSlot)) }
        assertThat(paramsSlot.captured.files[0].uri).isEqualTo(normalizeFileUri(dirUri.toString()))
    }

    @Test
    fun `test didCreateFiles not called for unsupported file extension`() = runTest {
        val txtUri = URI("file:///test/path")
        val txtEvent = createMockVFileEvent(txtUri, FileChangeType.Created, false, "txt")

        sut.after(listOf(txtEvent))

        verify(exactly = 0) { mockWorkspaceService.didCreateFiles(any()) }
    }

    @Test
    fun `test didCreateFiles with move event`() = runTest {
        val oldUri = URI("file:///test/oldPath")
        val newUri = URI("file:///test/newPath")
        val moveEvent = createMockVFileMoveEvent(oldUri, newUri, "test.py")

        sut.after(listOf(moveEvent))

        val paramsSlot = slot<CreateFilesParams>()
        verify { mockWorkspaceService.didCreateFiles(capture(paramsSlot)) }
        assertThat(paramsSlot.captured.files[0].uri).isEqualTo(normalizeFileUri(newUri.toString()))
    }

    @Test
    fun `test didCreateFiles with copy event`() = runTest {
        val originalUri = URI("file:///test/original")
        val newUri = URI("file:///test/new")
        val copyEvent = createMockVFileCopyEvent(originalUri, newUri, "test.py")

        sut.after(listOf(copyEvent))

        val paramsSlot = slot<CreateFilesParams>()
        verify { mockWorkspaceService.didCreateFiles(capture(paramsSlot)) }
        assertThat(paramsSlot.captured.files[0].uri).isEqualTo(normalizeFileUri(newUri.toString()))
    }

    @Test
    fun `test didDeleteFiles with Python file`() = runTest {
        val pyUri = URI("file:///test/path")
        val pyEvent = createMockVFileEvent(pyUri, FileChangeType.Deleted, false, "py")

        sut.after(listOf(pyEvent))

        val paramsSlot = slot<DeleteFilesParams>()
        verify { mockWorkspaceService.didDeleteFiles(capture(paramsSlot)) }
        assertThat(paramsSlot.captured.files[0].uri).isEqualTo(normalizeFileUri(pyUri.toString()))
    }

    @Test
    fun `test didDeleteFiles with TypeScript file`() = runTest {
        val tsUri = URI("file:///test/path")
        val tsEvent = createMockVFileEvent(tsUri, FileChangeType.Deleted, false, "ts")

        sut.after(listOf(tsEvent))

        val paramsSlot = slot<DeleteFilesParams>()
        verify { mockWorkspaceService.didDeleteFiles(capture(paramsSlot)) }
        assertThat(paramsSlot.captured.files[0].uri).isEqualTo(normalizeFileUri(tsUri.toString()))
    }

    @Test
    fun `test didDeleteFiles with JavaScript file`() = runTest {
        val jsUri = URI("file:///test/path")
        val jsEvent = createMockVFileEvent(jsUri, FileChangeType.Deleted, false, "js")

        sut.after(listOf(jsEvent))

        val paramsSlot = slot<DeleteFilesParams>()
        verify { mockWorkspaceService.didDeleteFiles(capture(paramsSlot)) }
        assertThat(paramsSlot.captured.files[0].uri).isEqualTo(normalizeFileUri(jsUri.toString()))
    }

    @Test
    fun `test didDeleteFiles with Java file`() = runTest {
        val javaUri = URI("file:///test/path")
        val javaEvent = createMockVFileEvent(javaUri, FileChangeType.Deleted, false, "java")

        sut.after(listOf(javaEvent))

        val paramsSlot = slot<DeleteFilesParams>()
        verify { mockWorkspaceService.didDeleteFiles(capture(paramsSlot)) }
        assertThat(paramsSlot.captured.files[0].uri).isEqualTo(normalizeFileUri(javaUri.toString()))
    }

    @Test
    fun `test didDeleteFiles not called for unsupported file extension`() = runTest {
        val txtUri = URI("file:///test/path")
        val txtEvent = createMockVFileEvent(txtUri, FileChangeType.Deleted, false, "txt")

        sut.after(listOf(txtEvent))

        verify(exactly = 0) { mockWorkspaceService.didDeleteFiles(any()) }
    }

    @Test
    fun `test didDeleteFiles called for directory`() = runTest {
        val dirUri = URI("file:///test/directory/path")
        val dirEvent = createMockVFileEvent(dirUri, FileChangeType.Deleted, true, "")

        sut.after(listOf(dirEvent))

        val paramsSlot = slot<DeleteFilesParams>()
        verify { mockWorkspaceService.didDeleteFiles(capture(paramsSlot)) }
        assertThat(paramsSlot.captured.files[0].uri).isEqualTo(normalizeFileUri(dirUri.toString()))
    }

    @Test
    fun `test didDeleteFiles handles both delete and move events in same batch`() = runTest {
        val deleteUri = URI("file:///test/deleteFile")
        val oldMoveUri = URI("file:///test/oldMoveFile")
        val newMoveUri = URI("file:///test/newMoveFile")

        val deleteEvent = createMockVFileEvent(deleteUri, FileChangeType.Deleted, false, "py")
        val moveEvent = createMockVFileMoveEvent(oldMoveUri, newMoveUri, "test.py")

        sut.after(listOf(deleteEvent, moveEvent))

        val deleteParamsSlot = slot<DeleteFilesParams>()
        verify { mockWorkspaceService.didDeleteFiles(capture(deleteParamsSlot)) }
        assertThat(deleteParamsSlot.captured.files).hasSize(2)
        assertThat(deleteParamsSlot.captured.files[0].uri).isEqualTo(normalizeFileUri(deleteUri.toString()))
        assertThat(deleteParamsSlot.captured.files[1].uri).isEqualTo(normalizeFileUri(oldMoveUri.toString()))
    }

    @Test
    fun `test didDeleteFiles with move event of unsupported file type`() = runTest {
        val oldUri = URI("file:///test/oldPath")
        val newUri = URI("file:///test/newPath")
        val moveEvent = createMockVFileMoveEvent(oldUri, newUri, "test.txt")

        sut.after(listOf(moveEvent))

        verify(exactly = 0) { mockWorkspaceService.didDeleteFiles(any()) }
    }

    @Test
    fun `test didDeleteFiles with move event of directory`() = runTest {
        val oldUri = URI("file:///test/oldDir")
        val newUri = URI("file:///test/newDir")
        val moveEvent = createMockVFileMoveEvent(oldUri, newUri, "", true)

        sut.after(listOf(moveEvent))

        val deleteParamsSlot = slot<DeleteFilesParams>()
        verify { mockWorkspaceService.didDeleteFiles(capture(deleteParamsSlot)) }
        assertThat(deleteParamsSlot.captured.files[0].uri).isEqualTo(normalizeFileUri(oldUri.toString()))
    }

    @Test
    fun `test didChangeWatchedFiles with valid events`() = runTest {
        // Arrange
        val createURI = URI("file:///test/pathOfCreation")
        val deleteURI = URI("file:///test/pathOfDeletion")
        val changeURI = URI("file:///test/pathOfChange")

        val virtualFileCreate = createMockVFileEvent(createURI, FileChangeType.Created, false)
        val virtualFileDelete = createMockVFileEvent(deleteURI, FileChangeType.Deleted, false)
        val virtualFileChange = createMockVFileEvent(changeURI, FileChangeType.Changed, false)

        // Act
        sut.after(listOf(virtualFileCreate, virtualFileDelete, virtualFileChange))

        // Assert
        val paramsSlot = slot<DidChangeWatchedFilesParams>()
        verify { mockWorkspaceService.didChangeWatchedFiles(capture(paramsSlot)) }
        assertThat(paramsSlot.captured.changes[0].uri).isEqualTo(normalizeFileUri(createURI.toString()))
        assertThat(paramsSlot.captured.changes[0].type).isEqualTo(FileChangeType.Created)
        assertThat(paramsSlot.captured.changes[1].uri).isEqualTo(normalizeFileUri(deleteURI.toString()))
        assertThat(paramsSlot.captured.changes[1].type).isEqualTo(FileChangeType.Deleted)
        assertThat(paramsSlot.captured.changes[2].uri).isEqualTo(normalizeFileUri(changeURI.toString()))
        assertThat(paramsSlot.captured.changes[2].type).isEqualTo(FileChangeType.Changed)
    }

    @Test
    fun `test didChangeWatchedFiles with move event reports both delete and create`() = runTest {
        val oldUri = URI("file:///test/oldPath")
        val newUri = URI("file:///test/newPath")
        val moveEvent = createMockVFileMoveEvent(oldUri, newUri, "test.py")

        sut.after(listOf(moveEvent))

        val paramsSlot = slot<DidChangeWatchedFilesParams>()
        verify { mockWorkspaceService.didChangeWatchedFiles(capture(paramsSlot)) }

        assertThat(paramsSlot.captured.changes).hasSize(2)
        assertThat(paramsSlot.captured.changes[0].uri).isEqualTo(normalizeFileUri(oldUri.toString()))
        assertThat(paramsSlot.captured.changes[0].type).isEqualTo(FileChangeType.Deleted)
        assertThat(paramsSlot.captured.changes[1].uri).isEqualTo(normalizeFileUri(newUri.toString()))
        assertThat(paramsSlot.captured.changes[1].type).isEqualTo(FileChangeType.Created)
    }

    @Test
    fun `test didChangeWatchedFiles with copy event`() = runTest {
        val originalUri = URI("file:///test/original")
        val newUri = URI("file:///test/new")
        val copyEvent = createMockVFileCopyEvent(originalUri, newUri, "test.py")

        sut.after(listOf(copyEvent))

        val paramsSlot = slot<DidChangeWatchedFilesParams>()
        verify { mockWorkspaceService.didChangeWatchedFiles(capture(paramsSlot)) }
        assertThat(paramsSlot.captured.changes[0].uri).isEqualTo(normalizeFileUri(newUri.toString()))
        assertThat(paramsSlot.captured.changes[0].type).isEqualTo(FileChangeType.Created)
    }

    @Test
    fun `test no invoked messages when events are empty`() = runTest {
        // Act
        sut.after(emptyList())

        // Assert
        verify(exactly = 0) { mockWorkspaceService.didCreateFiles(any()) }
        verify(exactly = 0) { mockWorkspaceService.didDeleteFiles(any()) }
        verify(exactly = 0) { mockWorkspaceService.didChangeWatchedFiles(any()) }
    }

    @Test
    fun `test didRenameFiles with supported file`() = runTest {
        // Arrange
        val oldName = "oldFile.java"
        val newName = "newFile.java"
        val propertyEvent = createMockPropertyChangeEvent(
            oldName = oldName,
            newName = newName,
            isDirectory = false,
        )

        // Act
        sut.after(listOf(propertyEvent))

        val closeParams = slot<DidCloseTextDocumentParams>()
        verify { mockTextDocumentService.didClose(capture(closeParams)) }
        assertEquals(normalizeFileUri("file:///testDir/$oldName"), closeParams.captured.textDocument.uri)

        val openParams = slot<DidOpenTextDocumentParams>()
        verify { mockTextDocumentService.didOpen(capture(openParams)) }
        assertEquals(normalizeFileUri("file:///testDir/$newName"), openParams.captured.textDocument.uri)
        assertEquals(normalizeFileUri("content"), openParams.captured.textDocument.text)

        // Assert
<<<<<<< HEAD
        val renameParams = slot<RenameFilesParams>()
        verify { mockWorkspaceService.didRenameFiles(capture(renameParams)) }
        with(renameParams.captured.files[0]) {
            assertEquals(normalizeFileUri("file:///testDir/$oldName"), oldUri)
            assertEquals(normalizeFileUri("file:///testDir/$newName"), newUri)
=======
        val paramsSlot = slot<RenameFilesParams>()
        verify { mockWorkspaceService.didRenameFiles(capture(paramsSlot)) }
        with(paramsSlot.captured.files[0]) {
            assertThat(oldUri).isEqualTo(normalizeFileUri("file:///testDir/$oldName"))
            assertThat(newUri).isEqualTo(normalizeFileUri("file:///testDir/$newName"))
>>>>>>> 5f752cae
        }
    }

    @Test
    fun `test didRenameFiles with unsupported file type`() = runTest {
        // Arrange
        val propertyEvent = createMockPropertyChangeEvent(
            oldName = "oldFile.txt",
            newName = "newFile.txt",
            isDirectory = false,
        )

        // Act
        sut.after(listOf(propertyEvent))

        // Assert
        verify(exactly = 0) { mockTextDocumentService.didClose(any()) }
        verify(exactly = 0) { mockTextDocumentService.didOpen(any()) }
        verify(exactly = 0) { mockWorkspaceService.didRenameFiles(any()) }
    }

    @Test
    fun `test didRenameFiles with directory`() = runTest {
        // Arrange
        val propertyEvent = createMockPropertyChangeEvent(
            oldName = "oldDir",
            newName = "newDir",
            isDirectory = true
        )

        // Act
        sut.after(listOf(propertyEvent))

        // Assert
        verify(exactly = 0) { mockTextDocumentService.didClose(any()) }
        verify(exactly = 0) { mockTextDocumentService.didOpen(any()) }
        val paramsSlot = slot<RenameFilesParams>()
        verify { mockWorkspaceService.didRenameFiles(capture(paramsSlot)) }
        with(paramsSlot.captured.files[0]) {
            assertThat(oldUri).isEqualTo(normalizeFileUri("file:///testDir/oldDir"))
            assertThat(newUri).isEqualTo(normalizeFileUri("file:///testDir/newDir"))
        }
    }

    @Test
    fun `test didRenameFiles with multiple files`() = runTest {
        // Arrange
        val event1 = createMockPropertyChangeEvent(
            oldName = "old1.java",
            newName = "new1.java",
        )
        val event2 = createMockPropertyChangeEvent(
            oldName = "old2.py",
            newName = "new2.py",
        )

        // Act
        sut.after(listOf(event1, event2))

        // Assert
        val paramsSlot = slot<RenameFilesParams>()
        verify { mockWorkspaceService.didRenameFiles(capture(paramsSlot)) }
        assertThat(paramsSlot.captured.files).hasSize(2)
    }

    @Test
    fun `rootsChanged does not notify when no changes`() = runTest {
        // Arrange
        mockkObject(WorkspaceFolderUtil)
        val folders = listOf(
            WorkspaceFolder().apply {
                name = "folder1"
                uri = "file:///path/to/folder1"
            }
        )
        every { WorkspaceFolderUtil.createWorkspaceFolders(any()) } returns folders

        // Act
        sut.beforeRootsChange(mockk())
        sut.rootsChanged(mockk())

        // Assert
        verify(exactly = 0) { mockWorkspaceService.didChangeWorkspaceFolders(any()) }
    }

    // rootsChanged handles
    @Test
    fun `rootsChanged handles init`() = runTest {
        // Arrange
        mockkObject(WorkspaceFolderUtil)
        val oldFolders = emptyList<WorkspaceFolder>()
        val newFolders = listOf(
            WorkspaceFolder().apply {
                name = "folder1"
                uri = "file:///path/to/folder1"
            }
        )

        // Act
        every { WorkspaceFolderUtil.createWorkspaceFolders(project) } returns oldFolders
        sut.beforeRootsChange(mockk())
        every { WorkspaceFolderUtil.createWorkspaceFolders(project) } returns newFolders
        sut.rootsChanged(mockk())

        // Assert
        val paramsSlot = slot<DidChangeWorkspaceFoldersParams>()
        verify(exactly = 1) { mockWorkspaceService.didChangeWorkspaceFolders(capture(paramsSlot)) }
        assertThat(paramsSlot.captured.event.added).hasSize(1)
        assertThat(paramsSlot.captured.event.added[0].name).isEqualTo("folder1")
    }

    // rootsChanged handles additional files added to root
    @Test
    fun `rootsChanged handles additional files added to root`() = runTest {
        // Arrange
        mockkObject(WorkspaceFolderUtil)
        val oldFolders = listOf(
            WorkspaceFolder().apply {
                name = "folder1"
                uri = "file:///path/to/folder1"
            }
        )
        val newFolders = listOf(
            WorkspaceFolder().apply {
                name = "folder1"
                uri = "file:///path/to/folder1"
            },
            WorkspaceFolder().apply {
                name = "folder2"
                uri = "file:///path/to/folder2"
            }
        )

        // Act
        every { WorkspaceFolderUtil.createWorkspaceFolders(project) } returns oldFolders
        sut.beforeRootsChange(mockk())
        every { WorkspaceFolderUtil.createWorkspaceFolders(project) } returns newFolders
        sut.rootsChanged(mockk())

        // Assert
        val paramsSlot = slot<DidChangeWorkspaceFoldersParams>()
        verify(exactly = 1) { mockWorkspaceService.didChangeWorkspaceFolders(capture(paramsSlot)) }
        assertThat(paramsSlot.captured.event.added).hasSize(1)
        assertThat(paramsSlot.captured.event.added[0].name).isEqualTo("folder2")
    }

    // rootsChanged handles removal of files from root
    @Test
    fun `rootsChanged handles removal of files from root`() = runTest {
        // Arrange
        mockkObject(WorkspaceFolderUtil)
        val oldFolders = listOf(
            WorkspaceFolder().apply {
                name = "folder1"
                uri = "file:///path/to/folder1"
            },
            WorkspaceFolder().apply {
                name = "folder2"
                uri = "file:///path/to/folder2"
            }
        )
        val newFolders = listOf(
            WorkspaceFolder().apply {
                name = "folder1"
                uri = "file:///path/to/folder1"
            }
        )

        // Act
        every { WorkspaceFolderUtil.createWorkspaceFolders(project) } returns oldFolders
        sut.beforeRootsChange(mockk())
        every { WorkspaceFolderUtil.createWorkspaceFolders(project) } returns newFolders
        sut.rootsChanged(mockk())

        // Assert
        val paramsSlot = slot<DidChangeWorkspaceFoldersParams>()
        verify(exactly = 1) { mockWorkspaceService.didChangeWorkspaceFolders(capture(paramsSlot)) }
        assertThat(paramsSlot.captured.event.removed).hasSize(1)
        assertThat(paramsSlot.captured.event.removed[0].name).isEqualTo("folder2")
    }

    @Test
    fun `rootsChanged handles multiple simultaneous additions and removals`() = runTest {
        // Arrange
        mockkObject(WorkspaceFolderUtil)
        val oldFolders = listOf(
            WorkspaceFolder().apply {
                name = "folder1"
                uri = "file:///path/to/folder1"
            },
            WorkspaceFolder().apply {
                name = "folder2"
                uri = "file:///path/to/folder2"
            }
        )
        val newFolders = listOf(
            WorkspaceFolder().apply {
                name = "folder1"
                uri = "file:///path/to/folder1"
            },
            WorkspaceFolder().apply {
                name = "folder3"
                uri = "file:///path/to/folder3"
            }
        )

        // Act
        every { WorkspaceFolderUtil.createWorkspaceFolders(project) } returns oldFolders
        sut.beforeRootsChange(mockk())
        every { WorkspaceFolderUtil.createWorkspaceFolders(project) } returns newFolders
        sut.rootsChanged(mockk())

        // Assert
        val paramsSlot = slot<DidChangeWorkspaceFoldersParams>()
        verify(exactly = 1) { mockWorkspaceService.didChangeWorkspaceFolders(capture(paramsSlot)) }
        assertThat(paramsSlot.captured.event.added).hasSize(1)
        assertThat(paramsSlot.captured.event.removed).hasSize(1)
        assertThat(paramsSlot.captured.event.added[0].name).isEqualTo("folder3")
        assertThat(paramsSlot.captured.event.removed[0].name).isEqualTo("folder2")
    }

    private fun createMockVirtualFile(uri: URI, fileName: String, isDirectory: Boolean = false): VirtualFile {
        val nioPath = mockk<Path> {
            every { toUri() } returns uri
        }
        return mockk<VirtualFile> {
            every { this@mockk.isDirectory } returns isDirectory
            every { toNioPath() } returns nioPath
            every { url } returns uri.path
            every { path } returns "${uri.path}/$fileName"
            every { fileSystem } returns mockk {
                every { protocol } returns "file"
            }
            every { this@mockk.inputStream } returns "content".byteInputStream()
        }
    }

    private fun createMockVFileEvent(
        uri: URI,
        type: FileChangeType = FileChangeType.Changed,
        isDirectory: Boolean = false,
        extension: String = "py",
    ): VFileEvent {
        val virtualFile = createMockVirtualFile(uri, "test.$extension", isDirectory)
        return when (type) {
            FileChangeType.Deleted -> mockk<VFileDeleteEvent>()
            FileChangeType.Created -> mockk<VFileCreateEvent>()
            else -> mockk<VFileEvent>()
        }.apply {
            every { file } returns virtualFile
        }
    }

    private fun createMockPropertyChangeEvent(
        oldName: String,
        newName: String,
        isDirectory: Boolean = false,
    ): VFilePropertyChangeEvent {
        val parent = createMockVirtualFile(URI("file:///testDir/"), "testDir", true)
        val newUri = URI("file:///testDir/$newName")
        val file = createMockVirtualFile(newUri, newName, isDirectory)
        every { file.parent } returns parent

        return mockk<VFilePropertyChangeEvent>().apply {
            every { propertyName } returns VirtualFile.PROP_NAME
            every { this@apply.file } returns file
            every { oldValue } returns oldName
            every { newValue } returns newName
        }
    }

    private fun createMockVFileMoveEvent(oldUri: URI, newUri: URI, fileName: String, isDirectory: Boolean = false): VFileMoveEvent {
        val oldFile = createMockVirtualFile(oldUri, fileName, isDirectory)
        val newFile = createMockVirtualFile(newUri, fileName, isDirectory)
        return mockk<VFileMoveEvent>().apply {
            every { file } returns newFile
            every { oldPath } returns oldUri.path
            every { oldParent } returns oldFile
        }
    }

    private fun createMockVFileCopyEvent(originalUri: URI, newUri: URI, fileName: String): VFileCopyEvent {
        val newParent = mockk<VirtualFile> {
            every { findChild(any()) } returns createMockVirtualFile(newUri, fileName)
            every { fileSystem } returns mockk {
                every { protocol } returns "file"
            }
        }
        return mockk<VFileCopyEvent>().apply {
            every { file } returns createMockVirtualFile(originalUri, fileName)
            every { this@apply.newParent } returns newParent
            every { newChildName } returns fileName
        }
    }

    // for windows unit tests
    private fun normalizeFileUri(uri: String): String {
        if (!System.getProperty("os.name").lowercase().contains("windows")) {
            return uri
        }

        if (!uri.startsWith("file:///")) {
            return uri
        }

        val path = uri.substringAfter("file:///")
        return "file:///C:/$path"
    }
}<|MERGE_RESOLUTION|>--- conflicted
+++ resolved
@@ -409,19 +409,11 @@
         assertEquals(normalizeFileUri("content"), openParams.captured.textDocument.text)
 
         // Assert
-<<<<<<< HEAD
-        val renameParams = slot<RenameFilesParams>()
-        verify { mockWorkspaceService.didRenameFiles(capture(renameParams)) }
-        with(renameParams.captured.files[0]) {
-            assertEquals(normalizeFileUri("file:///testDir/$oldName"), oldUri)
-            assertEquals(normalizeFileUri("file:///testDir/$newName"), newUri)
-=======
         val paramsSlot = slot<RenameFilesParams>()
         verify { mockWorkspaceService.didRenameFiles(capture(paramsSlot)) }
         with(paramsSlot.captured.files[0]) {
             assertThat(oldUri).isEqualTo(normalizeFileUri("file:///testDir/$oldName"))
             assertThat(newUri).isEqualTo(normalizeFileUri("file:///testDir/$newName"))
->>>>>>> 5f752cae
         }
     }
 
