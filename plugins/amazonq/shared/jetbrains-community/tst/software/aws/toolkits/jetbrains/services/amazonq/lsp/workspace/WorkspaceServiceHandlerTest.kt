// Copyright 2025 Amazon.com, Inc. or its affiliates. All Rights Reserved.
// SPDX-License-Identifier: Apache-2.0

package software.aws.toolkits.jetbrains.services.amazonq.lsp.workspace

import com.intellij.openapi.Disposable
import com.intellij.openapi.application.Application
import com.intellij.openapi.application.ApplicationManager
import com.intellij.openapi.components.serviceIfCreated
import com.intellij.openapi.project.Project
import com.intellij.openapi.vfs.VirtualFile
import com.intellij.openapi.vfs.newvfs.events.VFileCopyEvent
import com.intellij.openapi.vfs.newvfs.events.VFileCreateEvent
import com.intellij.openapi.vfs.newvfs.events.VFileDeleteEvent
import com.intellij.openapi.vfs.newvfs.events.VFileEvent
import com.intellij.openapi.vfs.newvfs.events.VFileMoveEvent
import com.intellij.openapi.vfs.newvfs.events.VFilePropertyChangeEvent
import com.intellij.util.messages.MessageBus
import com.intellij.util.messages.MessageBusConnection
import io.mockk.every
import io.mockk.just
import io.mockk.mockk
import io.mockk.mockkObject
import io.mockk.mockkStatic
import io.mockk.runs
import io.mockk.slot
import io.mockk.verify
import kotlinx.coroutines.test.runTest
import org.assertj.core.api.Assertions.assertThat
import org.eclipse.lsp4j.CreateFilesParams
import org.eclipse.lsp4j.DeleteFilesParams
import org.eclipse.lsp4j.DidChangeWatchedFilesParams
import org.eclipse.lsp4j.DidChangeWorkspaceFoldersParams
import org.eclipse.lsp4j.DidCloseTextDocumentParams
import org.eclipse.lsp4j.DidOpenTextDocumentParams
import org.eclipse.lsp4j.FileChangeType
import org.eclipse.lsp4j.RenameFilesParams
import org.eclipse.lsp4j.WorkspaceFolder
import org.eclipse.lsp4j.jsonrpc.messages.ResponseMessage
import org.eclipse.lsp4j.services.TextDocumentService
import org.eclipse.lsp4j.services.WorkspaceService
import org.junit.jupiter.api.BeforeEach
import org.junit.jupiter.api.Test
import software.aws.toolkits.jetbrains.services.amazonq.lsp.AmazonQLanguageServer
import software.aws.toolkits.jetbrains.services.amazonq.lsp.AmazonQLspService
import software.aws.toolkits.jetbrains.services.amazonq.lsp.util.WorkspaceFolderUtil
import java.net.URI
import java.nio.file.Path
import java.util.concurrent.Callable
import java.util.concurrent.CompletableFuture

class WorkspaceServiceHandlerTest {
    private lateinit var project: Project
    private lateinit var mockLanguageServer: AmazonQLanguageServer
    private lateinit var mockWorkspaceService: WorkspaceService
    private lateinit var mockTextDocumentService: TextDocumentService
    private lateinit var sut: WorkspaceServiceHandler
    private lateinit var mockApplication: Application

    @BeforeEach
    fun setup() {
        project = mockk<Project>()
        mockWorkspaceService = mockk<WorkspaceService>()
        mockTextDocumentService = mockk<TextDocumentService>()
        mockLanguageServer = mockk<AmazonQLanguageServer>()

        mockApplication = mockk<Application>()
        mockkStatic(ApplicationManager::class)
        every { ApplicationManager.getApplication() } returns mockApplication
        every { mockApplication.executeOnPooledThread(any<Callable<*>>()) } answers {
            CompletableFuture.completedFuture(firstArg<Callable<*>>().call())
        }

        // Mock the LSP service
        val mockLspService = mockk<AmazonQLspService>()

        // Mock the service methods on Project
        every { project.getService(AmazonQLspService::class.java) } returns mockLspService
        every { project.serviceIfCreated<AmazonQLspService>() } returns mockLspService

        // Mock the LSP service's executeSync method as a suspend function
        every {
            mockLspService.executeSync<CompletableFuture<ResponseMessage>>(any())
        } coAnswers {
            val func = firstArg<suspend AmazonQLspService.(AmazonQLanguageServer) -> CompletableFuture<ResponseMessage>>()
            func.invoke(mockLspService, mockLanguageServer)
        }

        // Mock workspace service
        every { mockLanguageServer.workspaceService } returns mockWorkspaceService
        every { mockWorkspaceService.didCreateFiles(any()) } returns Unit
        every { mockWorkspaceService.didDeleteFiles(any()) } returns Unit
        every { mockWorkspaceService.didRenameFiles(any()) } returns Unit
        every { mockWorkspaceService.didChangeWatchedFiles(any()) } returns Unit
        every { mockWorkspaceService.didChangeWorkspaceFolders(any()) } returns Unit

        // Mock textDocument service (for didRename calls)
        every { mockLanguageServer.textDocumentService } returns mockTextDocumentService
        every { mockTextDocumentService.didOpen(any()) } returns Unit
        every { mockTextDocumentService.didClose(any()) } returns Unit

        // Mock message bus
        val messageBus = mockk<MessageBus>()
        every { project.messageBus } returns messageBus
        val mockConnection = mockk<MessageBusConnection>()
        every { messageBus.connect(any<Disposable>()) } returns mockConnection
        every { mockConnection.subscribe(any(), any()) } just runs

        sut = WorkspaceServiceHandler(project, mockk())
    }

    @Test
    fun `test didCreateFiles with Python file`() = runTest {
        val pyUri = URI("file:///test/path")
        val pyEvent = createMockVFileEvent(pyUri, FileChangeType.Created, false, "py")

        sut.after(listOf(pyEvent))

        val paramsSlot = slot<CreateFilesParams>()
        verify { mockWorkspaceService.didCreateFiles(capture(paramsSlot)) }
        assertThat(paramsSlot.captured.files[0].uri).isEqualTo(normalizeFileUri(pyUri.toString()))
    }

    @Test
    fun `test didCreateFiles with TypeScript file`() = runTest {
        val tsUri = URI("file:///test/path")
        val tsEvent = createMockVFileEvent(tsUri, FileChangeType.Created, false, "ts")

        sut.after(listOf(tsEvent))

        val paramsSlot = slot<CreateFilesParams>()
        verify { mockWorkspaceService.didCreateFiles(capture(paramsSlot)) }
        assertThat(paramsSlot.captured.files[0].uri).isEqualTo(normalizeFileUri(tsUri.toString()))
    }

    @Test
    fun `test didCreateFiles with JavaScript file`() = runTest {
        val jsUri = URI("file:///test/path")
        val jsEvent = createMockVFileEvent(jsUri, FileChangeType.Created, false, "js")

        sut.after(listOf(jsEvent))

        val paramsSlot = slot<CreateFilesParams>()
        verify { mockWorkspaceService.didCreateFiles(capture(paramsSlot)) }
        assertThat(paramsSlot.captured.files[0].uri).isEqualTo(normalizeFileUri(jsUri.toString()))
    }

    @Test
    fun `test didCreateFiles with Java file`() = runTest {
        val javaUri = URI("file:///test/path")
        val javaEvent = createMockVFileEvent(javaUri, FileChangeType.Created, false, "java")

        sut.after(listOf(javaEvent))

        val paramsSlot = slot<CreateFilesParams>()
        verify { mockWorkspaceService.didCreateFiles(capture(paramsSlot)) }
        assertThat(paramsSlot.captured.files[0].uri).isEqualTo(normalizeFileUri(javaUri.toString()))
    }

    @Test
    fun `test didCreateFiles called for directory`() = runTest {
        val dirUri = URI("file:///test/directory/path")
        val dirEvent = createMockVFileEvent(dirUri, FileChangeType.Created, true, "")

        sut.after(listOf(dirEvent))

        val paramsSlot = slot<CreateFilesParams>()
        verify { mockWorkspaceService.didCreateFiles(capture(paramsSlot)) }
        assertThat(paramsSlot.captured.files[0].uri).isEqualTo(normalizeFileUri(dirUri.toString()))
    }

    @Test
    fun `test didCreateFiles not called for unsupported file extension`() = runTest {
        val txtUri = URI("file:///test/path")
        val txtEvent = createMockVFileEvent(txtUri, FileChangeType.Created, false, "txt")

        sut.after(listOf(txtEvent))

        verify(exactly = 0) { mockWorkspaceService.didCreateFiles(any()) }
    }

    @Test
    fun `test didCreateFiles with move event`() = runTest {
        val oldUri = URI("file:///test/oldPath")
        val newUri = URI("file:///test/newPath")
        val moveEvent = createMockVFileMoveEvent(oldUri, newUri, "test.py")

        sut.after(listOf(moveEvent))

        val paramsSlot = slot<CreateFilesParams>()
        verify { mockWorkspaceService.didCreateFiles(capture(paramsSlot)) }
        assertThat(paramsSlot.captured.files[0].uri).isEqualTo(normalizeFileUri(newUri.toString()))
    }

    @Test
    fun `test didCreateFiles with copy event`() = runTest {
        val originalUri = URI("file:///test/original")
        val newUri = URI("file:///test/new")
        val copyEvent = createMockVFileCopyEvent(originalUri, newUri, "test.py")

        sut.after(listOf(copyEvent))

        val paramsSlot = slot<CreateFilesParams>()
        verify { mockWorkspaceService.didCreateFiles(capture(paramsSlot)) }
        assertThat(paramsSlot.captured.files[0].uri).isEqualTo(normalizeFileUri(newUri.toString()))
    }

    @Test
    fun `test didDeleteFiles with Python file`() = runTest {
        val pyUri = URI("file:///test/path")
        val pyEvent = createMockVFileEvent(pyUri, FileChangeType.Deleted, false, "py")

        sut.after(listOf(pyEvent))

        val paramsSlot = slot<DeleteFilesParams>()
        verify { mockWorkspaceService.didDeleteFiles(capture(paramsSlot)) }
        assertThat(paramsSlot.captured.files[0].uri).isEqualTo(normalizeFileUri(pyUri.toString()))
    }

    @Test
    fun `test didDeleteFiles with TypeScript file`() = runTest {
        val tsUri = URI("file:///test/path")
        val tsEvent = createMockVFileEvent(tsUri, FileChangeType.Deleted, false, "ts")

        sut.after(listOf(tsEvent))

        val paramsSlot = slot<DeleteFilesParams>()
        verify { mockWorkspaceService.didDeleteFiles(capture(paramsSlot)) }
        assertThat(paramsSlot.captured.files[0].uri).isEqualTo(normalizeFileUri(tsUri.toString()))
    }

    @Test
    fun `test didDeleteFiles with JavaScript file`() = runTest {
        val jsUri = URI("file:///test/path")
        val jsEvent = createMockVFileEvent(jsUri, FileChangeType.Deleted, false, "js")

        sut.after(listOf(jsEvent))

        val paramsSlot = slot<DeleteFilesParams>()
        verify { mockWorkspaceService.didDeleteFiles(capture(paramsSlot)) }
        assertThat(paramsSlot.captured.files[0].uri).isEqualTo(normalizeFileUri(jsUri.toString()))
    }

    @Test
    fun `test didDeleteFiles with Java file`() = runTest {
        val javaUri = URI("file:///test/path")
        val javaEvent = createMockVFileEvent(javaUri, FileChangeType.Deleted, false, "java")

        sut.after(listOf(javaEvent))

        val paramsSlot = slot<DeleteFilesParams>()
        verify { mockWorkspaceService.didDeleteFiles(capture(paramsSlot)) }
        assertThat(paramsSlot.captured.files[0].uri).isEqualTo(normalizeFileUri(javaUri.toString()))
    }

    @Test
    fun `test didDeleteFiles not called for unsupported file extension`() = runTest {
        val txtUri = URI("file:///test/path")
        val txtEvent = createMockVFileEvent(txtUri, FileChangeType.Deleted, false, "txt")

        sut.after(listOf(txtEvent))

        verify(exactly = 0) { mockWorkspaceService.didDeleteFiles(any()) }
    }

    @Test
    fun `test didDeleteFiles called for directory`() = runTest {
        val dirUri = URI("file:///test/directory/path")
        val dirEvent = createMockVFileEvent(dirUri, FileChangeType.Deleted, true, "")

        sut.after(listOf(dirEvent))

        val paramsSlot = slot<DeleteFilesParams>()
        verify { mockWorkspaceService.didDeleteFiles(capture(paramsSlot)) }
        assertThat(paramsSlot.captured.files[0].uri).isEqualTo(normalizeFileUri(dirUri.toString()))
    }

    @Test
    fun `test didDeleteFiles handles both delete and move events in same batch`() = runTest {
        val deleteUri = URI("file:///test/deleteFile")
        val oldMoveUri = URI("file:///test/oldMoveFile")
        val newMoveUri = URI("file:///test/newMoveFile")

        val deleteEvent = createMockVFileEvent(deleteUri, FileChangeType.Deleted, false, "py")
        val moveEvent = createMockVFileMoveEvent(oldMoveUri, newMoveUri, "test.py")

        sut.after(listOf(deleteEvent, moveEvent))

        val deleteParamsSlot = slot<DeleteFilesParams>()
        verify { mockWorkspaceService.didDeleteFiles(capture(deleteParamsSlot)) }
        assertThat(deleteParamsSlot.captured.files).hasSize(2)
        assertThat(deleteParamsSlot.captured.files[0].uri).isEqualTo(normalizeFileUri(deleteUri.toString()))
        assertThat(deleteParamsSlot.captured.files[1].uri).isEqualTo(normalizeFileUri(oldMoveUri.toString()))
    }

    @Test
    fun `test didDeleteFiles with move event of unsupported file type`() = runTest {
        val oldUri = URI("file:///test/oldPath")
        val newUri = URI("file:///test/newPath")
        val moveEvent = createMockVFileMoveEvent(oldUri, newUri, "test.txt")

        sut.after(listOf(moveEvent))

        verify(exactly = 0) { mockWorkspaceService.didDeleteFiles(any()) }
    }

    @Test
    fun `test didDeleteFiles with move event of directory`() = runTest {
        val oldUri = URI("file:///test/oldDir")
        val newUri = URI("file:///test/newDir")
        val moveEvent = createMockVFileMoveEvent(oldUri, newUri, "", true)

        sut.after(listOf(moveEvent))

        val deleteParamsSlot = slot<DeleteFilesParams>()
        verify { mockWorkspaceService.didDeleteFiles(capture(deleteParamsSlot)) }
        assertThat(deleteParamsSlot.captured.files[0].uri).isEqualTo(normalizeFileUri(oldUri.toString()))
    }

    @Test
    fun `test didChangeWatchedFiles with valid events`() = runTest {
        // Arrange
        val createURI = URI("file:///test/pathOfCreation")
        val deleteURI = URI("file:///test/pathOfDeletion")
        val changeURI = URI("file:///test/pathOfChange")

        val virtualFileCreate = createMockVFileEvent(createURI, FileChangeType.Created, false)
        val virtualFileDelete = createMockVFileEvent(deleteURI, FileChangeType.Deleted, false)
        val virtualFileChange = createMockVFileEvent(changeURI, FileChangeType.Changed, false)

        // Act
        sut.after(listOf(virtualFileCreate, virtualFileDelete, virtualFileChange))

        // Assert
        val paramsSlot = slot<DidChangeWatchedFilesParams>()
        verify { mockWorkspaceService.didChangeWatchedFiles(capture(paramsSlot)) }
        assertThat(paramsSlot.captured.changes[0].uri).isEqualTo(normalizeFileUri(createURI.toString()))
        assertThat(paramsSlot.captured.changes[0].type).isEqualTo(FileChangeType.Created)
        assertThat(paramsSlot.captured.changes[1].uri).isEqualTo(normalizeFileUri(deleteURI.toString()))
        assertThat(paramsSlot.captured.changes[1].type).isEqualTo(FileChangeType.Deleted)
        assertThat(paramsSlot.captured.changes[2].uri).isEqualTo(normalizeFileUri(changeURI.toString()))
        assertThat(paramsSlot.captured.changes[2].type).isEqualTo(FileChangeType.Changed)
    }

    @Test
    fun `test didChangeWatchedFiles with move event reports both delete and create`() = runTest {
        val oldUri = URI("file:///test/oldPath")
        val newUri = URI("file:///test/newPath")
        val moveEvent = createMockVFileMoveEvent(oldUri, newUri, "test.py")

        sut.after(listOf(moveEvent))

        val paramsSlot = slot<DidChangeWatchedFilesParams>()
        verify { mockWorkspaceService.didChangeWatchedFiles(capture(paramsSlot)) }

        assertThat(paramsSlot.captured.changes).hasSize(2)
        assertThat(paramsSlot.captured.changes[0].uri).isEqualTo(normalizeFileUri(oldUri.toString()))
        assertThat(paramsSlot.captured.changes[0].type).isEqualTo(FileChangeType.Deleted)
        assertThat(paramsSlot.captured.changes[1].uri).isEqualTo(normalizeFileUri(newUri.toString()))
        assertThat(paramsSlot.captured.changes[1].type).isEqualTo(FileChangeType.Created)
    }

    @Test
    fun `test didChangeWatchedFiles with copy event`() = runTest {
        val originalUri = URI("file:///test/original")
        val newUri = URI("file:///test/new")
        val copyEvent = createMockVFileCopyEvent(originalUri, newUri, "test.py")

        sut.after(listOf(copyEvent))

        val paramsSlot = slot<DidChangeWatchedFilesParams>()
        verify { mockWorkspaceService.didChangeWatchedFiles(capture(paramsSlot)) }
        assertThat(paramsSlot.captured.changes[0].uri).isEqualTo(normalizeFileUri(newUri.toString()))
        assertThat(paramsSlot.captured.changes[0].type).isEqualTo(FileChangeType.Created)
    }

    @Test
    fun `test no invoked messages when events are empty`() = runTest {
        // Act
        sut.after(emptyList())

        // Assert
        verify(exactly = 0) { mockWorkspaceService.didCreateFiles(any()) }
        verify(exactly = 0) { mockWorkspaceService.didDeleteFiles(any()) }
        verify(exactly = 0) { mockWorkspaceService.didChangeWatchedFiles(any()) }
    }

    @Test
    fun `test didRenameFiles with supported file`() = runTest {
        // Arrange
        val oldName = "oldFile.java"
        val newName = "newFile.java"
        val propertyEvent = createMockPropertyChangeEvent(
            oldName = oldName,
            newName = newName,
            isDirectory = false,
        )

        // Act
        sut.after(listOf(propertyEvent))

        val closeParams = slot<DidCloseTextDocumentParams>()
        verify { mockTextDocumentService.didClose(capture(closeParams)) }
        assertEquals(normalizeFileUri("file:///testDir/$oldName"), closeParams.captured.textDocument.uri)

        val openParams = slot<DidOpenTextDocumentParams>()
        verify { mockTextDocumentService.didOpen(capture(openParams)) }
        assertEquals(normalizeFileUri("file:///testDir/$newName"), openParams.captured.textDocument.uri)
        assertEquals(normalizeFileUri("content"), openParams.captured.textDocument.text)

        // Assert
<<<<<<< HEAD
        val renameParams = slot<RenameFilesParams>()
        verify { mockWorkspaceService.didRenameFiles(capture(renameParams)) }
        with(renameParams.captured.files[0]) {
            assertEquals(normalizeFileUri("file:///testDir/$oldName"), oldUri)
            assertEquals(normalizeFileUri("file:///testDir/$newName"), newUri)
=======
        val paramsSlot = slot<RenameFilesParams>()
        verify { mockWorkspaceService.didRenameFiles(capture(paramsSlot)) }
        with(paramsSlot.captured.files[0]) {
            assertThat(oldUri).isEqualTo(normalizeFileUri("file:///testDir/$oldName"))
            assertThat(newUri).isEqualTo(normalizeFileUri("file:///testDir/$newName"))
>>>>>>> 5f752cae
        }
    }

    @Test
    fun `test didRenameFiles with unsupported file type`() = runTest {
        // Arrange
        val propertyEvent = createMockPropertyChangeEvent(
            oldName = "oldFile.txt",
            newName = "newFile.txt",
            isDirectory = false,
        )

        // Act
        sut.after(listOf(propertyEvent))

        // Assert
        verify(exactly = 0) { mockTextDocumentService.didClose(any()) }
        verify(exactly = 0) { mockTextDocumentService.didOpen(any()) }
        verify(exactly = 0) { mockWorkspaceService.didRenameFiles(any()) }
    }

    @Test
    fun `test didRenameFiles with directory`() = runTest {
        // Arrange
        val propertyEvent = createMockPropertyChangeEvent(
            oldName = "oldDir",
            newName = "newDir",
            isDirectory = true
        )

        // Act
        sut.after(listOf(propertyEvent))

        // Assert
        verify(exactly = 0) { mockTextDocumentService.didClose(any()) }
        verify(exactly = 0) { mockTextDocumentService.didOpen(any()) }
        val paramsSlot = slot<RenameFilesParams>()
        verify { mockWorkspaceService.didRenameFiles(capture(paramsSlot)) }
        with(paramsSlot.captured.files[0]) {
            assertThat(oldUri).isEqualTo(normalizeFileUri("file:///testDir/oldDir"))
            assertThat(newUri).isEqualTo(normalizeFileUri("file:///testDir/newDir"))
        }
    }

    @Test
    fun `test didRenameFiles with multiple files`() = runTest {
        // Arrange
        val event1 = createMockPropertyChangeEvent(
            oldName = "old1.java",
            newName = "new1.java",
        )
        val event2 = createMockPropertyChangeEvent(
            oldName = "old2.py",
            newName = "new2.py",
        )

        // Act
        sut.after(listOf(event1, event2))

        // Assert
        val paramsSlot = slot<RenameFilesParams>()
        verify { mockWorkspaceService.didRenameFiles(capture(paramsSlot)) }
        assertThat(paramsSlot.captured.files).hasSize(2)
    }

    @Test
    fun `rootsChanged does not notify when no changes`() = runTest {
        // Arrange
        mockkObject(WorkspaceFolderUtil)
        val folders = listOf(
            WorkspaceFolder().apply {
                name = "folder1"
                uri = "file:///path/to/folder1"
            }
        )
        every { WorkspaceFolderUtil.createWorkspaceFolders(any()) } returns folders

        // Act
        sut.beforeRootsChange(mockk())
        sut.rootsChanged(mockk())

        // Assert
        verify(exactly = 0) { mockWorkspaceService.didChangeWorkspaceFolders(any()) }
    }

    // rootsChanged handles
    @Test
    fun `rootsChanged handles init`() = runTest {
        // Arrange
        mockkObject(WorkspaceFolderUtil)
        val oldFolders = emptyList<WorkspaceFolder>()
        val newFolders = listOf(
            WorkspaceFolder().apply {
                name = "folder1"
                uri = "file:///path/to/folder1"
            }
        )

        // Act
        every { WorkspaceFolderUtil.createWorkspaceFolders(project) } returns oldFolders
        sut.beforeRootsChange(mockk())
        every { WorkspaceFolderUtil.createWorkspaceFolders(project) } returns newFolders
        sut.rootsChanged(mockk())

        // Assert
        val paramsSlot = slot<DidChangeWorkspaceFoldersParams>()
        verify(exactly = 1) { mockWorkspaceService.didChangeWorkspaceFolders(capture(paramsSlot)) }
        assertThat(paramsSlot.captured.event.added).hasSize(1)
        assertThat(paramsSlot.captured.event.added[0].name).isEqualTo("folder1")
    }

    // rootsChanged handles additional files added to root
    @Test
    fun `rootsChanged handles additional files added to root`() = runTest {
        // Arrange
        mockkObject(WorkspaceFolderUtil)
        val oldFolders = listOf(
            WorkspaceFolder().apply {
                name = "folder1"
                uri = "file:///path/to/folder1"
            }
        )
        val newFolders = listOf(
            WorkspaceFolder().apply {
                name = "folder1"
                uri = "file:///path/to/folder1"
            },
            WorkspaceFolder().apply {
                name = "folder2"
                uri = "file:///path/to/folder2"
            }
        )

        // Act
        every { WorkspaceFolderUtil.createWorkspaceFolders(project) } returns oldFolders
        sut.beforeRootsChange(mockk())
        every { WorkspaceFolderUtil.createWorkspaceFolders(project) } returns newFolders
        sut.rootsChanged(mockk())

        // Assert
        val paramsSlot = slot<DidChangeWorkspaceFoldersParams>()
        verify(exactly = 1) { mockWorkspaceService.didChangeWorkspaceFolders(capture(paramsSlot)) }
        assertThat(paramsSlot.captured.event.added).hasSize(1)
        assertThat(paramsSlot.captured.event.added[0].name).isEqualTo("folder2")
    }

    // rootsChanged handles removal of files from root
    @Test
    fun `rootsChanged handles removal of files from root`() = runTest {
        // Arrange
        mockkObject(WorkspaceFolderUtil)
        val oldFolders = listOf(
            WorkspaceFolder().apply {
                name = "folder1"
                uri = "file:///path/to/folder1"
            },
            WorkspaceFolder().apply {
                name = "folder2"
                uri = "file:///path/to/folder2"
            }
        )
        val newFolders = listOf(
            WorkspaceFolder().apply {
                name = "folder1"
                uri = "file:///path/to/folder1"
            }
        )

        // Act
        every { WorkspaceFolderUtil.createWorkspaceFolders(project) } returns oldFolders
        sut.beforeRootsChange(mockk())
        every { WorkspaceFolderUtil.createWorkspaceFolders(project) } returns newFolders
        sut.rootsChanged(mockk())

        // Assert
        val paramsSlot = slot<DidChangeWorkspaceFoldersParams>()
        verify(exactly = 1) { mockWorkspaceService.didChangeWorkspaceFolders(capture(paramsSlot)) }
        assertThat(paramsSlot.captured.event.removed).hasSize(1)
        assertThat(paramsSlot.captured.event.removed[0].name).isEqualTo("folder2")
    }

    @Test
    fun `rootsChanged handles multiple simultaneous additions and removals`() = runTest {
        // Arrange
        mockkObject(WorkspaceFolderUtil)
        val oldFolders = listOf(
            WorkspaceFolder().apply {
                name = "folder1"
                uri = "file:///path/to/folder1"
            },
            WorkspaceFolder().apply {
                name = "folder2"
                uri = "file:///path/to/folder2"
            }
        )
        val newFolders = listOf(
            WorkspaceFolder().apply {
                name = "folder1"
                uri = "file:///path/to/folder1"
            },
            WorkspaceFolder().apply {
                name = "folder3"
                uri = "file:///path/to/folder3"
            }
        )

        // Act
        every { WorkspaceFolderUtil.createWorkspaceFolders(project) } returns oldFolders
        sut.beforeRootsChange(mockk())
        every { WorkspaceFolderUtil.createWorkspaceFolders(project) } returns newFolders
        sut.rootsChanged(mockk())

        // Assert
        val paramsSlot = slot<DidChangeWorkspaceFoldersParams>()
        verify(exactly = 1) { mockWorkspaceService.didChangeWorkspaceFolders(capture(paramsSlot)) }
        assertThat(paramsSlot.captured.event.added).hasSize(1)
        assertThat(paramsSlot.captured.event.removed).hasSize(1)
        assertThat(paramsSlot.captured.event.added[0].name).isEqualTo("folder3")
        assertThat(paramsSlot.captured.event.removed[0].name).isEqualTo("folder2")
    }

    private fun createMockVirtualFile(uri: URI, fileName: String, isDirectory: Boolean = false): VirtualFile {
        val nioPath = mockk<Path> {
            every { toUri() } returns uri
        }
        return mockk<VirtualFile> {
            every { this@mockk.isDirectory } returns isDirectory
            every { toNioPath() } returns nioPath
            every { url } returns uri.path
            every { path } returns "${uri.path}/$fileName"
            every { fileSystem } returns mockk {
                every { protocol } returns "file"
            }
            every { this@mockk.inputStream } returns "content".byteInputStream()
        }
    }

    private fun createMockVFileEvent(
        uri: URI,
        type: FileChangeType = FileChangeType.Changed,
        isDirectory: Boolean = false,
        extension: String = "py",
    ): VFileEvent {
        val virtualFile = createMockVirtualFile(uri, "test.$extension", isDirectory)
        return when (type) {
            FileChangeType.Deleted -> mockk<VFileDeleteEvent>()
            FileChangeType.Created -> mockk<VFileCreateEvent>()
            else -> mockk<VFileEvent>()
        }.apply {
            every { file } returns virtualFile
        }
    }

    private fun createMockPropertyChangeEvent(
        oldName: String,
        newName: String,
        isDirectory: Boolean = false,
    ): VFilePropertyChangeEvent {
        val parent = createMockVirtualFile(URI("file:///testDir/"), "testDir", true)
        val newUri = URI("file:///testDir/$newName")
        val file = createMockVirtualFile(newUri, newName, isDirectory)
        every { file.parent } returns parent

        return mockk<VFilePropertyChangeEvent>().apply {
            every { propertyName } returns VirtualFile.PROP_NAME
            every { this@apply.file } returns file
            every { oldValue } returns oldName
            every { newValue } returns newName
        }
    }

    private fun createMockVFileMoveEvent(oldUri: URI, newUri: URI, fileName: String, isDirectory: Boolean = false): VFileMoveEvent {
        val oldFile = createMockVirtualFile(oldUri, fileName, isDirectory)
        val newFile = createMockVirtualFile(newUri, fileName, isDirectory)
        return mockk<VFileMoveEvent>().apply {
            every { file } returns newFile
            every { oldPath } returns oldUri.path
            every { oldParent } returns oldFile
        }
    }

    private fun createMockVFileCopyEvent(originalUri: URI, newUri: URI, fileName: String): VFileCopyEvent {
        val newParent = mockk<VirtualFile> {
            every { findChild(any()) } returns createMockVirtualFile(newUri, fileName)
            every { fileSystem } returns mockk {
                every { protocol } returns "file"
            }
        }
        return mockk<VFileCopyEvent>().apply {
            every { file } returns createMockVirtualFile(originalUri, fileName)
            every { this@apply.newParent } returns newParent
            every { newChildName } returns fileName
        }
    }

    // for windows unit tests
    private fun normalizeFileUri(uri: String): String {
        if (!System.getProperty("os.name").lowercase().contains("windows")) {
            return uri
        }

        if (!uri.startsWith("file:///")) {
            return uri
        }

        val path = uri.substringAfter("file:///")
        return "file:///C:/$path"
    }
}<|MERGE_RESOLUTION|>--- conflicted
+++ resolved
@@ -401,27 +401,19 @@
 
         val closeParams = slot<DidCloseTextDocumentParams>()
         verify { mockTextDocumentService.didClose(capture(closeParams)) }
-        assertEquals(normalizeFileUri("file:///testDir/$oldName"), closeParams.captured.textDocument.uri)
+        assertThat(closeParams.captured.textDocument.uri).isEqualTo(normalizeFileUri("file:///testDir/$oldName"))
 
         val openParams = slot<DidOpenTextDocumentParams>()
         verify { mockTextDocumentService.didOpen(capture(openParams)) }
-        assertEquals(normalizeFileUri("file:///testDir/$newName"), openParams.captured.textDocument.uri)
-        assertEquals(normalizeFileUri("content"), openParams.captured.textDocument.text)
-
-        // Assert
-<<<<<<< HEAD
-        val renameParams = slot<RenameFilesParams>()
-        verify { mockWorkspaceService.didRenameFiles(capture(renameParams)) }
-        with(renameParams.captured.files[0]) {
-            assertEquals(normalizeFileUri("file:///testDir/$oldName"), oldUri)
-            assertEquals(normalizeFileUri("file:///testDir/$newName"), newUri)
-=======
+        assertThat(openParams.captured.textDocument.uri).isEqualTo(normalizeFileUri("file:///testDir/$newName"))
+        assertThat(openParams.captured.textDocument.text).isEqualTo(normalizeFileUri("content"))
+
+        // Assert
         val paramsSlot = slot<RenameFilesParams>()
         verify { mockWorkspaceService.didRenameFiles(capture(paramsSlot)) }
         with(paramsSlot.captured.files[0]) {
             assertThat(oldUri).isEqualTo(normalizeFileUri("file:///testDir/$oldName"))
             assertThat(newUri).isEqualTo(normalizeFileUri("file:///testDir/$newName"))
->>>>>>> 5f752cae
         }
     }
 
