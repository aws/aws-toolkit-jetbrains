--- conflicted
+++ resolved
@@ -146,11 +146,7 @@
         every { mockInitializeResult.capabilities } returns mockCapabilities
 
         // Create WorkspaceServiceHandler with mocked InitializeResult
-<<<<<<< HEAD
-        sut = WorkspaceServiceHandler(project, mockInitializeResult, mockk())
-=======
         sut = WorkspaceServiceHandler(project, mockInitializeResult)
->>>>>>> 04aba5b9
     }
 
     @Test
