// Copyright 2025 Amazon.com, Inc. or its affiliates. All Rights Reserved.
// SPDX-License-Identifier: Apache-2.0

package software.aws.toolkits.jetbrains.services.amazonq.lsp

import com.google.gson.annotations.SerializedName

data class AmazonQLspConfiguration(
    @SerializedName(AmazonQLspConstants.LSP_OPT_OUT_TELEMETRY_CONFIGURATION_KEY)
    val optOutTelemetry: Boolean? = null,

    @SerializedName(AmazonQLspConstants.LSP_ENABLE_TELEMETRY_EVENTS_CONFIGURATION_KEY)
    val enableTelemetryEvents: Boolean? = null,

    @SerializedName(AmazonQLspConstants.LSP_CUSTOMIZATION_CONFIGURATION_KEY)
    val customization: String? = null,

<<<<<<< HEAD
    @SerializedName(AmazonQLspConstants.LSP_PROJECT_CONTEXT_KEY)
    val projectContext: QProjectContext,
)

data class QProjectContext(
=======
    val projectContext: ProjectContextConfiguration? = null,
)

data class ProjectContextConfiguration(
>>>>>>> 6f728bf9
    val enableLocalIndexing: Boolean? = null,

    val enableGpuAcceleration: Boolean? = null,

    val indexWorkerThreads: Int? = null,

    val localIndexing: LocalIndexingConfiguration? = null,
)

data class LocalIndexingConfiguration(
    val ignoreFilePatterns: List<String>? = null,
    val maxFileSizeMB: Int? = null,
    val maxIndexSizeMB: Int? = null,
    val indexCacheDirPath: String? = null,
)<|MERGE_RESOLUTION|>--- conflicted
+++ resolved
@@ -14,19 +14,13 @@
 
     @SerializedName(AmazonQLspConstants.LSP_CUSTOMIZATION_CONFIGURATION_KEY)
     val customization: String? = null,
-
-<<<<<<< HEAD
-    @SerializedName(AmazonQLspConstants.LSP_PROJECT_CONTEXT_KEY)
-    val projectContext: QProjectContext,
 )
 
 data class QProjectContext(
-=======
     val projectContext: ProjectContextConfiguration? = null,
 )
 
 data class ProjectContextConfiguration(
->>>>>>> 6f728bf9
     val enableLocalIndexing: Boolean? = null,
 
     val enableGpuAcceleration: Boolean? = null,
