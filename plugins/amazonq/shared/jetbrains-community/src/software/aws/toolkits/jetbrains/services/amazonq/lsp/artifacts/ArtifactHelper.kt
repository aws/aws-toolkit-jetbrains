// Copyright 2025 Amazon.com, Inc. or its affiliates. All Rights Reserved.
// SPDX-License-Identifier: Apache-2.0

package software.aws.toolkits.jetbrains.services.amazonq.lsp.artifacts

import com.intellij.openapi.progress.ProgressManager
import com.intellij.openapi.project.Project
import com.intellij.platform.ide.progress.withBackgroundProgress
import com.intellij.util.io.createDirectories
import com.intellij.util.text.SemVer
import kotlinx.coroutines.CancellationException
import org.jetbrains.annotations.VisibleForTesting
import software.aws.toolkits.core.utils.deleteIfExists
import software.aws.toolkits.core.utils.error
import software.aws.toolkits.core.utils.exists
import software.aws.toolkits.core.utils.getLogger
import software.aws.toolkits.core.utils.info
import software.aws.toolkits.core.utils.warn
import software.aws.toolkits.jetbrains.core.saveFileFromUrl
<<<<<<< HEAD
import software.aws.toolkits.resources.AwsCoreBundle
=======
import software.aws.toolkits.jetbrains.services.cwc.controller.chat.telemetry.getStartUrl
import software.aws.toolkits.resources.AwsCoreBundle
import software.aws.toolkits.telemetry.LanguageServerSetupStage
import software.aws.toolkits.telemetry.Telemetry
>>>>>>> 7228af10
import java.nio.file.Files
import java.nio.file.Path
import java.nio.file.Paths
import java.util.concurrent.atomic.AtomicInteger

class ArtifactHelper(private val lspArtifactsPath: Path = DEFAULT_ARTIFACT_PATH, private val maxDownloadAttempts: Int = MAX_DOWNLOAD_ATTEMPTS) {

    companion object {
        private val DEFAULT_ARTIFACT_PATH = getToolkitsCommonCacheRoot().resolve(Paths.get("aws", "toolkits", "language-servers", "AmazonQ-JetBrains-temp"))
        private val logger = getLogger<ArtifactHelper>()
        private const val MAX_DOWNLOAD_ATTEMPTS = 3
    }
    private val currentAttempt = AtomicInteger(0)

    fun removeDelistedVersions(delistedVersions: List<Version>) {
        val localFolders = getSubFolders(lspArtifactsPath)

        delistedVersions.forEach { delistedVersion ->
            val versionToDelete = delistedVersion.serverVersion ?: return@forEach

            localFolders
                .filter { folder -> folder.fileName.toString() == versionToDelete }
                .forEach { folder ->
                    try {
                        folder.toFile().deleteRecursively()
                        logger.info { "Successfully deleted deListed version: ${folder.fileName}" }
                    } catch (e: Exception) {
                        logger.error(e) { "Failed to delete deListed version ${folder.fileName}: ${e.message}" }
                    }
                }
        }
    }

    fun deleteOlderLspArtifacts(manifestVersionRanges: ArtifactManager.SupportedManifestVersionRange) {
        val validVersions = getAllLocalLspArtifactsWithinManifestRange(manifestVersionRanges)

        // Keep the latest 2 versions, delete others
        validVersions.drop(2).forEach { (folder, _) ->
            try {
                folder.toFile().deleteRecursively()
                logger.info { "Deleted older LSP artifact: ${folder.fileName}" }
            } catch (e: Exception) {
                logger.error(e) { "Failed to delete older LSP artifact: ${folder.fileName}" }
            }
        }
    }

    fun getAllLocalLspArtifactsWithinManifestRange(manifestVersionRanges: ArtifactManager.SupportedManifestVersionRange): List<Pair<Path, SemVer>> {
        val localFolders = getSubFolders(lspArtifactsPath)

        return localFolders
            .mapNotNull { localFolder ->
                SemVer.parseFromText(localFolder.fileName.toString())?.let { semVer ->
                    if (semVer >= manifestVersionRanges.startVersion && semVer < manifestVersionRanges.endVersion) {
                        localFolder to semVer
                    } else {
                        null
                    }
                }
            }
            .sortedByDescending { (_, semVer) -> semVer }
    }

    fun getExistingLspArtifacts(targetVersion: Version, target: VersionTarget): Boolean {
        if (target.contents == null) return false

        val localLSPPath = lspArtifactsPath.resolve(targetVersion.serverVersion.toString())
        if (!localLSPPath.exists()) return false

        val hasInvalidFiles = target.contents.any { content ->
            content.filename?.let { filename ->
                val filePath = localLSPPath.resolve(filename)
                !filePath.exists() || !validateFileHash(filePath, content.hashes?.firstOrNull())
            } ?: false
        }

        if (hasInvalidFiles) {
            try {
                localLSPPath.toFile().deleteRecursively()
                logger.info { "Deleted mismatched LSP artifacts at: $localLSPPath" }
            } catch (e: Exception) {
                logger.error(e) { "Failed to delete mismatched LSP artifacts at: $localLSPPath" }
            }
        }
        return !hasInvalidFiles
    }

    suspend fun tryDownloadLspArtifacts(project: Project, targetVersion: Version, target: VersionTarget): Path? {
<<<<<<< HEAD
        val temporaryDownloadPath = Files.createTempDirectory("lsp-dl")
        val downloadPath = lspArtifactsPath.resolve(targetVersion.serverVersion.toString())
=======
        val destinationPath = lspArtifactsPath.resolve(targetVersion.serverVersion.toString())
>>>>>>> 7228af10

        while (currentAttempt.get() < maxDownloadAttempts) {
            currentAttempt.incrementAndGet()
            logger.info { "Attempt ${currentAttempt.get()} of $maxDownloadAttempts to download LSP artifacts" }
            val temporaryDownloadPath = Files.createTempDirectory("lsp-dl")

            try {
                return withBackgroundProgress(
                    project,
                    AwsCoreBundle.message("amazonqFeatureDev.placeholder.downloading_and_extracting_lsp_artifacts"),
                    cancellable = true
                ) {
<<<<<<< HEAD
                    if (downloadLspArtifacts(temporaryDownloadPath, target) && !target.contents.isNullOrEmpty()) {
                        moveFilesFromSourceToDestination(temporaryDownloadPath, downloadPath)
=======
                    if (downloadLspArtifacts(project, temporaryDownloadPath, target) && !target.contents.isNullOrEmpty()) {
                        moveFilesFromSourceToDestination(temporaryDownloadPath, destinationPath)
>>>>>>> 7228af10
                        target.contents
                            .mapNotNull { it.filename }
                            .forEach { filename -> extractZipFile(destinationPath.resolve(filename), destinationPath) }
                        logger.info { "Successfully downloaded and moved LSP artifacts to $destinationPath" }

                        val thirdPartyLicenses = targetVersion.thirdPartyLicenses
                        logger.info {
<<<<<<< HEAD
                            "Installing Amazon Q Language Server v${targetVersion.serverVersion} to: $downloadPath. " +
                                if (thirdPartyLicenses == null) "" else "Attribution notice can be found at $thirdPartyLicenses"
                        }

                        return@withBackgroundProgress downloadPath
=======
                            "Installing Amazon Q Language Server v${targetVersion.serverVersion} to: $destinationPath. " +
                                if (thirdPartyLicenses == null) "" else "Attribution notice can be found at $thirdPartyLicenses"
                        }

                        return@withBackgroundProgress destinationPath
>>>>>>> 7228af10
                    }

                    return@withBackgroundProgress null
                }
            } catch (e: Exception) {
                when (e) {
                    is CancellationException -> {
                        logger.error(e) { "User cancelled download and extracting of LSP artifacts.." }
                        currentAttempt.set(maxDownloadAttempts) // To exit the while loop.
                    }
                    else -> { logger.error(e) { "Failed to download/move LSP artifacts on attempt ${currentAttempt.get()}" } }
                }
                temporaryDownloadPath.toFile().deleteRecursively()
                destinationPath.toFile().deleteRecursively()
            }
        }
        logger.error { "Failed to download LSP artifacts after $maxDownloadAttempts attempts" }
        return null
    }

    @VisibleForTesting
<<<<<<< HEAD
    internal fun downloadLspArtifacts(downloadPath: Path, target: VersionTarget?): Boolean {
=======
    internal fun downloadLspArtifacts(project: Project, downloadPath: Path, target: VersionTarget?): Boolean {
>>>>>>> 7228af10
        if (target == null || target.contents.isNullOrEmpty()) {
            logger.warn { "No target contents available for download" }
            return false
        }
        try {
            downloadPath.createDirectories()
            target.contents.forEach { content ->
                if (content.url == null || content.filename == null) {
                    logger.warn { "Missing URL or filename in content" }
                    return@forEach
                }
                val filePath = downloadPath.resolve(content.filename)
                val contentHash = content.hashes?.firstOrNull() ?: run {
                    logger.warn { "No hash available for ${content.filename}" }
                    return@forEach
                }
                downloadAndValidateFile(project, content.url, filePath, contentHash)
            }
            validateDownloadedFiles(downloadPath, target.contents)
        } catch (e: Exception) {
            logger.error(e) { "Failed to download LSP artifacts: ${e.message}" }
            downloadPath.toFile().deleteRecursively()
            return false
        }
        return true
    }

    private fun downloadAndValidateFile(project: Project, url: String, filePath: Path, expectedHash: String) {
        val recordDownload = { runnable: () -> Unit ->
            Telemetry.languageserver.setup.use { telemetry ->
                telemetry.id("q")
                telemetry.languageServerSetupStage(LanguageServerSetupStage.GetServer)
                telemetry.metadata("credentialStartUrl", getStartUrl(project))
                telemetry.success(true)

                try {
                    runnable()
                } catch (t: Throwable) {
                    telemetry.success(false)
                    telemetry.recordException(t)
                }
            }
        }

        try {
            if (!filePath.exists()) {
                logger.info { "Downloading file: ${filePath.fileName}" }
<<<<<<< HEAD
                saveFileFromUrl(url, filePath, ProgressManager.getInstance().progressIndicator)
=======
                recordDownload { saveFileFromUrl(url, filePath, ProgressManager.getInstance().progressIndicator) }
>>>>>>> 7228af10
            }
            if (!validateFileHash(filePath, expectedHash)) {
                logger.warn { "Hash mismatch for ${filePath.fileName}, re-downloading" }
                filePath.deleteIfExists()
                recordDownload { saveFileFromUrl(url, filePath) }

                Telemetry.languageserver.setup.use {
                    it.id("q")
                    it.languageServerSetupStage(LanguageServerSetupStage.Validate)
                    it.metadata("credentialStartUrl", getStartUrl(project))
                    it.success(true)

                    if (!validateFileHash(filePath, expectedHash)) {
                        it.success(false)

                        val exception = LspException("Hash mismatch after re-download for ${filePath.fileName}", LspException.ErrorCode.HASH_MISMATCH)
                        it.recordException(exception)
                        throw exception
                    }
                }
            }
        } catch (e: Exception) {
            throw IllegalStateException("Failed to download/validate file: ${filePath.fileName}", e)
        }
    }

    @VisibleForTesting
    internal fun validateFileHash(filePath: Path, expectedHash: String?): Boolean {
        if (expectedHash == null) return false
        val contentHash = generateSHA384Hash(filePath)
        return "sha384:$contentHash" == expectedHash
    }

    private fun validateDownloadedFiles(downloadPath: Path, contents: List<TargetContent>) {
        val missingFiles = contents
            .mapNotNull { it.filename }
            .filter { filename ->
                !downloadPath.resolve(filename).exists()
            }
        if (missingFiles.isNotEmpty()) {
            val errorMessage = "Missing required files: ${missingFiles.joinToString(", ")}"
            logger.error { errorMessage }
            throw LspException(errorMessage, LspException.ErrorCode.DOWNLOAD_FAILED)
        }
    }
}<|MERGE_RESOLUTION|>--- conflicted
+++ resolved
@@ -17,14 +17,10 @@
 import software.aws.toolkits.core.utils.info
 import software.aws.toolkits.core.utils.warn
 import software.aws.toolkits.jetbrains.core.saveFileFromUrl
-<<<<<<< HEAD
-import software.aws.toolkits.resources.AwsCoreBundle
-=======
 import software.aws.toolkits.jetbrains.services.cwc.controller.chat.telemetry.getStartUrl
 import software.aws.toolkits.resources.AwsCoreBundle
 import software.aws.toolkits.telemetry.LanguageServerSetupStage
 import software.aws.toolkits.telemetry.Telemetry
->>>>>>> 7228af10
 import java.nio.file.Files
 import java.nio.file.Path
 import java.nio.file.Paths
@@ -113,12 +109,7 @@
     }
 
     suspend fun tryDownloadLspArtifacts(project: Project, targetVersion: Version, target: VersionTarget): Path? {
-<<<<<<< HEAD
-        val temporaryDownloadPath = Files.createTempDirectory("lsp-dl")
-        val downloadPath = lspArtifactsPath.resolve(targetVersion.serverVersion.toString())
-=======
         val destinationPath = lspArtifactsPath.resolve(targetVersion.serverVersion.toString())
->>>>>>> 7228af10
 
         while (currentAttempt.get() < maxDownloadAttempts) {
             currentAttempt.incrementAndGet()
@@ -131,13 +122,8 @@
                     AwsCoreBundle.message("amazonqFeatureDev.placeholder.downloading_and_extracting_lsp_artifacts"),
                     cancellable = true
                 ) {
-<<<<<<< HEAD
-                    if (downloadLspArtifacts(temporaryDownloadPath, target) && !target.contents.isNullOrEmpty()) {
-                        moveFilesFromSourceToDestination(temporaryDownloadPath, downloadPath)
-=======
                     if (downloadLspArtifacts(project, temporaryDownloadPath, target) && !target.contents.isNullOrEmpty()) {
                         moveFilesFromSourceToDestination(temporaryDownloadPath, destinationPath)
->>>>>>> 7228af10
                         target.contents
                             .mapNotNull { it.filename }
                             .forEach { filename -> extractZipFile(destinationPath.resolve(filename), destinationPath) }
@@ -145,19 +131,11 @@
 
                         val thirdPartyLicenses = targetVersion.thirdPartyLicenses
                         logger.info {
-<<<<<<< HEAD
-                            "Installing Amazon Q Language Server v${targetVersion.serverVersion} to: $downloadPath. " +
-                                if (thirdPartyLicenses == null) "" else "Attribution notice can be found at $thirdPartyLicenses"
-                        }
-
-                        return@withBackgroundProgress downloadPath
-=======
                             "Installing Amazon Q Language Server v${targetVersion.serverVersion} to: $destinationPath. " +
                                 if (thirdPartyLicenses == null) "" else "Attribution notice can be found at $thirdPartyLicenses"
                         }
 
                         return@withBackgroundProgress destinationPath
->>>>>>> 7228af10
                     }
 
                     return@withBackgroundProgress null
@@ -179,11 +157,7 @@
     }
 
     @VisibleForTesting
-<<<<<<< HEAD
-    internal fun downloadLspArtifacts(downloadPath: Path, target: VersionTarget?): Boolean {
-=======
     internal fun downloadLspArtifacts(project: Project, downloadPath: Path, target: VersionTarget?): Boolean {
->>>>>>> 7228af10
         if (target == null || target.contents.isNullOrEmpty()) {
             logger.warn { "No target contents available for download" }
             return false
@@ -231,11 +205,7 @@
         try {
             if (!filePath.exists()) {
                 logger.info { "Downloading file: ${filePath.fileName}" }
-<<<<<<< HEAD
-                saveFileFromUrl(url, filePath, ProgressManager.getInstance().progressIndicator)
-=======
                 recordDownload { saveFileFromUrl(url, filePath, ProgressManager.getInstance().progressIndicator) }
->>>>>>> 7228af10
             }
             if (!validateFileHash(filePath, expectedHash)) {
                 logger.warn { "Hash mismatch for ${filePath.fileName}, re-downloading" }
