// Copyright 2025 Amazon.com, Inc. or its affiliates. All Rights Reserved.
// SPDX-License-Identifier: Apache-2.0

package software.aws.toolkits.jetbrains.services.amazonq.lsp.model

import com.intellij.openapi.project.Project
import software.aws.toolkits.jetbrains.services.telemetry.ClientMetadata

data class ExtendedClientMetadata(
    val aws: AwsMetadata,
)

data class AwsMetadata(
    val clientInfo: ClientInfoMetadata,
    val awsClientCapabilities: AwsClientCapabilities,
    val contextConfiguration: ContextConfiguration?,
)

data class AwsClientCapabilities(
    val q: DeveloperProfiles,
    val window: WindowSettings,
)

data class DeveloperProfiles(
    val developerProfiles: Boolean,
    val mcp: Boolean,
    val pinnedContextEnabled: Boolean,
<<<<<<< HEAD
    val reroute: Boolean,
=======
    val workspaceFilePath: String?,
>>>>>>> 08edb5d4
)

data class WindowSettings(
    val showSaveFileDialog: Boolean,
)

data class ClientInfoMetadata(
    val extension: ExtensionMetadata,
    val clientId: String,
    val version: String,
    val name: String,
)

data class ExtensionMetadata(
    val name: String,
    val version: String,
)

data class ContextConfiguration(
    val workspaceIdentifier: String?,
)

fun createExtendedClientMetadata(project: Project): ExtendedClientMetadata {
    val metadata = ClientMetadata.getDefault()
    return ExtendedClientMetadata(
        aws = AwsMetadata(
            clientInfo = ClientInfoMetadata(
                extension = ExtensionMetadata(
                    name = metadata.awsProduct.toString(),
                    version = metadata.awsVersion
                ),
                clientId = metadata.clientId,
                version = metadata.parentProductVersion,
                name = metadata.parentProduct
            ),
            awsClientCapabilities = AwsClientCapabilities(
                q = DeveloperProfiles(
                    developerProfiles = true,
                    mcp = true,
                    pinnedContextEnabled = true,
<<<<<<< HEAD
                    reroute = true,
=======
                    workspaceFilePath = project.workspaceFile?.path,
>>>>>>> 08edb5d4
                ),
                window = WindowSettings(
                    showSaveFileDialog = true
                )
            ),
            contextConfiguration = ContextConfiguration(
                workspaceIdentifier = project.getBasePath()
            )
        )
    )
}<|MERGE_RESOLUTION|>--- conflicted
+++ resolved
@@ -25,11 +25,8 @@
     val developerProfiles: Boolean,
     val mcp: Boolean,
     val pinnedContextEnabled: Boolean,
-<<<<<<< HEAD
     val reroute: Boolean,
-=======
     val workspaceFilePath: String?,
->>>>>>> 08edb5d4
 )
 
 data class WindowSettings(
@@ -70,11 +67,8 @@
                     developerProfiles = true,
                     mcp = true,
                     pinnedContextEnabled = true,
-<<<<<<< HEAD
                     reroute = true,
-=======
                     workspaceFilePath = project.workspaceFile?.path,
->>>>>>> 08edb5d4
                 ),
                 window = WindowSettings(
                     showSaveFileDialog = true
