--- conflicted
+++ resolved
@@ -188,12 +188,7 @@
         }
 
         val settings = conn.getConnectionSettings()
-<<<<<<< HEAD
-        val defaultRegion = AwsRegionProvider.getInstance()[QEndpoints.Q_DEFAULT_SERVICE_CONFIG.REGION] ?: error("unknown region from Q default service config")
-=======
-        val awsRegion = AwsRegionProvider.getInstance()[QDefaultServiceConfig.REGION] ?: error("unknown region from Q default service config")
->>>>>>> 53473144
-
+        val defaultRegion = AwsRegionProvider.getInstance()[QDefaultServiceConfig.REGION] ?: error("unknown region from Q default service config")
         val regionId = profile?.region ?: activeProfile(project)?.region
         val awsRegion = regionId?.let { AwsRegionProvider.getInstance()[it] } ?: defaultRegion
 
