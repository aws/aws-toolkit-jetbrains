// Copyright 2025 Amazon.com, Inc. or its affiliates. All Rights Reserved.
// SPDX-License-Identifier: Apache-2.0

package software.aws.toolkits.jetbrains.services.amazonq.lsp.textdocument

import com.intellij.codeInsight.lookup.Lookup
import com.intellij.codeInsight.lookup.LookupEvent
import com.intellij.codeInsight.lookup.LookupListener
import com.intellij.codeInsight.lookup.LookupManagerListener
import com.intellij.codeInsight.lookup.impl.LookupImpl
import com.intellij.openapi.Disposable
import com.intellij.openapi.editor.Document
import com.intellij.openapi.editor.Editor
import com.intellij.openapi.fileEditor.FileDocumentManager
import com.intellij.openapi.fileEditor.FileDocumentManagerListener
import com.intellij.openapi.fileEditor.FileEditorManager
import com.intellij.openapi.fileEditor.FileEditorManagerListener
import com.intellij.openapi.project.Project
import com.intellij.openapi.vfs.VirtualFile
import com.intellij.openapi.vfs.VirtualFileManager
import com.intellij.openapi.vfs.newvfs.BulkFileListener
import com.intellij.openapi.vfs.newvfs.events.VFileContentChangeEvent
import com.intellij.openapi.vfs.newvfs.events.VFileEvent
import org.eclipse.lsp4j.DidChangeTextDocumentParams
import org.eclipse.lsp4j.DidCloseTextDocumentParams
import org.eclipse.lsp4j.DidOpenTextDocumentParams
import org.eclipse.lsp4j.DidSaveTextDocumentParams
import org.eclipse.lsp4j.Position
import org.eclipse.lsp4j.TextDocumentContentChangeEvent
import org.eclipse.lsp4j.TextDocumentIdentifier
import org.eclipse.lsp4j.TextDocumentItem
import org.eclipse.lsp4j.VersionedTextDocumentIdentifier
import software.aws.toolkits.jetbrains.services.amazonq.lsp.AmazonQLspService
import software.aws.toolkits.jetbrains.services.amazonq.lsp.model.aws.textDocument.InlineCompletionContext
import software.aws.toolkits.jetbrains.services.amazonq.lsp.model.aws.textDocument.InlineCompletionTriggerKind
import software.aws.toolkits.jetbrains.services.amazonq.lsp.model.aws.textDocument.InlineCompletionWithReferencesParams
import software.aws.toolkits.jetbrains.services.amazonq.lsp.util.FileUriUtil.toUriString
import software.aws.toolkits.jetbrains.utils.pluginAwareExecuteOnPooledThread

class TextDocumentServiceHandler(
    private val project: Project,
    serverInstance: Disposable,
) : FileDocumentManagerListener,
    FileEditorManagerListener,
    BulkFileListener,
    LookupManagerListener {

    init {
        // didOpen & didClose events
        project.messageBus.connect(serverInstance).subscribe(
            FileEditorManagerListener.FILE_EDITOR_MANAGER,
            this
        )

        // didChange events
        project.messageBus.connect(serverInstance).subscribe(
            VirtualFileManager.VFS_CHANGES,
            this
        )

        // didSave events
        project.messageBus.connect(serverInstance).subscribe(
            FileDocumentManagerListener.TOPIC,
            this
        )

<<<<<<< HEAD
        // aws/textDocument/inlineCompletionWithReferences events
        project.messageBus.connect(serverInstance).subscribe(
            LookupManagerListener.TOPIC,
            this
        )
=======
        // open files on startup
        val fileEditorManager = FileEditorManager.getInstance(project)
        fileEditorManager.openFiles.forEach { file ->
            handleFileOpened(file)
        }
    }

    private fun handleFileOpened(file: VirtualFile) {
        AmazonQLspService.executeIfRunning(project) { languageServer ->
            toUriString(file)?.let { uri ->
                languageServer.textDocumentService.didOpen(
                    DidOpenTextDocumentParams().apply {
                        textDocument = TextDocumentItem().apply {
                            this.uri = uri
                            text = file.inputStream.readAllBytes().decodeToString()
                        }
                    }
                )
            }
        }
>>>>>>> 4f62d74b
    }

    override fun activeLookupChanged(oldLookup: Lookup?, newLookup: Lookup?) {
        if (oldLookup != null || newLookup == null) return

        newLookup.addLookupListener(object : LookupListener {
            override fun itemSelected(event: LookupEvent) {
                val editor = event.lookup.editor
                if (!(event.lookup as LookupImpl).isShown) {
                    cleanup()
                    return
                }

                handleInlineCompletion(editor)
                cleanup()
            }

            override fun lookupCanceled(event: LookupEvent) {
                cleanup()
            }

            private fun cleanup() {
                newLookup.removeLookupListener(this)
            }
        })
    }

    private fun handleInlineCompletion(editor: Editor) {
        AmazonQLspService.executeIfRunning(project) { server ->
            val params = buildInlineCompletionParams(editor)
            server.inlineCompletionWithReferences(params)
        }
    }

    private fun buildInlineCompletionParams(editor: Editor): InlineCompletionWithReferencesParams =
        InlineCompletionWithReferencesParams(
            context = InlineCompletionContext(
                triggerKind = InlineCompletionTriggerKind.Invoke
            )
        ).apply {
            textDocument = TextDocumentIdentifier(toUriString(editor.virtualFile))
            position = Position(
                editor.caretModel.primaryCaret.visualPosition.line,
                editor.caretModel.primaryCaret.offset
            )
        }

    override fun beforeDocumentSaving(document: Document) {
        AmazonQLspService.executeIfRunning(project) { languageServer ->
            val file = FileDocumentManager.getInstance().getFile(document) ?: return@executeIfRunning
            toUriString(file)?.let { uri ->
                languageServer.textDocumentService.didSave(
                    DidSaveTextDocumentParams().apply {
                        textDocument = TextDocumentIdentifier().apply {
                            this.uri = uri
                        }
                        text = document.text
                    }
                )
            }
        }
    }

    override fun after(events: MutableList<out VFileEvent>) {
        AmazonQLspService.executeIfRunning(project) { languageServer ->
            pluginAwareExecuteOnPooledThread {
                events.filterIsInstance<VFileContentChangeEvent>().forEach { event ->
                    val document = FileDocumentManager.getInstance().getCachedDocument(event.file) ?: return@forEach
                    toUriString(event.file)?.let { uri ->
                        languageServer.textDocumentService.didChange(
                            DidChangeTextDocumentParams().apply {
                                textDocument = VersionedTextDocumentIdentifier().apply {
                                    this.uri = uri
                                    version = document.modificationStamp.toInt()
                                }
                                contentChanges = listOf(
                                    TextDocumentContentChangeEvent().apply {
                                        text = document.text
                                    }
                                )
                            }
                        )
                    }
                }
            }
        }
    }

    override fun fileOpened(
        source: FileEditorManager,
        file: VirtualFile,
    ) {
        handleFileOpened(file)
    }

    override fun fileClosed(
        source: FileEditorManager,
        file: VirtualFile,
    ) {
        AmazonQLspService.executeIfRunning(project) { languageServer ->
            toUriString(file)?.let { uri ->
                languageServer.textDocumentService.didClose(
                    DidCloseTextDocumentParams().apply {
                        textDocument = TextDocumentIdentifier().apply {
                            this.uri = uri
                        }
                    }
                )
            }
        }
    }
}<|MERGE_RESOLUTION|>--- conflicted
+++ resolved
@@ -64,13 +64,12 @@
             this
         )
 
-<<<<<<< HEAD
         // aws/textDocument/inlineCompletionWithReferences events
         project.messageBus.connect(serverInstance).subscribe(
             LookupManagerListener.TOPIC,
             this
         )
-=======
+
         // open files on startup
         val fileEditorManager = FileEditorManager.getInstance(project)
         fileEditorManager.openFiles.forEach { file ->
@@ -91,7 +90,6 @@
                 )
             }
         }
->>>>>>> 4f62d74b
     }
 
     override fun activeLookupChanged(oldLookup: Lookup?, newLookup: Lookup?) {
