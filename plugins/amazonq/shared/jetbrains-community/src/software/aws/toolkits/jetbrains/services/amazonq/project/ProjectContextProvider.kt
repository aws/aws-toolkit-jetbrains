--- conflicted
+++ resolved
@@ -186,13 +186,8 @@
         }.await()
     }
 
-<<<<<<< HEAD
-    internal suspend fun getUsage(): Usage? {
-        val response = sendMsgToLsp(LspMessage.GetUsageMetrics, request = null)
-=======
-    fun getUsage(): Usage? {
+    suspend fun getUsage(): Usage? {
         val response = sendMsgToLsp(LspMessage.GetUsageMetrics, request = null) ?: return null
->>>>>>> 9426764c
         return try {
             val parsedResponse = mapper.readValue<Usage>(response.responseBody)
             parsedResponse
@@ -319,23 +314,16 @@
         return encoderServer.encrypt(payloadJson)
     }
 
-<<<<<<< HEAD
-    private suspend fun sendMsgToLsp(msgType: LspMessage, request: String?): LspResponse = withContext(IO) {
+    private suspend fun sendMsgToLsp(msgType: LspMessage, request: String?): LspResponse? = withContext(IO) {
         logger.info { "sending message: ${msgType.endpoint} to lsp on port ${encoderServer.port}" }
         val url = URI("http://127.0.0.1:${encoderServer.port}/${msgType.endpoint}").toURL()
-=======
-    private fun sendMsgToLsp(msgType: LspMessage, request: String?): LspResponse? {
-        logger.info { "sending message: ${msgType.endpoint} to lsp on port ${encoderServer.port}" }
-        val url = URL("http://localhost:${encoderServer.port}/${msgType.endpoint}")
         if (!encoderServer.isNodeProcessRunning()) {
             logger.warn { "language server is not running" }
-            return null
-        }
->>>>>>> 9426764c
+            return@withContext null
+        }
         // use 1h as timeout for index, 5 seconds for other APIs
         val timeoutMs = if (msgType is LspMessage.Index) 60.minutes.inWholeMilliseconds.toInt() else 5000
-
-        with(url.openConnection() as HttpURLConnection) {
+        return@withContext with(url.openConnection() as HttpURLConnection) {
             setConnectionProperties(this)
             setConnectionTimeout(this, timeoutMs)
             request?.let { r ->
