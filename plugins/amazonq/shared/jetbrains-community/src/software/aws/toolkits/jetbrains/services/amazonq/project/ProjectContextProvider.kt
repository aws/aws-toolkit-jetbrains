--- conflicted
+++ resolved
@@ -10,7 +10,6 @@
 import com.intellij.openapi.Disposable
 import com.intellij.openapi.project.BaseProjectDirectories.Companion.getBaseDirectories
 import com.intellij.openapi.project.Project
-import com.intellij.openapi.project.guessProjectDir
 import com.intellij.openapi.vfs.VfsUtilCore
 import com.intellij.openapi.vfs.VirtualFile
 import com.intellij.openapi.vfs.VirtualFileVisitor
@@ -57,15 +56,12 @@
             }
         }
     }
-<<<<<<< HEAD
 
     enum class IndexUpdateMode(val value: String) {
         UPDATE("update"),
         REMOVE("remove"),
         ADD("add"),
     }
-=======
->>>>>>> e9bfb9a6
 
     data class FileCollectionResult(
         val files: List<String>,
@@ -136,22 +132,14 @@
     }
 
     fun index(): Boolean {
-<<<<<<< HEAD
-        val projectRoot = project.guessProjectDir()?.path ?: return false
-=======
         val projectRoot = project.basePath ?: return false
->>>>>>> e9bfb9a6
 
         val indexStartTime = System.currentTimeMillis()
         val filesResult = collectFiles()
         var duration = (System.currentTimeMillis() - indexStartTime).toDouble()
         logger.debug { "time elapsed to collect project context files: ${duration}ms, collected ${filesResult.files.size} files" }
 
-<<<<<<< HEAD
         val encrypted = encryptRequest(IndexRequest(filesResult.files, projectRoot, "all", ""))
-=======
-        val encrypted = encryptRequest(IndexRequest(filesResult.files, projectRoot, false))
->>>>>>> e9bfb9a6
         val response = sendMsgToLsp(LspMessage.Index, encrypted)
 
         duration = (System.currentTimeMillis() - indexStartTime).toDouble()
@@ -183,7 +171,6 @@
         }
     }
 
-<<<<<<< HEAD
     fun queryInline(query: String, filePath: String): List<InlineBm25Chunk> {
         val encrypted = encryptRequest(QueryInlineCompletionRequest(query, filePath))
         return CompletableFuture.supplyAsync {
@@ -192,8 +179,6 @@
         }.get(50L, TimeUnit.MILLISECONDS)
     }
 
-=======
->>>>>>> e9bfb9a6
     fun getUsage(): Usage? {
         val response = sendMsgToLsp(LspMessage.GetUsageMetrics, request = null)
         return try {
@@ -205,14 +190,9 @@
         }
     }
 
-<<<<<<< HEAD
     fun updateIndex(filePaths: List<String>, mode: IndexUpdateMode) {
         if (!isIndexComplete.get()) return
         val encrypted = encryptRequest(UpdateIndexRequest(filePaths, mode.value))
-=======
-    fun updateIndex(filePath: String) {
-        val encrypted = encryptRequest(UpdateIndexRequest(filePath))
->>>>>>> e9bfb9a6
         sendMsgToLsp(LspMessage.UpdateIndex, encrypted)
     }
 
