--- conflicted
+++ resolved
@@ -15,13 +15,10 @@
 import software.aws.toolkits.jetbrains.core.credentials.reauthConnectionIfNeeded
 import software.aws.toolkits.jetbrains.services.amazonq.lsp.AmazonQLspService
 import software.aws.toolkits.jetbrains.services.amazonq.lsp.flareChat.ProgressNotificationUtils.getObject
-<<<<<<< HEAD
+import software.aws.toolkits.jetbrains.services.amazonq.lsp.model.aws.chat.CHAT_ERROR_PARAMS
+import software.aws.toolkits.jetbrains.services.amazonq.lsp.model.aws.chat.ErrorParams
 import software.aws.toolkits.jetbrains.services.amazonq.lsp.model.aws.chat.AuthFollowUpClickedParams
 import software.aws.toolkits.jetbrains.services.amazonq.lsp.model.aws.chat.AuthFollowupType
-=======
-import software.aws.toolkits.jetbrains.services.amazonq.lsp.model.aws.chat.CHAT_ERROR_PARAMS
-import software.aws.toolkits.jetbrains.services.amazonq.lsp.model.aws.chat.ErrorParams
->>>>>>> 7c2ca193
 import software.aws.toolkits.jetbrains.services.amazonq.lsp.model.aws.chat.GetSerializedChatResult
 import software.aws.toolkits.jetbrains.services.amazonq.lsp.model.aws.chat.OpenTabResult
 import software.aws.toolkits.jetbrains.services.amazonq.lsp.model.aws.chat.SEND_CHAT_COMMAND_PROMPT
@@ -84,7 +81,25 @@
         }
     }
 
-<<<<<<< HEAD
+    fun getErrorUiMessage(tabId: String, exception: Exception, token: String?): String {
+        token?.let {
+            removePartialChatMessage(it)
+        }
+        val errorTitle = "An error occurred while processing your request."
+        val errorMessage = "Details: ${exception.message}"
+        val errorParams = Gson().toJson(ErrorParams(tabId, null, errorMessage, errorTitle)).toString()
+        val isPartialResult = false
+        val uiMessage = """
+                {
+                "command":"$CHAT_ERROR_PARAMS",
+                "tabId": "$tabId",
+                "params": $errorParams,
+                "isPartialResult": $isPartialResult
+                }
+        """.trimIndent()
+        return uiMessage
+    }
+
     fun handleAuthFollowUpClicked(project: Project, params: AuthFollowUpClickedParams) {
         val incomingType = params.authFollowupType
         val connectionManager = ToolkitConnectionManager.getInstance(project)
@@ -112,31 +127,12 @@
             LOG.warn(ex) { "Failed to handle authentication when auth follow up clicked" }
             throw ex
         }
-=======
-    fun getErrorUiMessage(tabId: String, exception: Exception, token: String?): String {
-        token?.let {
-            removePartialChatMessage(it)
-        }
-        val errorTitle = "An error occurred while processing your request."
-        val errorMessage = "Details: ${exception.message}"
-        val errorParams = Gson().toJson(ErrorParams(tabId, null, errorMessage, errorTitle)).toString()
-        val isPartialResult = false
-        val uiMessage = """
-                {
-                "command":"$CHAT_ERROR_PARAMS",
-                "tabId": "$tabId",
-                "params": $errorParams,
-                "isPartialResult": $isPartialResult
-                }
-        """.trimIndent()
-        return uiMessage
->>>>>>> 7c2ca193
     }
 
     companion object {
         fun getInstance(project: Project) = project.service<ChatCommunicationManager>()
 
-        val LOG = getLogger<ChatCommunicationManager>()
+        private val LOG = getLogger<ChatCommunicationManager>()
 
         val pendingSerializedChatRequests = ConcurrentHashMap<String, CompletableFuture<GetSerializedChatResult>>()
         fun completeSerializedChatResponse(requestId: String, content: String) {
