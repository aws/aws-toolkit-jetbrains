// Copyright 2025 Amazon.com, Inc. or its affiliates. All Rights Reserved.
// SPDX-License-Identifier: Apache-2.0
@file:Suppress("BannedImports")
package software.aws.toolkits.jetbrains.services.amazonq.lsp.flareChat

import com.google.gson.Gson
import com.google.gson.JsonObject
import com.intellij.openapi.components.Service
import com.intellij.openapi.components.service
import com.intellij.openapi.project.Project
import kotlinx.coroutines.CompletableDeferred
import kotlinx.coroutines.CoroutineScope
import kotlinx.coroutines.launch
import org.eclipse.lsp4j.ProgressParams
import org.eclipse.lsp4j.jsonrpc.ResponseErrorException
import software.aws.toolkits.core.utils.getLogger
import software.aws.toolkits.core.utils.tryOrNull
import software.aws.toolkits.core.utils.warn
import software.aws.toolkits.jetbrains.core.credentials.ToolkitConnectionManager
import software.aws.toolkits.jetbrains.core.credentials.pinning.QConnection
import software.aws.toolkits.jetbrains.core.credentials.reauthConnectionIfNeeded
import software.aws.toolkits.jetbrains.services.amazonq.lsp.AmazonQLspService
import software.aws.toolkits.jetbrains.services.amazonq.lsp.flareChat.ProgressNotificationUtils.getObject
import software.aws.toolkits.jetbrains.services.amazonq.lsp.model.aws.LSPAny
import software.aws.toolkits.jetbrains.services.amazonq.lsp.model.aws.chat.AuthFollowUpClickedParams
import software.aws.toolkits.jetbrains.services.amazonq.lsp.model.aws.chat.AuthFollowupType
import software.aws.toolkits.jetbrains.services.amazonq.lsp.model.aws.chat.CHAT_ERROR_PARAMS
import software.aws.toolkits.jetbrains.services.amazonq.lsp.model.aws.chat.CODE_REVIEW_FINDINGS_SUFFIX
import software.aws.toolkits.jetbrains.services.amazonq.lsp.model.aws.chat.ChatMessage
import software.aws.toolkits.jetbrains.services.amazonq.lsp.model.aws.chat.DISPLAY_FINDINGS_SUFFIX
import software.aws.toolkits.jetbrains.services.amazonq.lsp.model.aws.chat.ErrorParams
import software.aws.toolkits.jetbrains.services.amazonq.lsp.model.aws.chat.GetSerializedChatResult
import software.aws.toolkits.jetbrains.services.amazonq.lsp.model.aws.chat.SEND_CHAT_COMMAND_PROMPT
import software.aws.toolkits.jetbrains.services.amazonq.profile.QRegionProfileDialog
import software.aws.toolkits.jetbrains.services.amazonq.profile.QRegionProfileManager
import software.aws.toolkits.jetbrains.services.amazonq.profile.QRegionProfileSelectedListener
import java.util.UUID
import java.util.concurrent.CompletableFuture
import java.util.concurrent.ConcurrentHashMap

@Service(Service.Level.PROJECT)
class ChatCommunicationManager(private val project: Project, private val cs: CoroutineScope) {
    val uiReady = CompletableDeferred<Boolean>()
    private val chatPartialResultMap = ConcurrentHashMap<String, String>()
    private val inflightRequestByTabId = ConcurrentHashMap<String, CompletableFuture<String>>()
    private val pendingSerializedChatRequests = ConcurrentHashMap<String, CompletableFuture<GetSerializedChatResult>>()
    private val pendingTabRequests = ConcurrentHashMap<String, CompletableFuture<LSPAny>>()
    private val openTabs = mutableSetOf<String>()

    fun setUiReady() {
        uiReady.complete(true)
    }

    private var chatUpdateCallback: ((FlareUiMessage) -> Unit)? = null

    fun setChatUpdateCallback(callback: (FlareUiMessage) -> Unit) {
        chatUpdateCallback = callback
    }

    fun notifyUi(uiMessage: FlareUiMessage) {
        cs.launch {
            uiReady.await()
            chatUpdateCallback?.invoke(uiMessage)
        }
    }

    fun setInflightRequestForTab(tabId: String, result: CompletableFuture<String>) {
        inflightRequestByTabId[tabId] = result
    }
    fun removeInflightRequestForTab(tabId: String) {
        inflightRequestByTabId.remove(tabId)
    }

    fun getInflightRequestForTab(tabId: String): CompletableFuture<String>? = inflightRequestByTabId[tabId]

    fun hasInflightRequest(tabId: String): Boolean = inflightRequestByTabId.containsKey(tabId)

    fun addPartialChatMessage(tabId: String): String {
        val partialResultToken: String = UUID.randomUUID().toString()
        chatPartialResultMap[partialResultToken] = tabId
        return partialResultToken
    }

    private fun getPartialChatMessage(partialResultToken: String): String? =
        chatPartialResultMap.getOrDefault(partialResultToken, null)

    fun removePartialChatMessage(partialResultToken: String) =
        chatPartialResultMap.remove(partialResultToken)

    fun addTabId(tabId: String) {
        synchronized(openTabs) {
            openTabs.add(tabId)
        }
    }

    fun removeTabId(tabId: String) {
        synchronized(openTabs) {
            openTabs.remove(tabId)
        }
    }

    fun getAllTabIds(): Set<String> {
        synchronized(openTabs) {
            return openTabs.toSet()
        }
    }

    fun addSerializedChatRequest(requestId: String, result: CompletableFuture<GetSerializedChatResult>) {
        pendingSerializedChatRequests[requestId] = result
    }

    fun completeSerializedChatResponse(requestId: String, content: String) {
        pendingSerializedChatRequests.remove(requestId)?.complete(GetSerializedChatResult((content)))
    }

    fun removeSerializedChatRequest(requestId: String) {
        pendingSerializedChatRequests.remove(requestId)
    }

    fun addTabOpenRequest(requestId: String, result: CompletableFuture<LSPAny>) {
        pendingTabRequests[requestId] = result
    }

    fun removeTabOpenRequest(requestId: String) =
        pendingTabRequests.remove(requestId)

    fun handlePartialResultProgressNotification(project: Project, params: ProgressParams) {
        val token = ProgressNotificationUtils.getToken(params)
        val tabId = getPartialChatMessage(token)
        if (tabId.isNullOrEmpty()) {
            return
        }
        if (params.value.isLeft || params.value.right == null) {
            error(
                "Error handling partial result notification: expected value of type Object"
            )
        }

        val encryptedPartialChatResult = getObject(params, String::class.java)
        if (encryptedPartialChatResult != null) {
            val partialChatResult = AmazonQLspService.getInstance(project).encryptionManager.decrypt(encryptedPartialChatResult)
            val partialResultMap: Any = tryOrNull {
                Gson().fromJson(partialChatResult, Map::class.java)
            } ?: partialChatResult

<<<<<<< HEAD
=======
            if (partialResultMap != null) {
                @Suppress("UNCHECKED_CAST")
                val additionalMessages = partialResultMap["additionalMessages"] as? MutableList<Map<String, Any>>
                if (additionalMessages != null) {
                    var i = 0
                    while (i < additionalMessages.size) {
                        val message = additionalMessages[i]
                        val messageId = message["messageId"] as? String
                        if (messageId != null && messageId.startsWith("stopped")) {
                            // Process stop messages immediately
                            val uiMessage = convertToJsonToSendToChat(
                                command = SEND_CHAT_COMMAND_PROMPT,
                                tabId = tabId,
                                params = partialChatResult,
                                isPartialResult = true
                            )
                            AsyncChatUiListener.notifyPartialMessageUpdate(project, uiMessage)
                            finalResultProcessed[token] = true
                            ChatAsyncResultManager.getInstance(project).setResult(token, partialResultMap)
                            return
                        } else if (messageId != null && (messageId.endsWith(CODE_REVIEW_FINDINGS_SUFFIX) || messageId.endsWith(DISPLAY_FINDINGS_SUFFIX))) {
                            additionalMessages.removeAt(i)
                            continue
                        }
                        i = i + 1
                    }
                }
            }
>>>>>>> b05c4f19

            notifyUi(
                FlareUiMessage(
                    command = SEND_CHAT_COMMAND_PROMPT,
                    tabId = tabId,
<<<<<<< HEAD
                    params = partialResultMap,
=======
                    params = Gson().toJson(partialResultMap),
>>>>>>> b05c4f19
                    isPartialResult = true
                )
            )
        }
    }

    fun getErrorUiMessage(tabId: String, exception: Exception, token: String?): String {
        token?.let {
            removePartialChatMessage(it)
        }
        var errorMessage: String? = null
        if (exception is ResponseErrorException) {
            errorMessage = tryOrNull {
                "${exception.responseError.message}: ${Gson().fromJson(exception.responseError.data as JsonObject, ChatMessage::class.java).body}"
            } ?: exception.responseError.message
        }

        val errorTitle = "An error occurred while processing your request."
        errorMessage = errorMessage ?: "Details: ${exception.message}"
        val errorParams = Gson().toJson(ErrorParams(tabId, null, errorMessage, errorTitle)).toString()
        val isPartialResult = false
        val uiMessage = """
                {
                "command":"$CHAT_ERROR_PARAMS",
                "tabId": "$tabId",
                "params": $errorParams,
                "isPartialResult": $isPartialResult
                }
        """.trimIndent()
        return uiMessage
    }

    fun handleAuthFollowUpClicked(project: Project, params: AuthFollowUpClickedParams) {
        val incomingType = params.authFollowupType
        val connectionManager = ToolkitConnectionManager.getInstance(project)
        try {
            when (incomingType) {
                AuthFollowupType.USE_SUPPORTED_AUTH -> {
                    val activeProfile = QRegionProfileManager.getInstance().activeProfile(project)
                    if (activeProfile != null) {
                        project.messageBus.syncPublisher(QRegionProfileSelectedListener.TOPIC)
                            .onProfileSelected(project, QRegionProfileManager.getInstance().activeProfile(project))
                    } else {
                        QRegionProfileDialog(
                            project,
                            selectedProfile = null
                        ).show()
                    }

                    return
                }
                AuthFollowupType.RE_AUTH,
                AuthFollowupType.MISSING_SCOPES,
                AuthFollowupType.FULL_AUTH,
                -> {
                    connectionManager.activeConnectionForFeature(QConnection.getInstance())?.let {
                        reauthConnectionIfNeeded(project, it, isReAuth = true)
                    }
                    return
                }
                else -> {
                    LOG.warn { "Unknown auth follow up type: $incomingType" }
                }
            }
        } catch (ex: Exception) {
            LOG.warn(ex) { "Failed to handle authentication when auth follow up clicked" }
            throw ex
        }
    }

    companion object {
        fun getInstance(project: Project) = project.service<ChatCommunicationManager>()

        private val LOG = getLogger<ChatCommunicationManager>()

        fun convertToJsonToSendToChat(command: String, tabId: String, params: String, isPartialResult: Boolean): String =
            """
                {
                "command":"$command",
                "tabId": "$tabId",
                "params": $params,
                "isPartialResult": $isPartialResult
                }
            """.trimIndent()
    }
}<|MERGE_RESOLUTION|>--- conflicted
+++ resolved
@@ -143,47 +143,21 @@
                 Gson().fromJson(partialChatResult, Map::class.java)
             } ?: partialChatResult
 
-<<<<<<< HEAD
-=======
-            if (partialResultMap != null) {
-                @Suppress("UNCHECKED_CAST")
+            if (partialResultMap is Map<*, *>) {
                 val additionalMessages = partialResultMap["additionalMessages"] as? MutableList<Map<String, Any>>
-                if (additionalMessages != null) {
-                    var i = 0
-                    while (i < additionalMessages.size) {
-                        val message = additionalMessages[i]
-                        val messageId = message["messageId"] as? String
-                        if (messageId != null && messageId.startsWith("stopped")) {
-                            // Process stop messages immediately
-                            val uiMessage = convertToJsonToSendToChat(
-                                command = SEND_CHAT_COMMAND_PROMPT,
-                                tabId = tabId,
-                                params = partialChatResult,
-                                isPartialResult = true
-                            )
-                            AsyncChatUiListener.notifyPartialMessageUpdate(project, uiMessage)
-                            finalResultProcessed[token] = true
-                            ChatAsyncResultManager.getInstance(project).setResult(token, partialResultMap)
-                            return
-                        } else if (messageId != null && (messageId.endsWith(CODE_REVIEW_FINDINGS_SUFFIX) || messageId.endsWith(DISPLAY_FINDINGS_SUFFIX))) {
-                            additionalMessages.removeAt(i)
-                            continue
-                        }
-                        i = i + 1
-                    }
+                additionalMessages?.removeAll {
+                    val messageId = it["messageId"] as? String
+                    messageId != null &&
+                        (messageId.endsWith(CODE_REVIEW_FINDINGS_SUFFIX) ||
+                            messageId.endsWith(DISPLAY_FINDINGS_SUFFIX))
                 }
             }
->>>>>>> b05c4f19
 
             notifyUi(
                 FlareUiMessage(
                     command = SEND_CHAT_COMMAND_PROMPT,
                     tabId = tabId,
-<<<<<<< HEAD
                     params = partialResultMap,
-=======
-                    params = Gson().toJson(partialResultMap),
->>>>>>> b05c4f19
                     isPartialResult = true
                 )
             )
