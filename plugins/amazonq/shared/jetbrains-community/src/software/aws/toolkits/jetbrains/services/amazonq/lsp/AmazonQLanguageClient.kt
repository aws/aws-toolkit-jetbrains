--- conflicted
+++ resolved
@@ -70,9 +70,6 @@
     fun createDirectory(params: FileParams)
 
     @JsonNotification(CHAT_OPTIONS_UPDATE_NOTIFICATION)
-<<<<<<< HEAD
-    fun sendChatOptionsUpdate(params: LSPAny): CompletableFuture<Unit>
-=======
     fun sendChatOptionsUpdate(params: LSPAny)
->>>>>>> 9d2ca9bf
+
 }