// Copyright 2024 Amazon.com, Inc. or its affiliates. All Rights Reserved.
// SPDX-License-Identifier: Apache-2.0

package software.aws.toolkits.jetbrains.services.amazonq

import com.intellij.openapi.components.Service
import com.intellij.openapi.components.service
import com.intellij.openapi.project.Project
import com.intellij.util.concurrency.annotations.RequiresBackgroundThread
import software.amazon.awssdk.services.codewhispererruntime.CodeWhispererRuntimeClient
import software.amazon.awssdk.services.codewhispererruntime.model.FeatureValue
import software.amazon.awssdk.services.codewhispererruntime.model.ListAvailableCustomizationsRequest
import software.aws.toolkits.core.utils.debug
import software.aws.toolkits.core.utils.getLogger
import software.aws.toolkits.jetbrains.core.awsClient
import software.aws.toolkits.jetbrains.isDeveloperMode
import software.aws.toolkits.jetbrains.utils.isQExpired

@Service
class CodeWhispererFeatureConfigService {
    private val featureConfigs = mutableMapOf<String, FeatureContext>()

    @RequiresBackgroundThread
    fun fetchFeatureConfigs(project: Project) {
        if (isQExpired(project)) return

        LOG.debug { "Fetching feature configs" }
        try {
            val response = project.awsClient<CodeWhispererRuntimeClient>().listFeatureEvaluations {
                it.userContext(codeWhispererUserContext())
            }

            // Simply force overwrite feature configs from server response, no needed to check existing values.
            response.featureEvaluations().forEach {
                featureConfigs[it.feature()] = FeatureContext(it.feature(), it.variation(), it.value())
            }

            // Only apply new auto-trigger UX to BID users
            val isNewAutoTriggerUX = getNewAutoTriggerUX()
            if (isNewAutoTriggerUX) {
                calculateIfIamIdentityCenterConnection(project) {
                    featureConfigs.remove(NEW_AUTO_TRIGGER_UX)
                }
            }

            val customizationArnOverride = featureConfigs[CUSTOMIZATION_ARN_OVERRIDE_NAME]?.value?.stringValue()
            if (customizationArnOverride != null) {
                // Double check if server-side wrongly returns a customizationArn to BID users
                calculateIfBIDConnection(project) {
                    featureConfigs.remove(CUSTOMIZATION_ARN_OVERRIDE_NAME)
                }
                val availableCustomizations =
                    calculateIfIamIdentityCenterConnection(project) {
                        try {
                            project.awsClient<CodeWhispererRuntimeClient>().listAvailableCustomizationsPaginator(
                                ListAvailableCustomizationsRequest.builder().build()
                            )
                                .stream()
                                .toList()
                                .flatMap { resp ->
                                    resp.customizations().map {
                                        it.arn()
                                    }
                                }
                        } catch (e: Exception) {
                            LOG.debug(e) { "Failed to list available customizations" }
                            null
                        }
                    }

                // If customizationArn from A/B is not available in listAvailableCustomizations response, don't use this value
                if (availableCustomizations?.contains(customizationArnOverride) == false) {
                    LOG.debug {
                        "Customization arn $customizationArnOverride not available in listAvailableCustomizations, not using"
                    }
                    featureConfigs.remove(CUSTOMIZATION_ARN_OVERRIDE_NAME)
                }
            }
        } catch (e: Exception) {
            LOG.debug(e) { "Error when fetching feature configs" }
        }
        LOG.debug { "Current feature configs: ${getFeatureConfigsTelemetry()}" }
    }

    fun getFeatureConfigsTelemetry(): String =
        "{${
            featureConfigs.entries.joinToString(", ") { (name, context) ->
                "$name: ${context.variation}"
            }
        }}"

    // TODO: for all feature variations, define a contract that can be enforced upon the implementation of
    // the business logic.
    // When we align on a new feature config, client-side will implement specific business logic to utilize
    // these values by:
    // 1) Add an entry in FEATURE_DEFINITIONS, which is <feature_name> to <feature_context>.
    // 2) Add a function with name `getXXX`, where XXX refers to the feature name.
    // 3) Specify the return type: One of the return type String/Boolean/Long/Double should be used here.
    // 4) Specify the key for the `getFeatureValueForKey` helper function which is the feature name.
    // 5) Specify the corresponding type value getter for the `FeatureValue` class. For example,
    // if the return type is Long, then the corresponding type value getter is `longValue()`.
    // 6) Add a test case for this feature.
    fun getTestFeature(): String = getFeatureValueForKey(TEST_FEATURE_NAME).stringValue()

    fun getIsDataCollectionEnabled(): Boolean =
        getFeatureValueForKey(DATA_COLLECTION_FEATURE).stringValue() == "data-collection"

    fun getCustomizationArnOverride(): String = getFeatureValueForKey(CUSTOMIZATION_ARN_OVERRIDE_NAME).stringValue()

    fun getNewAutoTriggerUX(): Boolean = getFeatureValueForKey(NEW_AUTO_TRIGGER_UX).stringValue() == "TREATMENT"

<<<<<<< HEAD
    // TODO: remove dev mode flag
    fun getInlineCompletion(): Boolean = if (isDeveloperMode()) true else getFeatureValueForKey(INLINE_COMPLETION).boolValue()
=======
    @Suppress("UNUSED")
    fun getInlineCompletion(): Boolean = getFeatureValueForKey(INLINE_COMPLETION).stringValue() == "TREATMENT"
>>>>>>> 13e5d8dc

    // Get the feature value for the given key.
    // In case of a misconfiguration, it will return a default feature value of Boolean false.
    private fun getFeatureValueForKey(name: String): FeatureValue =
        featureConfigs[name]?.value ?: FEATURE_DEFINITIONS[name]?.value
            ?: FeatureValue.builder().boolValue(false).build()

    companion object {
        fun getInstance(): CodeWhispererFeatureConfigService = service()
        private const val TEST_FEATURE_NAME = "testFeature"
<<<<<<< HEAD

        // TODO: update
        private const val INLINE_COMPLETION = "inlineCompletion"
=======
        private const val INLINE_COMPLETION = "ProjectContextV2"
>>>>>>> 13e5d8dc
        private const val DATA_COLLECTION_FEATURE = "IDEProjectContextDataCollection"
        const val CUSTOMIZATION_ARN_OVERRIDE_NAME = "customizationArnOverride"
        private const val NEW_AUTO_TRIGGER_UX = "newAutoTriggerUX"
        private val LOG = getLogger<CodeWhispererFeatureConfigService>()

        // TODO: add real feature later
        // Also serve as default values in case server-side config isn't there yet
        val FEATURE_DEFINITIONS = mapOf(
            TEST_FEATURE_NAME to FeatureContext(
                TEST_FEATURE_NAME,
                "CONTROL",
                FeatureValue.builder().stringValue("testValue").build()
            ),
            // For BuilderId and error cases return an empty string "arn" to handle
            CUSTOMIZATION_ARN_OVERRIDE_NAME to FeatureContext(
                CUSTOMIZATION_ARN_OVERRIDE_NAME,
                "customizationARN",
                FeatureValue.builder().stringValue("").build()
            ),
            NEW_AUTO_TRIGGER_UX to FeatureContext(
                NEW_AUTO_TRIGGER_UX,
                "CONTROL",
                FeatureValue.builder().stringValue("CONTROL").build()
            ),
            INLINE_COMPLETION to FeatureContext(
                INLINE_COMPLETION,
                "CONTROL",
                FeatureValue.builder().stringValue("CONTROL").build()
            )
        )
    }
}

data class FeatureContext(
    val name: String,
    val variation: String,
    val value: FeatureValue,
)<|MERGE_RESOLUTION|>--- conflicted
+++ resolved
@@ -13,7 +13,6 @@
 import software.aws.toolkits.core.utils.debug
 import software.aws.toolkits.core.utils.getLogger
 import software.aws.toolkits.jetbrains.core.awsClient
-import software.aws.toolkits.jetbrains.isDeveloperMode
 import software.aws.toolkits.jetbrains.utils.isQExpired
 
 @Service
@@ -109,13 +108,7 @@
 
     fun getNewAutoTriggerUX(): Boolean = getFeatureValueForKey(NEW_AUTO_TRIGGER_UX).stringValue() == "TREATMENT"
 
-<<<<<<< HEAD
-    // TODO: remove dev mode flag
-    fun getInlineCompletion(): Boolean = if (isDeveloperMode()) true else getFeatureValueForKey(INLINE_COMPLETION).boolValue()
-=======
-    @Suppress("UNUSED")
     fun getInlineCompletion(): Boolean = getFeatureValueForKey(INLINE_COMPLETION).stringValue() == "TREATMENT"
->>>>>>> 13e5d8dc
 
     // Get the feature value for the given key.
     // In case of a misconfiguration, it will return a default feature value of Boolean false.
@@ -126,13 +119,7 @@
     companion object {
         fun getInstance(): CodeWhispererFeatureConfigService = service()
         private const val TEST_FEATURE_NAME = "testFeature"
-<<<<<<< HEAD
-
-        // TODO: update
-        private const val INLINE_COMPLETION = "inlineCompletion"
-=======
         private const val INLINE_COMPLETION = "ProjectContextV2"
->>>>>>> 13e5d8dc
         private const val DATA_COLLECTION_FEATURE = "IDEProjectContextDataCollection"
         const val CUSTOMIZATION_ARN_OVERRIDE_NAME = "customizationArnOverride"
         private const val NEW_AUTO_TRIGGER_UX = "newAutoTriggerUX"
