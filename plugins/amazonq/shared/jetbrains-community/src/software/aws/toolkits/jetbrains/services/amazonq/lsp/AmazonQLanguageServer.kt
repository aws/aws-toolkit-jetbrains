--- conflicted
+++ resolved
@@ -121,15 +121,13 @@
     @JsonRequest(CHAT_BUTTON_CLICK)
     fun buttonClick(params: ButtonClickParams): CompletableFuture<ButtonClickResult>
 
-<<<<<<< HEAD
     @JsonRequest(CHAT_TAB_BAR_ACTIONS)
     fun tabBarActions(params: TabBarActionParams): CompletableFuture<TabBarActionResult>
 
     @JsonRequest(CHAT_GET_SERIALIZED_CHAT)
     fun getSerializedActions(params: GetSerializedChatParams): CompletableFuture<GetSerializedChatResult>
 
-=======
     @JsonNotification(CHAT_CREATE_PROMPT)
     fun createPrompt(params: CreatePromptParams): CompletableFuture<Unit>
->>>>>>> 0aa199a0
+
 }