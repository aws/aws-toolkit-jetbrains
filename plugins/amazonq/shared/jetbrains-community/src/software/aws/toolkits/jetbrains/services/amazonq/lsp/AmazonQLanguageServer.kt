// Copyright 2025 Amazon.com, Inc. or its affiliates. All Rights Reserved.
// SPDX-License-Identifier: Apache-2.0

package software.aws.toolkits.jetbrains.services.amazonq.lsp

import org.eclipse.lsp4j.jsonrpc.messages.ResponseMessage
import org.eclipse.lsp4j.jsonrpc.services.JsonNotification
import org.eclipse.lsp4j.jsonrpc.services.JsonRequest
import org.eclipse.lsp4j.services.LanguageServer
import software.aws.toolkits.jetbrains.services.amazonq.lsp.model.aws.GetConfigurationFromServerParams
import software.aws.toolkits.jetbrains.services.amazonq.lsp.model.aws.LspServerConfigurations
import software.aws.toolkits.jetbrains.services.amazonq.lsp.model.aws.UpdateConfigurationParams
import software.aws.toolkits.jetbrains.services.amazonq.lsp.model.aws.chat.CHAT_FEEDBACK
import software.aws.toolkits.jetbrains.services.amazonq.lsp.model.aws.chat.CHAT_INFO_LINK_CLICK
import software.aws.toolkits.jetbrains.services.amazonq.lsp.model.aws.chat.CHAT_LINK_CLICK
import software.aws.toolkits.jetbrains.services.amazonq.lsp.model.aws.chat.CHAT_QUICK_ACTION
import software.aws.toolkits.jetbrains.services.amazonq.lsp.model.aws.chat.CHAT_READY
import software.aws.toolkits.jetbrains.services.amazonq.lsp.model.aws.chat.CHAT_SOURCE_LINK_CLICK
import software.aws.toolkits.jetbrains.services.amazonq.lsp.model.aws.chat.EncryptedChatParams
import software.aws.toolkits.jetbrains.services.amazonq.lsp.model.aws.chat.EncryptedQuickActionChatParams
import software.aws.toolkits.jetbrains.services.amazonq.lsp.model.aws.chat.FeedbackParams
import software.aws.toolkits.jetbrains.services.amazonq.lsp.model.aws.chat.InfoLinkClickParams
import software.aws.toolkits.jetbrains.services.amazonq.lsp.model.aws.chat.LinkClickParams
import software.aws.toolkits.jetbrains.services.amazonq.lsp.model.aws.chat.SEND_CHAT_COMMAND_PROMPT
import software.aws.toolkits.jetbrains.services.amazonq.lsp.model.aws.chat.SourceLinkClickParams
import software.aws.toolkits.jetbrains.services.amazonq.lsp.model.aws.credentials.UpdateCredentialsPayload
import software.aws.toolkits.jetbrains.services.amazonq.lsp.model.aws.dependencies.DidChangeDependencyPathsParams
import java.util.concurrent.CompletableFuture

/**
 * Remote interface exposed by the Amazon Q language server
 */
@Suppress("unused")
interface AmazonQLanguageServer : LanguageServer {
    @JsonNotification("aws/didChangeDependencyPaths")
    fun didChangeDependencyPaths(params: DidChangeDependencyPathsParams): CompletableFuture<Unit>

    @JsonRequest("aws/credentials/token/update")
    fun updateTokenCredentials(payload: UpdateCredentialsPayload): CompletableFuture<ResponseMessage>

    @JsonNotification("aws/credentials/token/delete")
    fun deleteTokenCredentials(): CompletableFuture<Unit>

    @JsonRequest("aws/getConfigurationFromServer")
    fun getConfigurationFromServer(params: GetConfigurationFromServerParams): CompletableFuture<LspServerConfigurations>

    @JsonRequest("aws/updateConfiguration")
    fun updateConfiguration(params: UpdateConfigurationParams): CompletableFuture<LspServerConfigurations>

    @JsonRequest(SEND_CHAT_COMMAND_PROMPT)
    fun sendChatPrompt(params: EncryptedChatParams): CompletableFuture<String>

    @JsonRequest(CHAT_QUICK_ACTION)
    fun sendQuickAction(params: EncryptedQuickActionChatParams): CompletableFuture<String>

<<<<<<< HEAD
    @JsonNotification(CHAT_FEEDBACK)
    fun feedback(params: FeedbackParams): CompletableFuture<Unit>
=======
    @JsonNotification(CHAT_READY)
    fun chatReady(): CompletableFuture<Unit>
>>>>>>> b3521c02

    @JsonNotification(CHAT_LINK_CLICK)
    fun linkClick(params: LinkClickParams): CompletableFuture<Unit>

    @JsonNotification(CHAT_INFO_LINK_CLICK)
    fun infoLinkClick(params: InfoLinkClickParams): CompletableFuture<Unit>

    @JsonNotification(CHAT_SOURCE_LINK_CLICK)
    fun sourceLinkClick(params: SourceLinkClickParams): CompletableFuture<Unit>
}<|MERGE_RESOLUTION|>--- conflicted
+++ resolved
@@ -53,13 +53,11 @@
     @JsonRequest(CHAT_QUICK_ACTION)
     fun sendQuickAction(params: EncryptedQuickActionChatParams): CompletableFuture<String>
 
-<<<<<<< HEAD
     @JsonNotification(CHAT_FEEDBACK)
     fun feedback(params: FeedbackParams): CompletableFuture<Unit>
-=======
+
     @JsonNotification(CHAT_READY)
     fun chatReady(): CompletableFuture<Unit>
->>>>>>> b3521c02
 
     @JsonNotification(CHAT_LINK_CLICK)
     fun linkClick(params: LinkClickParams): CompletableFuture<Unit>
