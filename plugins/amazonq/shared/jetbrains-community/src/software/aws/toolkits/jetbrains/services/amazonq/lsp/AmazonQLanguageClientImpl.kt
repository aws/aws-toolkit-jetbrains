// Copyright 2025 Amazon.com, Inc. or its affiliates. All Rights Reserved.
// SPDX-License-Identifier: Apache-2.0
@file:Suppress("BannedImports")
package software.aws.toolkits.jetbrains.services.amazonq.lsp

import com.intellij.diff.DiffContentFactory
import com.intellij.diff.DiffManager
import com.intellij.diff.DiffManagerEx
import com.intellij.diff.requests.SimpleDiffRequest
import com.intellij.notification.NotificationType
import com.intellij.openapi.application.ApplicationManager
import com.intellij.openapi.fileChooser.FileChooserFactory
import com.intellij.openapi.fileChooser.FileSaverDescriptor
import com.intellij.openapi.fileEditor.FileEditorManager
import com.intellij.openapi.project.Project
import com.intellij.openapi.vfs.LocalFileSystem
import com.intellij.openapi.vfs.VirtualFileManager
import migration.software.aws.toolkits.jetbrains.settings.AwsSettings
import org.eclipse.lsp4j.ConfigurationParams
import org.eclipse.lsp4j.MessageActionItem
import org.eclipse.lsp4j.MessageParams
import org.eclipse.lsp4j.MessageType
import org.eclipse.lsp4j.ProgressParams
import org.eclipse.lsp4j.PublishDiagnosticsParams
import org.eclipse.lsp4j.ShowDocumentParams
import org.eclipse.lsp4j.ShowDocumentResult
import org.eclipse.lsp4j.ShowMessageRequestParams
import software.aws.toolkits.core.utils.error
import software.aws.toolkits.core.utils.getLogger
import software.aws.toolkits.core.utils.warn
import software.aws.toolkits.jetbrains.core.credentials.AwsBearerTokenConnection
import software.aws.toolkits.jetbrains.core.credentials.ToolkitConnectionManager
import software.aws.toolkits.jetbrains.core.credentials.pinning.QConnection
import software.aws.toolkits.jetbrains.services.amazonq.lsp.flareChat.AsyncChatUiListener
import software.aws.toolkits.jetbrains.services.amazonq.lsp.flareChat.ChatCommunicationManager
<<<<<<< HEAD
import software.aws.toolkits.jetbrains.services.amazonq.lsp.flareChat.FlareUiMessage
=======
>>>>>>> 20f1abcb
import software.aws.toolkits.jetbrains.services.amazonq.lsp.model.aws.LSPAny
import software.aws.toolkits.jetbrains.services.amazonq.lsp.model.aws.chat.CHAT_OPEN_TAB
import software.aws.toolkits.jetbrains.services.amazonq.lsp.model.aws.chat.CHAT_SEND_CONTEXT_COMMANDS
import software.aws.toolkits.jetbrains.services.amazonq.lsp.model.aws.chat.CHAT_SEND_UPDATE
import software.aws.toolkits.jetbrains.services.amazonq.lsp.model.aws.chat.ChatUpdateParams
import software.aws.toolkits.jetbrains.services.amazonq.lsp.model.aws.chat.GET_SERIALIZED_CHAT_REQUEST_METHOD
import software.aws.toolkits.jetbrains.services.amazonq.lsp.model.aws.chat.GetSerializedChatParams
import software.aws.toolkits.jetbrains.services.amazonq.lsp.model.aws.chat.GetSerializedChatResult
import software.aws.toolkits.jetbrains.services.amazonq.lsp.model.aws.chat.OpenFileDiffParams
import software.aws.toolkits.jetbrains.services.amazonq.lsp.model.aws.chat.OpenTabParams
import software.aws.toolkits.jetbrains.services.amazonq.lsp.model.aws.chat.OpenTabResult
import software.aws.toolkits.jetbrains.services.amazonq.lsp.model.aws.chat.ShowSaveFileDialogParams
import software.aws.toolkits.jetbrains.services.amazonq.lsp.model.aws.chat.ShowSaveFileDialogResult
import software.aws.toolkits.jetbrains.services.amazonq.lsp.model.aws.credentials.ConnectionMetadata
import software.aws.toolkits.jetbrains.services.amazonq.lsp.model.aws.credentials.SsoProfileData
import software.aws.toolkits.jetbrains.services.codewhisperer.customization.CodeWhispererModelConfigurator
import software.aws.toolkits.jetbrains.settings.CodeWhispererSettings
import software.aws.toolkits.resources.message
import java.io.File
import java.nio.file.Files
import java.nio.file.Paths
import java.util.UUID
import java.util.concurrent.CompletableFuture
import java.util.concurrent.TimeUnit

/**
 * Concrete implementation of [AmazonQLanguageClient] to handle messages sent from server
 */
class AmazonQLanguageClientImpl(private val project: Project) : AmazonQLanguageClient {
    override fun telemetryEvent(`object`: Any) {
        println(`object`)
    }

    override fun publishDiagnostics(diagnostics: PublishDiagnosticsParams) {
        println(diagnostics)
    }

    override fun showMessage(messageParams: MessageParams) {
        val type = when (messageParams.type) {
            MessageType.Error -> NotificationType.ERROR
            MessageType.Warning -> NotificationType.WARNING
            MessageType.Info, MessageType.Log -> NotificationType.INFORMATION
        }
        println("$type: ${messageParams.message}")
    }

    override fun showMessageRequest(requestParams: ShowMessageRequestParams): CompletableFuture<MessageActionItem?>? {
        println(requestParams)

        return CompletableFuture.completedFuture(null)
    }

    override fun logMessage(message: MessageParams) {
        showMessage(message)
    }

    override fun showDocument(params: ShowDocumentParams?): CompletableFuture<ShowDocumentResult> {
        try {
            if (params == null || params.uri.isNullOrEmpty()) {
                return CompletableFuture.completedFuture(ShowDocumentResult(false))
            }

            ApplicationManager.getApplication().invokeLater {
                try {
                    val virtualFile = VirtualFileManager.getInstance().findFileByUrl(params.uri)
                        ?: throw IllegalArgumentException("Cannot find file: ${params.uri}")

                    FileEditorManager.getInstance(project).openFile(virtualFile, true)
                } catch (e: Exception) {
                    LOG.warn { "Failed to show document: ${params.uri}" }
                }
            }

            return CompletableFuture.completedFuture(ShowDocumentResult(true))
        } catch (e: Exception) {
            LOG.warn { "Error showing document" }
            return CompletableFuture.completedFuture(ShowDocumentResult(false))
        }
    }

    override fun getConnectionMetadata(): CompletableFuture<ConnectionMetadata> =
        CompletableFuture.supplyAsync {
            val connection = ToolkitConnectionManager.getInstance(project)
                .activeConnectionForFeature(QConnection.getInstance())

            when (connection) {
                is AwsBearerTokenConnection -> {
                    ConnectionMetadata(
                        SsoProfileData(connection.startUrl)
                    )
                }
                else -> {
                    // If no connection or not a bearer token connection return default builderID start url
                    ConnectionMetadata(
                        SsoProfileData(AmazonQLspConstants.AWS_BUILDER_ID_URL)
                    )
                }
            }
        }

    override fun openTab(params: OpenTabParams): CompletableFuture<OpenTabResult> {
        val requestId = UUID.randomUUID().toString()
        val result = CompletableFuture<OpenTabResult>()
        ChatCommunicationManager.pendingTabRequests[requestId] = result

        AsyncChatUiListener.notifyPartialMessageUpdate(
            FlareUiMessage(
                command = CHAT_OPEN_TAB,
                params = params,
                requestId = requestId,
            )
        )

        result.orTimeout(30000, TimeUnit.MILLISECONDS)
            .whenComplete { _, error ->
                ChatCommunicationManager.pendingTabRequests.remove(requestId)
            }

        return result
    }

    override fun showSaveFileDialog(params: ShowSaveFileDialogParams): CompletableFuture<ShowSaveFileDialogResult> {
        val filters = mutableListOf<String>()
        val formatMappings = mapOf("markdown" to "md", "html" to "html")

        params.supportedFormats.forEach { format ->
            formatMappings[format]?.let { filters.add(it) }
        }
        val defaultUri = params.defaultUri ?: "export-chat.md"
        val saveAtUri = defaultUri.substring(defaultUri.lastIndexOf("/") + 1)
        return CompletableFuture.supplyAsync(
            {
                val descriptor = FileSaverDescriptor("Export", "Choose a location to export").apply {
                    withFileFilter { file ->
                        filters.any { ext ->
                            file.name.endsWith(".$ext")
                        }
                    }
                }

                val chosenFile = FileChooserFactory.getInstance().createSaveFileDialog(descriptor, project).save(saveAtUri)

                chosenFile?.let {
                    ShowSaveFileDialogResult(chosenFile.file.path)
                    // TODO: Add error state shown in chat ui instead of throwing
                } ?: throw Error("Export failed")
            },
            ApplicationManager.getApplication()::invokeLater
        )
    }

    override fun getSerializedChat(params: GetSerializedChatParams): CompletableFuture<GetSerializedChatResult> {
        val requestId = UUID.randomUUID().toString()
        val result = CompletableFuture<GetSerializedChatResult>()

        ChatCommunicationManager.pendingSerializedChatRequests[requestId] = result

        AsyncChatUiListener.notifyPartialMessageUpdate(
            FlareUiMessage(
                command = GET_SERIALIZED_CHAT_REQUEST_METHOD,
                params = params,
                requestId = requestId,
            )
        )

        result.orTimeout(30000, TimeUnit.MILLISECONDS)
            .whenComplete { _, error ->
                ChatCommunicationManager.pendingSerializedChatRequests.remove(requestId)
            }

        return result
    }

    override fun configuration(params: ConfigurationParams): CompletableFuture<List<Any>> {
        if (params.items.isEmpty()) {
            return CompletableFuture.completedFuture(null)
        }

        return CompletableFuture.completedFuture(
            buildList {
                val qSettings = CodeWhispererSettings.getInstance()
                params.items.forEach {
                    when (it.section) {
                        AmazonQLspConstants.LSP_CW_CONFIGURATION_KEY -> {
                            add(
                                CodeWhispererLspConfiguration(
                                    shouldShareData = qSettings.isMetricOptIn(),
                                    shouldShareCodeReferences = qSettings.isIncludeCodeWithReference(),
                                    // server context
                                    shouldEnableWorkspaceContext = qSettings.isWorkspaceContextEnabled()
                                )
                            )
                        }
                        AmazonQLspConstants.LSP_Q_CONFIGURATION_KEY -> {
                            add(
                                AmazonQLspConfiguration(
                                    optOutTelemetry = AwsSettings.getInstance().isTelemetryEnabled,
                                    customization = CodeWhispererModelConfigurator.getInstance().activeCustomization(project)?.arn,
                                    // local context
                                    projectContext = ProjectContextConfiguration(
                                        enableLocalIndexing = qSettings.isProjectContextEnabled(),
                                        indexWorkerThreads = qSettings.getProjectContextIndexThreadCount(),
                                        enableGpuAcceleration = qSettings.isProjectContextGpu(),
                                        localIndexing = LocalIndexingConfiguration(
                                            maxIndexSizeMB = qSettings.getProjectContextIndexMaxSize()
                                        )
                                    )
                                )
                            )
                        }
                    }
                }
            }
        )
    }

    override fun notifyProgress(params: ProgressParams?) {
        if (params == null) return
        val chatCommunicationManager = ChatCommunicationManager.getInstance(project)
        try {
            chatCommunicationManager.handlePartialResultProgressNotification(project, params)
        } catch (e: Exception) {
            LOG.error(e) { "Cannot handle partial chat" }
        }
    }

    override fun sendChatUpdate(params: ChatUpdateParams): CompletableFuture<Unit> {
        AsyncChatUiListener.notifyPartialMessageUpdate(
            FlareUiMessage(
                command = CHAT_SEND_UPDATE,
                params = params,
            )
        )

        return CompletableFuture.completedFuture(Unit)
    }

    private fun File.toVirtualFile() = LocalFileSystem.getInstance().findFileByIoFile(this)

    override fun openFileDiff(params: OpenFileDiffParams): CompletableFuture<Unit> =
        CompletableFuture.supplyAsync(
            {
                var tempPath: java.nio.file.Path? = null
                try {
                    val fileName = Paths.get(params.originalFileUri).fileName.toString()
                    // Create a temporary virtual file for syntax highlighting
                    val fileExtension = fileName.substringAfterLast('.', "")
                    tempPath = Files.createTempFile(null, ".$fileExtension")
                    val virtualFile = tempPath.toFile()
                        .also { it.setReadOnly() }
                        .toVirtualFile()

                    val originalContent = params.originalFileContent ?: run {
                        val sourceFile = File(params.originalFileUri)
                        if (sourceFile.exists()) sourceFile.readText() else ""
                    }

                    val contentFactory = DiffContentFactory.getInstance()
                    var isNewFile = false
                    val (leftContent, rightContent) = when {
                        params.isDeleted -> {
                            contentFactory.create(project, originalContent, virtualFile) to
                                contentFactory.createEmpty()
                        }
                        else -> {
                            val newContent = params.fileContent.orEmpty()
                            isNewFile = newContent == originalContent
                            when {
                                isNewFile -> {
                                    contentFactory.createEmpty() to
                                        contentFactory.create(project, newContent, virtualFile)
                                }
                                else -> {
                                    contentFactory.create(project, originalContent, virtualFile) to
                                        contentFactory.create(project, newContent, virtualFile)
                                }
                            }
                        }
                    }
                    val diffRequest = SimpleDiffRequest(
                        "$fileName ${message("aws.q.lsp.client.diff_message")}",
                        leftContent,
                        rightContent,
                        "Original",
                        when {
                            params.isDeleted -> "Deleted"
                            isNewFile -> "Created"
                            else -> "Modified"
                        }
                    )
                    (DiffManager.getInstance() as DiffManagerEx).showDiffBuiltin(project, diffRequest)
                } catch (e: Exception) {
                    LOG.warn { "Failed to open file diff: ${e.message}" }
                } finally {
                    // Clean up the temporary file
                    try {
                        tempPath?.let { Files.deleteIfExists(it) }
                    } catch (e: Exception) {
                        LOG.warn { "Failed to delete temporary file: ${e.message}" }
                    }
                }
            },
            ApplicationManager.getApplication()::invokeLater
        )

    override fun sendContextCommands(params: LSPAny): CompletableFuture<Unit> {
<<<<<<< HEAD
        AsyncChatUiListener.notifyPartialMessageUpdate(
            FlareUiMessage(
                command = CHAT_SEND_CONTEXT_COMMANDS,
                params = params ?: error("received empty payload for $CHAT_SEND_CONTEXT_COMMANDS"),
            )
        )
=======
        val showContextCommands = """
            {
            "command":"$CHAT_SEND_CONTEXT_COMMANDS",
            "params": ${Gson().toJson(params)}
            }
        """.trimIndent()

        AsyncChatUiListener.notifyPartialMessageUpdate(showContextCommands)
>>>>>>> 20f1abcb

        return CompletableFuture.completedFuture(Unit)
    }

    companion object {
        private val LOG = getLogger<AmazonQLanguageClientImpl>()
    }
}<|MERGE_RESOLUTION|>--- conflicted
+++ resolved
@@ -33,10 +33,7 @@
 import software.aws.toolkits.jetbrains.core.credentials.pinning.QConnection
 import software.aws.toolkits.jetbrains.services.amazonq.lsp.flareChat.AsyncChatUiListener
 import software.aws.toolkits.jetbrains.services.amazonq.lsp.flareChat.ChatCommunicationManager
-<<<<<<< HEAD
 import software.aws.toolkits.jetbrains.services.amazonq.lsp.flareChat.FlareUiMessage
-=======
->>>>>>> 20f1abcb
 import software.aws.toolkits.jetbrains.services.amazonq.lsp.model.aws.LSPAny
 import software.aws.toolkits.jetbrains.services.amazonq.lsp.model.aws.chat.CHAT_OPEN_TAB
 import software.aws.toolkits.jetbrains.services.amazonq.lsp.model.aws.chat.CHAT_SEND_CONTEXT_COMMANDS
@@ -343,23 +340,12 @@
         )
 
     override fun sendContextCommands(params: LSPAny): CompletableFuture<Unit> {
-<<<<<<< HEAD
         AsyncChatUiListener.notifyPartialMessageUpdate(
             FlareUiMessage(
                 command = CHAT_SEND_CONTEXT_COMMANDS,
                 params = params ?: error("received empty payload for $CHAT_SEND_CONTEXT_COMMANDS"),
             )
         )
-=======
-        val showContextCommands = """
-            {
-            "command":"$CHAT_SEND_CONTEXT_COMMANDS",
-            "params": ${Gson().toJson(params)}
-            }
-        """.trimIndent()
-
-        AsyncChatUiListener.notifyPartialMessageUpdate(showContextCommands)
->>>>>>> 20f1abcb
 
         return CompletableFuture.completedFuture(Unit)
     }
