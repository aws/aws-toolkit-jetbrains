// Copyright 2025 Amazon.com, Inc. or its affiliates. All Rights Reserved.
// SPDX-License-Identifier: Apache-2.0
@file:Suppress("BannedImports")
package software.aws.toolkits.jetbrains.services.amazonq.lsp

import com.intellij.diff.DiffContentFactory
import com.intellij.diff.DiffManager
import com.intellij.diff.DiffManagerEx
import com.intellij.diff.requests.SimpleDiffRequest
import com.intellij.notification.NotificationType
import com.intellij.openapi.application.ApplicationManager
import com.intellij.openapi.fileChooser.FileChooserFactory
import com.intellij.openapi.fileChooser.FileSaverDescriptor
import com.intellij.openapi.fileEditor.FileEditorManager
import com.intellij.openapi.project.Project
import com.intellij.openapi.vfs.LocalFileSystem
import com.intellij.openapi.vfs.VirtualFileManager
import migration.software.aws.toolkits.jetbrains.settings.AwsSettings
import org.eclipse.lsp4j.ConfigurationParams
import org.eclipse.lsp4j.MessageActionItem
import org.eclipse.lsp4j.MessageParams
import org.eclipse.lsp4j.MessageType
import org.eclipse.lsp4j.ProgressParams
import org.eclipse.lsp4j.PublishDiagnosticsParams
import org.eclipse.lsp4j.ShowDocumentParams
import org.eclipse.lsp4j.ShowDocumentResult
import org.eclipse.lsp4j.ShowMessageRequestParams
import software.aws.toolkits.core.utils.error
import software.aws.toolkits.core.utils.getLogger
import software.aws.toolkits.core.utils.warn
import software.aws.toolkits.jetbrains.core.credentials.AwsBearerTokenConnection
import software.aws.toolkits.jetbrains.core.credentials.ToolkitConnectionManager
import software.aws.toolkits.jetbrains.core.credentials.pinning.QConnection
import software.aws.toolkits.jetbrains.services.amazonq.lsp.flareChat.AsyncChatUiListener
import software.aws.toolkits.jetbrains.services.amazonq.lsp.flareChat.ChatCommunicationManager
import software.aws.toolkits.jetbrains.services.amazonq.lsp.flareChat.FlareUiMessage
import software.aws.toolkits.jetbrains.services.amazonq.lsp.model.aws.LSPAny
import software.aws.toolkits.jetbrains.services.amazonq.lsp.model.aws.chat.CHAT_OPEN_TAB
import software.aws.toolkits.jetbrains.services.amazonq.lsp.model.aws.chat.CHAT_SEND_CONTEXT_COMMANDS
import software.aws.toolkits.jetbrains.services.amazonq.lsp.model.aws.chat.CHAT_SEND_UPDATE
import software.aws.toolkits.jetbrains.services.amazonq.lsp.model.aws.chat.GET_SERIALIZED_CHAT_REQUEST_METHOD
import software.aws.toolkits.jetbrains.services.amazonq.lsp.model.aws.chat.GetSerializedChatResult
import software.aws.toolkits.jetbrains.services.amazonq.lsp.model.aws.chat.OpenFileDiffParams
import software.aws.toolkits.jetbrains.services.amazonq.lsp.model.aws.chat.OpenTabResult
import software.aws.toolkits.jetbrains.services.amazonq.lsp.model.aws.chat.ShowSaveFileDialogParams
import software.aws.toolkits.jetbrains.services.amazonq.lsp.model.aws.chat.ShowSaveFileDialogResult
import software.aws.toolkits.jetbrains.services.amazonq.lsp.model.aws.credentials.ConnectionMetadata
import software.aws.toolkits.jetbrains.services.amazonq.lsp.model.aws.credentials.SsoProfileData
import software.aws.toolkits.jetbrains.services.codewhisperer.customization.CodeWhispererModelConfigurator
import software.aws.toolkits.jetbrains.settings.CodeWhispererSettings
import software.aws.toolkits.resources.message
import java.io.File
import java.nio.file.Files
import java.nio.file.Paths
import java.util.UUID
import java.util.concurrent.CompletableFuture
import java.util.concurrent.TimeUnit

/**
 * Concrete implementation of [AmazonQLanguageClient] to handle messages sent from server
 */
class AmazonQLanguageClientImpl(private val project: Project) : AmazonQLanguageClient {
    override fun telemetryEvent(`object`: Any) {
        println(`object`)
    }

    override fun publishDiagnostics(diagnostics: PublishDiagnosticsParams) {
        println(diagnostics)
    }

    override fun showMessage(messageParams: MessageParams) {
        val type = when (messageParams.type) {
            MessageType.Error -> NotificationType.ERROR
            MessageType.Warning -> NotificationType.WARNING
            MessageType.Info, MessageType.Log -> NotificationType.INFORMATION
        }
        println("$type: ${messageParams.message}")
    }

    override fun showMessageRequest(requestParams: ShowMessageRequestParams): CompletableFuture<MessageActionItem?>? {
        println(requestParams)

        return CompletableFuture.completedFuture(null)
    }

    override fun logMessage(message: MessageParams) {
        showMessage(message)
    }

    override fun showDocument(params: ShowDocumentParams?): CompletableFuture<ShowDocumentResult> {
        try {
            if (params == null || params.uri.isNullOrEmpty()) {
                return CompletableFuture.completedFuture(ShowDocumentResult(false))
            }

            ApplicationManager.getApplication().invokeLater {
                try {
                    val virtualFile = VirtualFileManager.getInstance().findFileByUrl(params.uri)
                        ?: throw IllegalArgumentException("Cannot find file: ${params.uri}")

                    FileEditorManager.getInstance(project).openFile(virtualFile, true)
                } catch (e: Exception) {
                    LOG.warn { "Failed to show document: ${params.uri}" }
                }
            }

            return CompletableFuture.completedFuture(ShowDocumentResult(true))
        } catch (e: Exception) {
            LOG.warn { "Error showing document" }
            return CompletableFuture.completedFuture(ShowDocumentResult(false))
        }
    }

    override fun getConnectionMetadata(): CompletableFuture<ConnectionMetadata> =
        CompletableFuture.supplyAsync {
            val connection = ToolkitConnectionManager.getInstance(project)
                .activeConnectionForFeature(QConnection.getInstance())

            when (connection) {
                is AwsBearerTokenConnection -> {
                    ConnectionMetadata(
                        SsoProfileData(connection.startUrl)
                    )
                }
                else -> {
                    // If no connection or not a bearer token connection return default builderID start url
                    ConnectionMetadata(
                        SsoProfileData(AmazonQLspConstants.AWS_BUILDER_ID_URL)
                    )
                }
            }
        }

    override fun openTab(params: LSPAny): CompletableFuture<OpenTabResult> {
        val requestId = UUID.randomUUID().toString()
        val result = CompletableFuture<OpenTabResult>()
        ChatCommunicationManager.pendingTabRequests[requestId] = result

        AsyncChatUiListener.notifyPartialMessageUpdate(
            FlareUiMessage(
                command = CHAT_OPEN_TAB,
                params = params,
                requestId = requestId,
            )
        )

        result.orTimeout(30000, TimeUnit.MILLISECONDS)
            .whenComplete { _, error ->
                ChatCommunicationManager.pendingTabRequests.remove(requestId)
            }

        return result
    }

    override fun showSaveFileDialog(params: ShowSaveFileDialogParams): CompletableFuture<ShowSaveFileDialogResult> {
        val filters = mutableListOf<String>()
        val formatMappings = mapOf("markdown" to "md", "html" to "html")

        params.supportedFormats.forEach { format ->
            formatMappings[format]?.let { filters.add(it) }
        }
        val defaultUri = params.defaultUri ?: "export-chat.md"
        val saveAtUri = defaultUri.substring(defaultUri.lastIndexOf("/") + 1)
        return CompletableFuture.supplyAsync(
            {
                val descriptor = FileSaverDescriptor("Export", "Choose a location to export").apply {
                    withFileFilter { file ->
                        filters.any { ext ->
                            file.name.endsWith(".$ext")
                        }
                    }
                }

                val chosenFile = FileChooserFactory.getInstance().createSaveFileDialog(descriptor, project).save(saveAtUri)

                chosenFile?.let {
                    ShowSaveFileDialogResult(chosenFile.file.path)
                    // TODO: Add error state shown in chat ui instead of throwing
                } ?: throw Error("Export failed")
            },
            ApplicationManager.getApplication()::invokeLater
        )
    }

    override fun getSerializedChat(params: LSPAny): CompletableFuture<GetSerializedChatResult> {
        val requestId = UUID.randomUUID().toString()
        val result = CompletableFuture<GetSerializedChatResult>()

        ChatCommunicationManager.pendingSerializedChatRequests[requestId] = result

        AsyncChatUiListener.notifyPartialMessageUpdate(
            FlareUiMessage(
                command = GET_SERIALIZED_CHAT_REQUEST_METHOD,
                params = params,
                requestId = requestId,
            )
        )

        result.orTimeout(30000, TimeUnit.MILLISECONDS)
            .whenComplete { _, error ->
                ChatCommunicationManager.pendingSerializedChatRequests.remove(requestId)
            }

        return result
    }

    override fun configuration(params: ConfigurationParams): CompletableFuture<List<Any>> {
        if (params.items.isEmpty()) {
            return CompletableFuture.completedFuture(null)
        }

        return CompletableFuture.completedFuture(
            buildList {
                val qSettings = CodeWhispererSettings.getInstance()
                params.items.forEach {
                    when (it.section) {
                        AmazonQLspConstants.LSP_CW_CONFIGURATION_KEY -> {
                            add(
                                CodeWhispererLspConfiguration(
                                    shouldShareData = qSettings.isMetricOptIn(),
                                    shouldShareCodeReferences = qSettings.isIncludeCodeWithReference(),
                                    // server context
                                    shouldEnableWorkspaceContext = qSettings.isWorkspaceContextEnabled()
                                )
                            )
                        }
                        AmazonQLspConstants.LSP_Q_CONFIGURATION_KEY -> {
                            add(
                                AmazonQLspConfiguration(
                                    optOutTelemetry = AwsSettings.getInstance().isTelemetryEnabled,
                                    customization = CodeWhispererModelConfigurator.getInstance().activeCustomization(project)?.arn,
                                    // local context
                                    projectContext = ProjectContextConfiguration(
                                        enableLocalIndexing = qSettings.isProjectContextEnabled(),
                                        indexWorkerThreads = qSettings.getProjectContextIndexThreadCount(),
                                        enableGpuAcceleration = qSettings.isProjectContextGpu(),
                                        localIndexing = LocalIndexingConfiguration(
                                            maxIndexSizeMB = qSettings.getProjectContextIndexMaxSize()
                                        )
                                    )
                                )
                            )
                        }
                    }
                }
            }
        )
    }

    override fun notifyProgress(params: ProgressParams?) {
        if (params == null) return
        val chatCommunicationManager = ChatCommunicationManager.getInstance(project)
        try {
            chatCommunicationManager.handlePartialResultProgressNotification(project, params)
        } catch (e: Exception) {
            LOG.error(e) { "Cannot handle partial chat" }
        }
    }

<<<<<<< HEAD
    override fun sendChatUpdate(params: LSPAny): CompletableFuture<Unit> {
        val uiMessage = """
        {
        "command":"$CHAT_SEND_UPDATE",
        "params":${Gson().toJson(params)}
        }
        """.trimIndent()

        AsyncChatUiListener.notifyPartialMessageUpdate(uiMessage)
=======
    override fun sendChatUpdate(params: ChatUpdateParams): CompletableFuture<Unit> {
        AsyncChatUiListener.notifyPartialMessageUpdate(
            FlareUiMessage(
                command = CHAT_SEND_UPDATE,
                params = params,
            )
        )
>>>>>>> 9979e79c

        return CompletableFuture.completedFuture(Unit)
    }

    private fun File.toVirtualFile() = LocalFileSystem.getInstance().findFileByIoFile(this)

    override fun openFileDiff(params: OpenFileDiffParams): CompletableFuture<Unit> =
        CompletableFuture.supplyAsync(
            {
                var tempPath: java.nio.file.Path? = null
                try {
                    val fileName = Paths.get(params.originalFileUri).fileName.toString()
                    // Create a temporary virtual file for syntax highlighting
                    val fileExtension = fileName.substringAfterLast('.', "")
                    tempPath = Files.createTempFile(null, ".$fileExtension")
                    val virtualFile = tempPath.toFile()
                        .also { it.setReadOnly() }
                        .toVirtualFile()

                    val originalContent = params.originalFileContent ?: run {
                        val sourceFile = File(params.originalFileUri)
                        if (sourceFile.exists()) sourceFile.readText() else ""
                    }

                    val contentFactory = DiffContentFactory.getInstance()
                    var isNewFile = false
                    val (leftContent, rightContent) = when {
                        params.isDeleted -> {
                            contentFactory.create(project, originalContent, virtualFile) to
                                contentFactory.createEmpty()
                        }
                        else -> {
                            val newContent = params.fileContent.orEmpty()
                            isNewFile = newContent == originalContent
                            when {
                                isNewFile -> {
                                    contentFactory.createEmpty() to
                                        contentFactory.create(project, newContent, virtualFile)
                                }
                                else -> {
                                    contentFactory.create(project, originalContent, virtualFile) to
                                        contentFactory.create(project, newContent, virtualFile)
                                }
                            }
                        }
                    }
                    val diffRequest = SimpleDiffRequest(
                        "$fileName ${message("aws.q.lsp.client.diff_message")}",
                        leftContent,
                        rightContent,
                        "Original",
                        when {
                            params.isDeleted -> "Deleted"
                            isNewFile -> "Created"
                            else -> "Modified"
                        }
                    )
                    (DiffManager.getInstance() as DiffManagerEx).showDiffBuiltin(project, diffRequest)
                } catch (e: Exception) {
                    LOG.warn { "Failed to open file diff: ${e.message}" }
                } finally {
                    // Clean up the temporary file
                    try {
                        tempPath?.let { Files.deleteIfExists(it) }
                    } catch (e: Exception) {
                        LOG.warn { "Failed to delete temporary file: ${e.message}" }
                    }
                }
            },
            ApplicationManager.getApplication()::invokeLater
        )

    override fun sendContextCommands(params: LSPAny): CompletableFuture<Unit> {
        AsyncChatUiListener.notifyPartialMessageUpdate(
            FlareUiMessage(
                command = CHAT_SEND_CONTEXT_COMMANDS,
                params = params ?: error("received empty payload for $CHAT_SEND_CONTEXT_COMMANDS"),
            )
        )

        return CompletableFuture.completedFuture(Unit)
    }

    companion object {
        private val LOG = getLogger<AmazonQLanguageClientImpl>()
    }
}<|MERGE_RESOLUTION|>--- conflicted
+++ resolved
@@ -257,25 +257,13 @@
         }
     }
 
-<<<<<<< HEAD
     override fun sendChatUpdate(params: LSPAny): CompletableFuture<Unit> {
-        val uiMessage = """
-        {
-        "command":"$CHAT_SEND_UPDATE",
-        "params":${Gson().toJson(params)}
-        }
-        """.trimIndent()
-
-        AsyncChatUiListener.notifyPartialMessageUpdate(uiMessage)
-=======
-    override fun sendChatUpdate(params: ChatUpdateParams): CompletableFuture<Unit> {
         AsyncChatUiListener.notifyPartialMessageUpdate(
             FlareUiMessage(
                 command = CHAT_SEND_UPDATE,
-                params = params,
+                params = params ?: error("received empty payload for $CHAT_SEND_UPDATE"),
             )
         )
->>>>>>> 9979e79c
 
         return CompletableFuture.completedFuture(Unit)
     }
