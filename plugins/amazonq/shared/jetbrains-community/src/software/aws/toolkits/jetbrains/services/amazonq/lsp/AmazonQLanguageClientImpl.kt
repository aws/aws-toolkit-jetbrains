// Copyright 2025 Amazon.com, Inc. or its affiliates. All Rights Reserved.
// SPDX-License-Identifier: Apache-2.0

package software.aws.toolkits.jetbrains.services.amazonq.lsp

import com.intellij.notification.NotificationType
import com.intellij.openapi.application.ApplicationManager
import com.intellij.openapi.fileEditor.FileEditorManager
import com.intellij.openapi.project.Project
import com.intellij.openapi.vfs.VirtualFileManager
import migration.software.aws.toolkits.jetbrains.settings.AwsSettings
import org.eclipse.lsp4j.ConfigurationParams
import org.eclipse.lsp4j.MessageActionItem
import org.eclipse.lsp4j.MessageParams
import org.eclipse.lsp4j.MessageType
import org.eclipse.lsp4j.ProgressParams
import org.eclipse.lsp4j.PublishDiagnosticsParams
import org.eclipse.lsp4j.ShowDocumentParams
import org.eclipse.lsp4j.ShowDocumentResult
import org.eclipse.lsp4j.ShowMessageRequestParams
import software.aws.toolkits.core.utils.getLogger
import software.aws.toolkits.jetbrains.core.credentials.AwsBearerTokenConnection
import software.aws.toolkits.jetbrains.core.credentials.ToolkitConnectionManager
import software.aws.toolkits.jetbrains.core.credentials.pinning.QConnection
import software.aws.toolkits.jetbrains.services.amazonq.lsp.flareChat.ChatCommunicationManager
import software.aws.toolkits.jetbrains.services.amazonq.lsp.model.aws.chat.OpenTabParams
import software.aws.toolkits.jetbrains.services.amazonq.lsp.model.aws.chat.OpenTabResult
import software.aws.toolkits.jetbrains.services.amazonq.lsp.model.aws.credentials.ConnectionMetadata
import software.aws.toolkits.jetbrains.services.amazonq.lsp.model.aws.credentials.SsoProfileData
import software.aws.toolkits.jetbrains.services.codewhisperer.customization.CodeWhispererModelConfigurator
import software.aws.toolkits.jetbrains.settings.CodeWhispererSettings
import java.util.concurrent.CompletableFuture

/**
 * Concrete implementation of [AmazonQLanguageClient] to handle messages sent from server
 */
class AmazonQLanguageClientImpl(private val project: Project) : AmazonQLanguageClient {
    override fun telemetryEvent(`object`: Any) {
        println(`object`)
    }

    override fun publishDiagnostics(diagnostics: PublishDiagnosticsParams) {
        println(diagnostics)
    }

    override fun showMessage(messageParams: MessageParams) {
        val type = when (messageParams.type) {
            MessageType.Error -> NotificationType.ERROR
            MessageType.Warning -> NotificationType.WARNING
            MessageType.Info, MessageType.Log -> NotificationType.INFORMATION
        }
        println("$type: ${messageParams.message}")
    }

    override fun showMessageRequest(requestParams: ShowMessageRequestParams): CompletableFuture<MessageActionItem?>? {
        println(requestParams)

        return CompletableFuture.completedFuture(null)
    }

    override fun logMessage(message: MessageParams) {
        showMessage(message)
    }

    override fun showDocument(params: ShowDocumentParams?): CompletableFuture<ShowDocumentResult> {
        try {
            if (params == null || params.uri.isNullOrEmpty()) {
                return CompletableFuture.completedFuture(ShowDocumentResult(false))
            }

            ApplicationManager.getApplication().invokeLater {
                try {
                    val virtualFile = VirtualFileManager.getInstance().findFileByUrl(params.uri)
                        ?: throw IllegalArgumentException("Cannot find file: ${params.uri}")

                    FileEditorManager.getInstance(project).openFile(virtualFile, true)
                } catch (e: Exception) {
                    LOG.warn("Failed to show document: ${params.uri}")
                }
            }

            return CompletableFuture.completedFuture(ShowDocumentResult(true))
        } catch (e: Exception) {
            LOG.warn("Error showing document")
            return CompletableFuture.completedFuture(ShowDocumentResult(false))
        }
    }

    override fun getConnectionMetadata(): CompletableFuture<ConnectionMetadata> =
        CompletableFuture.supplyAsync {
            val connection = ToolkitConnectionManager.getInstance(project)
                .activeConnectionForFeature(QConnection.getInstance())

            when (connection) {
                is AwsBearerTokenConnection -> {
                    ConnectionMetadata(
                        SsoProfileData(connection.startUrl)
                    )
                }
                else -> {
                    // If no connection or not a bearer token connection return default builderID start url
                    ConnectionMetadata(
                        SsoProfileData(AmazonQLspConstants.AWS_BUILDER_ID_URL)
                    )
                }
            }
        }

    override fun openTab(params: OpenTabParams): CompletableFuture<OpenTabResult> =
        // TODO implement chat history, this is here to unblock chat functionality
        CompletableFuture.completedFuture(OpenTabResult(""))

    override fun configuration(params: ConfigurationParams): CompletableFuture<List<Any>> {
        if (params.items.isEmpty()) {
            return CompletableFuture.completedFuture(null)
        }

        return CompletableFuture.completedFuture(
            buildList {
                val qSettings = CodeWhispererSettings.getInstance()
                params.items.forEach {
                    when (it.section) {
                        AmazonQLspConstants.LSP_CW_CONFIGURATION_KEY -> {
                            add(
                                CodeWhispererLspConfiguration(
                                    shouldShareData = qSettings.isMetricOptIn(),
                                    shouldShareCodeReferences = qSettings.isIncludeCodeWithReference(),
                                    // server context
                                    shouldEnableWorkspaceContext = qSettings.isWorkspaceContextEnabled()
                                )
                            )
                        }
                        AmazonQLspConstants.LSP_Q_CONFIGURATION_KEY -> {
                            add(
                                AmazonQLspConfiguration(
                                    optOutTelemetry = AwsSettings.getInstance().isTelemetryEnabled,
                                    customization = CodeWhispererModelConfigurator.getInstance().activeCustomization(project)?.arn,
                                    // local context
<<<<<<< HEAD
                                    projectContext = QProjectContext(
=======
                                    projectContext = ProjectContextConfiguration(
>>>>>>> 6f728bf9
                                        enableLocalIndexing = qSettings.isProjectContextEnabled(),
                                        indexWorkerThreads = qSettings.getProjectContextIndexThreadCount(),
                                        enableGpuAcceleration = qSettings.isProjectContextGpu(),
                                        localIndexing = LocalIndexingConfiguration(
                                            maxIndexSizeMB = qSettings.getProjectContextIndexMaxSize()
                                        )
                                    )
                                )
                            )
                        }
                    }
                }
            }
        )
    }

    override fun notifyProgress(params: ProgressParams?) {
        if (params == null) return
        val chatCommunicationManager = ChatCommunicationManager.getInstance(project)
        try {
            chatCommunicationManager.handlePartialResultProgressNotification(project, params)
        } catch (e: Exception) {
            error("Cannot handle partial chat")
        }
    }

    companion object {
        private val LOG = getLogger<AmazonQLanguageClientImpl>()
    }
}<|MERGE_RESOLUTION|>--- conflicted
+++ resolved
@@ -136,11 +136,7 @@
                                     optOutTelemetry = AwsSettings.getInstance().isTelemetryEnabled,
                                     customization = CodeWhispererModelConfigurator.getInstance().activeCustomization(project)?.arn,
                                     // local context
-<<<<<<< HEAD
-                                    projectContext = QProjectContext(
-=======
                                     projectContext = ProjectContextConfiguration(
->>>>>>> 6f728bf9
                                         enableLocalIndexing = qSettings.isProjectContextEnabled(),
                                         indexWorkerThreads = qSettings.getProjectContextIndexThreadCount(),
                                         enableGpuAcceleration = qSettings.isProjectContextGpu(),
