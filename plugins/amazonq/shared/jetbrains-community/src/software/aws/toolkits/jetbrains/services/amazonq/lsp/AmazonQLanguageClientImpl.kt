// Copyright 2025 Amazon.com, Inc. or its affiliates. All Rights Reserved.
// SPDX-License-Identifier: Apache-2.0
@file:Suppress("BannedImports")
package software.aws.toolkits.jetbrains.services.amazonq.lsp

import com.intellij.diff.DiffContentFactory
import com.intellij.diff.requests.SimpleDiffRequest
import com.intellij.ide.BrowserUtil
import com.intellij.notification.NotificationType
import com.intellij.openapi.application.ApplicationManager
import com.intellij.openapi.fileChooser.FileChooserFactory
import com.intellij.openapi.fileChooser.FileSaverDescriptor
import com.intellij.openapi.fileEditor.FileEditorManager
import com.intellij.openapi.project.Project
import com.intellij.openapi.vfs.LocalFileSystem
import com.intellij.openapi.vfs.VfsUtil
import com.intellij.openapi.vfs.VirtualFileManager
import migration.software.aws.toolkits.jetbrains.settings.AwsSettings
import org.eclipse.lsp4j.ConfigurationParams
import org.eclipse.lsp4j.MessageActionItem
import org.eclipse.lsp4j.MessageParams
import org.eclipse.lsp4j.MessageType
import org.eclipse.lsp4j.ProgressParams
import org.eclipse.lsp4j.PublishDiagnosticsParams
import org.eclipse.lsp4j.ShowDocumentParams
import org.eclipse.lsp4j.ShowDocumentResult
import org.eclipse.lsp4j.ShowMessageRequestParams
import org.eclipse.lsp4j.jsonrpc.ResponseErrorException
import org.eclipse.lsp4j.jsonrpc.messages.ResponseError
import org.eclipse.lsp4j.jsonrpc.messages.ResponseErrorCode
import org.slf4j.event.Level
import software.amazon.awssdk.utils.UserHomeDirectoryUtils
import software.aws.toolkits.core.utils.error
import software.aws.toolkits.core.utils.getLogger
import software.aws.toolkits.core.utils.info
import software.aws.toolkits.core.utils.warn
import software.aws.toolkits.jetbrains.core.credentials.ToolkitConnectionManager
import software.aws.toolkits.jetbrains.core.credentials.pinning.QConnection
import software.aws.toolkits.jetbrains.services.amazonq.lsp.flareChat.AsyncChatUiListener
import software.aws.toolkits.jetbrains.services.amazonq.lsp.flareChat.ChatCommunicationManager
import software.aws.toolkits.jetbrains.services.amazonq.lsp.flareChat.FlareUiMessage
import software.aws.toolkits.jetbrains.services.amazonq.lsp.model.aws.LSPAny
import software.aws.toolkits.jetbrains.services.amazonq.lsp.model.aws.chat.CHAT_OPEN_TAB
import software.aws.toolkits.jetbrains.services.amazonq.lsp.model.aws.chat.CHAT_SEND_CONTEXT_COMMANDS
import software.aws.toolkits.jetbrains.services.amazonq.lsp.model.aws.chat.CHAT_SEND_UPDATE
import software.aws.toolkits.jetbrains.services.amazonq.lsp.model.aws.chat.CopyFileParams
import software.aws.toolkits.jetbrains.services.amazonq.lsp.model.aws.chat.FileParams
import software.aws.toolkits.jetbrains.services.amazonq.lsp.model.aws.chat.GET_SERIALIZED_CHAT_REQUEST_METHOD
import software.aws.toolkits.jetbrains.services.amazonq.lsp.model.aws.chat.GetSerializedChatResult
import software.aws.toolkits.jetbrains.services.amazonq.lsp.model.aws.chat.OpenFileDiffParams
import software.aws.toolkits.jetbrains.services.amazonq.lsp.model.aws.chat.ShowSaveFileDialogParams
import software.aws.toolkits.jetbrains.services.amazonq.lsp.model.aws.chat.ShowSaveFileDialogResult
import software.aws.toolkits.jetbrains.services.amazonq.lsp.model.aws.credentials.ConnectionMetadata
import software.aws.toolkits.jetbrains.services.amazonq.lsp.util.TelemetryParsingUtil
import software.aws.toolkits.jetbrains.services.codewhisperer.customization.CodeWhispererModelConfigurator
import software.aws.toolkits.jetbrains.services.telemetry.TelemetryService
import software.aws.toolkits.jetbrains.settings.CodeWhispererSettings
import software.aws.toolkits.jetbrains.utils.getCleanedContent
import software.aws.toolkits.jetbrains.utils.notify
import software.aws.toolkits.resources.message
import java.io.File
import java.net.URLDecoder
import java.nio.charset.StandardCharsets
import java.nio.file.Files
import java.nio.file.Paths
import java.util.UUID
import java.util.concurrent.CompletableFuture
import java.util.concurrent.TimeUnit

/**
 * Concrete implementation of [AmazonQLanguageClient] to handle messages sent from server
 */
class AmazonQLanguageClientImpl(private val project: Project) : AmazonQLanguageClient {

    private fun handleTelemetryMap(telemetryMap: Map<*, *>) {
        try {
            val name = telemetryMap["name"] as? String ?: return

            @Suppress("UNCHECKED_CAST")
<<<<<<< HEAD
            val data = telemetryMap["data"] as? Map<String, Any> ?: return
=======
            val data = telemetryMap["data"] as? Map<String, Any?> ?: return
>>>>>>> 04aba5b9

            TelemetryService.getInstance().record(project) {
                datum(name) {
                    unit(TelemetryParsingUtil.parseMetricUnit(telemetryMap["unit"]))
                    value(telemetryMap["value"] as? Double ?: 1.0)
                    passive(telemetryMap["passive"] as? Boolean ?: false)

                    telemetryMap["result"]?.let { result ->
                        metadata("result", result.toString())
                    }

                    data.forEach { (key, value) ->
<<<<<<< HEAD
                        metadata(key, value.toString())
=======
                        metadata(key, value?.toString() ?: "null")
>>>>>>> 04aba5b9
                    }
                }
            }
        } catch (e: Exception) {
            LOG.warn(e) { "Failed to process telemetry event: $telemetryMap" }
        }
    }

    override fun telemetryEvent(`object`: Any) {
        when (`object`) {
            is Map<*, *> -> handleTelemetryMap(`object`)
            else -> LOG.warn { "Unexpected telemetry event: $`object`" }
        }
    }

    override fun publishDiagnostics(diagnostics: PublishDiagnosticsParams) {
        println(diagnostics)
    }

    override fun showMessage(messageParams: MessageParams) {
        val type = when (messageParams.type) {
            MessageType.Error -> NotificationType.ERROR
            MessageType.Warning -> NotificationType.WARNING
            MessageType.Info, MessageType.Log -> NotificationType.INFORMATION
        }

        notify(type, message("q.window.title"), getCleanedContent(messageParams.message, true), project, emptyList())
    }

    override fun showMessageRequest(requestParams: ShowMessageRequestParams): CompletableFuture<MessageActionItem?>? {
        println(requestParams)

        return CompletableFuture.completedFuture(null)
    }

    override fun logMessage(message: MessageParams) {
        val type = when (message.type) {
            MessageType.Error -> Level.ERROR
            MessageType.Warning -> Level.WARN
            MessageType.Info, MessageType.Log -> Level.INFO
        }

        if (type == Level.ERROR &&
            message.message.lineSequence().firstOrNull()?.contains("NOTE: The AWS SDK for JavaScript (v2) is in maintenance mode.") == true
        ) {
            LOG.info { "Suppressed Flare AWS JS SDK v2 EoL error message" }
            return
        }

        LOG.atLevel(type).log(message.message)
    }

    override fun showDocument(params: ShowDocumentParams): CompletableFuture<ShowDocumentResult> {
        try {
            if (params.uri.isNullOrEmpty()) {
                return CompletableFuture.completedFuture(ShowDocumentResult(false))
            }

            // The filepath sent by the server contains unicode characters which need to be
            // decoded for JB file handling APIs to be handle to handle file operations
            val fileToOpen = URLDecoder.decode(params.uri, StandardCharsets.UTF_8.name())
            if (params.external == true) {
                BrowserUtil.open(fileToOpen)
                return CompletableFuture.completedFuture(ShowDocumentResult(true))
            }

            ApplicationManager.getApplication().invokeLater {
                try {
                    val virtualFile = VirtualFileManager.getInstance().findFileByUrl(fileToOpen)
                        ?: throw IllegalArgumentException("Cannot find file: $fileToOpen")

                    FileEditorManager.getInstance(project).openFile(virtualFile, true)
                } catch (e: Exception) {
                    LOG.warn { "Failed to show document: $fileToOpen" }
                }
            }

            return CompletableFuture.completedFuture(ShowDocumentResult(true))
        } catch (e: Exception) {
            LOG.warn { "Error showing document" }
            return CompletableFuture.completedFuture(ShowDocumentResult(false))
        }
    }

    override fun getConnectionMetadata(): CompletableFuture<ConnectionMetadata> =
        CompletableFuture.supplyAsync {
            val connection = ToolkitConnectionManager.getInstance(project)
                .activeConnectionForFeature(QConnection.getInstance())

            connection?.let { ConnectionMetadata.fromConnection(it) }
        }

    override fun openTab(params: LSPAny): CompletableFuture<LSPAny> {
        val requestId = UUID.randomUUID().toString()
        val result = CompletableFuture<LSPAny>()
        val chatManager = ChatCommunicationManager.getInstance(project)
        chatManager.addTabOpenRequest(requestId, result)

        chatManager.notifyUi(
            FlareUiMessage(
                command = CHAT_OPEN_TAB,
                params = params,
                requestId = requestId,
            )
        )

        result.orTimeout(30000, TimeUnit.MILLISECONDS)
            .whenComplete { _, error ->
                chatManager.removeTabOpenRequest(requestId)
            }

        return result
    }

    override fun showSaveFileDialog(params: ShowSaveFileDialogParams): CompletableFuture<ShowSaveFileDialogResult> {
        val filters = mutableListOf<String>()
        val formatMappings = mapOf("markdown" to "md", "html" to "html")

        params.supportedFormats.forEach { format ->
            formatMappings[format]?.let { filters.add(it) }
        }
        val defaultUri = params.defaultUri ?: "export-chat.md"
        val saveAtUri = defaultUri.substring(defaultUri.lastIndexOf("/") + 1)
        return CompletableFuture.supplyAsync(
            {
                val descriptor = FileSaverDescriptor("Export", "Choose a location to export").apply {
                    withFileFilter { file ->
                        filters.any { ext ->
                            file.name.endsWith(".$ext")
                        }
                    }
                }

                val chosenFile = FileChooserFactory.getInstance().createSaveFileDialog(descriptor, project).save(saveAtUri)

                chosenFile?.let {
                    ShowSaveFileDialogResult(chosenFile.file.path)
                } ?: throw ResponseErrorException(ResponseError(ResponseErrorCode.RequestCancelled, "Export cancelled by user", null))
            },
            ApplicationManager.getApplication()::invokeLater
        )
    }

    override fun getSerializedChat(params: LSPAny): CompletableFuture<GetSerializedChatResult> {
        val requestId = UUID.randomUUID().toString()
        val result = CompletableFuture<GetSerializedChatResult>()
        val chatManager = ChatCommunicationManager.getInstance(project)
        chatManager.addSerializedChatRequest(requestId, result)

        chatManager.notifyUi(
            FlareUiMessage(
                command = GET_SERIALIZED_CHAT_REQUEST_METHOD,
                params = params,
                requestId = requestId,
            )
        )

        result.orTimeout(30000, TimeUnit.MILLISECONDS)
            .whenComplete { _, error ->
                chatManager.removeSerializedChatRequest(requestId)
            }

        return result
    }

    override fun configuration(params: ConfigurationParams): CompletableFuture<List<Any>> {
        if (params.items.isEmpty()) {
            return CompletableFuture.completedFuture(null)
        }

        return CompletableFuture.completedFuture(
            buildList {
                val qSettings = CodeWhispererSettings.getInstance()
                params.items.forEach {
                    when (it.section) {
                        AmazonQLspConstants.LSP_CW_CONFIGURATION_KEY -> {
                            add(
                                CodeWhispererLspConfiguration(
                                    shouldShareData = qSettings.isMetricOptIn(),
                                    shouldShareCodeReferences = qSettings.isIncludeCodeWithReference(),
                                    // server context
                                    shouldEnableWorkspaceContext = qSettings.isWorkspaceContextEnabled()
                                )
                            )
                        }
                        AmazonQLspConstants.LSP_Q_CONFIGURATION_KEY -> {
                            add(
                                AmazonQLspConfiguration(
                                    optOutTelemetry = AwsSettings.getInstance().isTelemetryEnabled,
                                    customization = CodeWhispererModelConfigurator.getInstance().activeCustomization(project)?.arn,
                                    // local context
                                    projectContext = ProjectContextConfiguration(
                                        enableLocalIndexing = qSettings.isProjectContextEnabled(),
                                        indexWorkerThreads = qSettings.getProjectContextIndexThreadCount(),
                                        enableGpuAcceleration = qSettings.isProjectContextGpu(),
                                        localIndexing = LocalIndexingConfiguration(
                                            maxIndexSizeMB = qSettings.getProjectContextIndexMaxSize()
                                        )
                                    )
                                )
                            )
                        }
                    }
                }
            }
        )
    }

    override fun notifyProgress(params: ProgressParams?) {
        if (params == null) return
        val chatCommunicationManager = ChatCommunicationManager.getInstance(project)
        try {
            chatCommunicationManager.handlePartialResultProgressNotification(project, params)
        } catch (e: Exception) {
            LOG.error(e) { "Cannot handle partial chat" }
        }
    }

    override fun sendChatUpdate(params: LSPAny): CompletableFuture<Unit> {
        AsyncChatUiListener.notifyPartialMessageUpdate(
            FlareUiMessage(
                command = CHAT_SEND_UPDATE,
                params = params,
            )
        )

        return CompletableFuture.completedFuture(Unit)
    }

    private fun File.toVirtualFile() = LocalFileSystem.getInstance().findFileByIoFile(this)

    override fun openFileDiff(params: OpenFileDiffParams): CompletableFuture<Unit> =
        CompletableFuture.supplyAsync(
            {
                var tempPath: java.nio.file.Path? = null
                try {
                    val fileName = Paths.get(params.originalFileUri).fileName.toString()
                    // Create a temporary virtual file for syntax highlighting
                    val fileExtension = fileName.substringAfterLast('.', "")
                    tempPath = Files.createTempFile(null, ".$fileExtension")
                    val virtualFile = tempPath.toFile()
                        .also { it.setReadOnly() }
                        .toVirtualFile()

                    val originalContent = params.originalFileContent ?: run {
                        val sourceFile = File(params.originalFileUri)
                        if (sourceFile.exists()) sourceFile.readText() else ""
                    }

                    val contentFactory = DiffContentFactory.getInstance()
                    var isNewFile = false
                    val (leftContent, rightContent) = when {
                        params.isDeleted -> {
                            contentFactory.create(project, originalContent, virtualFile) to
                                contentFactory.createEmpty()
                        }
                        else -> {
                            val newContent = params.fileContent.orEmpty()
                            isNewFile = newContent == originalContent
                            when {
                                isNewFile -> {
                                    contentFactory.createEmpty() to
                                        contentFactory.create(project, newContent, virtualFile)
                                }
                                else -> {
                                    contentFactory.create(project, originalContent, virtualFile) to
                                        contentFactory.create(project, newContent, virtualFile)
                                }
                            }
                        }
                    }
                    val diffRequest = SimpleDiffRequest(
                        "$fileName ${message("aws.q.lsp.client.diff_message")}",
                        leftContent,
                        rightContent,
                        "Original",
                        when {
                            params.isDeleted -> "Deleted"
                            isNewFile -> "Created"
                            else -> "Modified"
                        }
                    )

                    AmazonQDiffVirtualFile.openDiff(project, diffRequest)
                } catch (e: Exception) {
                    LOG.warn { "Failed to open file diff: ${e.message}" }
                } finally {
                    // Clean up the temporary file used for syntax highlight
                    try {
                        tempPath?.let { Files.deleteIfExists(it) }
                    } catch (e: Exception) {
                        LOG.warn { "Failed to delete temporary file: ${e.message}" }
                    }
                }
            },
            ApplicationManager.getApplication()::invokeLater
        )

    override fun sendContextCommands(params: LSPAny): CompletableFuture<Unit> {
        val chatManager = ChatCommunicationManager.getInstance(project)
        chatManager.notifyUi(
            FlareUiMessage(
                command = CHAT_SEND_CONTEXT_COMMANDS,
                params = params,
            )
        )
        return CompletableFuture.completedFuture(Unit)
    }

    override fun appendFile(params: FileParams) = refreshVfs(params.path)

    override fun createDirectory(params: FileParams) = refreshVfs(params.path)

    override fun removeFile(params: FileParams) = refreshVfs(params.path)

    override fun writeFile(params: FileParams) = refreshVfs(params.path)

    override fun copyFile(params: CopyFileParams) {
        refreshVfs(params.oldPath)
        return refreshVfs(params.newPath)
    }

    private fun refreshVfs(path: String) {
        val currPath = Paths.get(path)
        if (currPath.startsWith(localHistoryPath)) return
        try {
            ApplicationManager.getApplication().executeOnPooledThread {
                VfsUtil.markDirtyAndRefresh(false, true, true, currPath.toFile())
            }
        } catch (e: Exception) {
            LOG.warn(e) { "Could not refresh file" }
        }
    }

    companion object {
        val localHistoryPath = Paths.get(
            UserHomeDirectoryUtils.userHomeDirectory(),
            ".aws",
            "amazonq",
            "history"
        )
        private val LOG = getLogger<AmazonQLanguageClientImpl>()
    }
}<|MERGE_RESOLUTION|>--- conflicted
+++ resolved
@@ -77,11 +77,7 @@
             val name = telemetryMap["name"] as? String ?: return
 
             @Suppress("UNCHECKED_CAST")
-<<<<<<< HEAD
-            val data = telemetryMap["data"] as? Map<String, Any> ?: return
-=======
             val data = telemetryMap["data"] as? Map<String, Any?> ?: return
->>>>>>> 04aba5b9
 
             TelemetryService.getInstance().record(project) {
                 datum(name) {
@@ -94,11 +90,7 @@
                     }
 
                     data.forEach { (key, value) ->
-<<<<<<< HEAD
-                        metadata(key, value.toString())
-=======
                         metadata(key, value?.toString() ?: "null")
->>>>>>> 04aba5b9
                     }
                 }
             }
