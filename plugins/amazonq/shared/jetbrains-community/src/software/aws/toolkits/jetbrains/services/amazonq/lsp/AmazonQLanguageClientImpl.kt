--- conflicted
+++ resolved
@@ -41,10 +41,7 @@
 import software.aws.toolkits.jetbrains.services.amazonq.lsp.flareChat.FlareUiMessage
 import software.aws.toolkits.jetbrains.services.amazonq.lsp.model.aws.LSPAny
 import software.aws.toolkits.jetbrains.services.amazonq.lsp.model.aws.chat.CHAT_OPEN_TAB
-<<<<<<< HEAD
-=======
 import software.aws.toolkits.jetbrains.services.amazonq.lsp.model.aws.chat.CHAT_OPTIONS_UPDATE_NOTIFICATION
->>>>>>> 7228af10
 import software.aws.toolkits.jetbrains.services.amazonq.lsp.model.aws.chat.CHAT_SEND_CONTEXT_COMMANDS
 import software.aws.toolkits.jetbrains.services.amazonq.lsp.model.aws.chat.CHAT_SEND_UPDATE
 import software.aws.toolkits.jetbrains.services.amazonq.lsp.model.aws.chat.CopyFileParams
@@ -153,28 +150,6 @@
                 return CompletableFuture.completedFuture(ShowDocumentResult(false))
             }
 
-<<<<<<< HEAD
-            // The filepath sent by the server contains unicode characters which need to be
-            // decoded for JB file handling APIs to be handle to handle file operations
-            val fileToOpen = URLDecoder.decode(params.uri, StandardCharsets.UTF_8.name())
-            if (params.external == true) {
-                BrowserUtil.open(fileToOpen)
-                return CompletableFuture.completedFuture(ShowDocumentResult(true))
-            }
-
-            ApplicationManager.getApplication().invokeLater {
-                try {
-                    val virtualFile = VirtualFileManager.getInstance().findFileByUrl(fileToOpen)
-                        ?: throw IllegalArgumentException("Cannot find file: $fileToOpen")
-
-                    FileEditorManager.getInstance(project).openFile(virtualFile, true)
-                } catch (e: Exception) {
-                    LOG.warn { "Failed to show document: $fileToOpen" }
-                }
-            }
-
-            return CompletableFuture.completedFuture(ShowDocumentResult(true))
-=======
             if (params.external == true) {
                 BrowserUtil.open(params.uri)
                 return CompletableFuture.completedFuture(ShowDocumentResult(true))
@@ -198,7 +173,6 @@
                 },
                 ApplicationManager.getApplication()::invokeLater
             )
->>>>>>> 7228af10
         } catch (e: Exception) {
             LOG.warn { "Error showing document" }
             return CompletableFuture.completedFuture(ShowDocumentResult(false))
@@ -341,10 +315,7 @@
 
     override fun sendChatUpdate(params: LSPAny): CompletableFuture<Unit> {
         AsyncChatUiListener.notifyPartialMessageUpdate(
-<<<<<<< HEAD
-=======
             project,
->>>>>>> 7228af10
             FlareUiMessage(
                 command = CHAT_SEND_UPDATE,
                 params = params,
@@ -447,8 +418,6 @@
         return refreshVfs(params.newPath)
     }
 
-<<<<<<< HEAD
-=======
     override fun sendChatOptionsUpdate(params: LSPAny) {
         val chatManager = ChatCommunicationManager.getInstance(project)
         chatManager.notifyUi(
@@ -459,7 +428,6 @@
         )
     }
 
->>>>>>> 7228af10
     private fun refreshVfs(path: String) {
         val currPath = Paths.get(path)
         if (currPath.startsWith(localHistoryPath)) return
