--- conflicted
+++ resolved
@@ -14,8 +14,5 @@
 const val CHAT_TAB_ADD = "aws/chat/tabAdd"
 const val CHAT_TAB_CHANGE = "aws/chat/tabChange"
 const val CHAT_TAB_REMOVE = "aws/chat/tabRemove"
-<<<<<<< HEAD
 const val CHAT_OPEN_TAB = "aws/chat/openTab"
-=======
-const val CHAT_BUTTON_CLICK = "aws/chat/buttonClick"
->>>>>>> 8c7eea3f
+const val CHAT_BUTTON_CLICK = "aws/chat/buttonClick"