--- conflicted
+++ resolved
@@ -76,11 +76,8 @@
 import java.net.Proxy
 import java.net.URI
 import java.nio.charset.StandardCharsets
-<<<<<<< HEAD
 import java.nio.file.Files
-=======
 import java.util.Collections
->>>>>>> 7c2ca193
 import java.util.concurrent.Future
 import kotlin.time.Duration.Companion.seconds
 
@@ -273,8 +270,7 @@
 
     init {
         // will cause slow service init, but maybe fine for now. will not block UI since fetch/extract will be under background progress
-<<<<<<< HEAD
-        val artifact = runBlocking { ArtifactManager(project, manifestRange = null).fetchArtifact() }.toAbsolutePath()
+        val artifact = runBlocking { service<ArtifactManager>().fetchArtifact(project) }.toAbsolutePath()
 
         // more network calls
         // make assumption that all requests will resolve to the same CA
@@ -287,9 +283,6 @@
             )
         }
 
-=======
-        val artifact = runBlocking { service<ArtifactManager>().fetchArtifact(project) }.toAbsolutePath()
->>>>>>> 7c2ca193
         val node = if (SystemInfo.isWindows) "node.exe" else "node"
         val cmd = GeneralCommandLine(
             artifact.resolve(node).toString(),
