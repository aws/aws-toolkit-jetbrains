// Copyright 2025 Amazon.com, Inc. or its affiliates. All Rights Reserved.
// SPDX-License-Identifier: Apache-2.0
@file:Suppress("BannedImports")
package software.aws.toolkits.jetbrains.services.amazonq.lsp

import com.google.gson.ToNumberPolicy
import com.intellij.execution.configurations.GeneralCommandLine
import com.intellij.execution.impl.ExecutionManagerImpl
import com.intellij.execution.process.KillableColoredProcessHandler
import com.intellij.execution.process.KillableProcessHandler
import com.intellij.execution.process.ProcessEvent
import com.intellij.execution.process.ProcessListener
import com.intellij.execution.process.ProcessOutputType
import com.intellij.openapi.Disposable
import com.intellij.openapi.components.Service
import com.intellij.openapi.components.service
import com.intellij.openapi.components.serviceIfCreated
import com.intellij.openapi.project.Project
import com.intellij.openapi.util.Disposer
import com.intellij.openapi.util.Key
import com.intellij.openapi.util.SystemInfo
import com.intellij.util.io.await
import com.intellij.util.net.HttpConfigurable
import com.intellij.util.net.JdkProxyProvider
import kotlinx.coroutines.CoroutineScope
import kotlinx.coroutines.Deferred
<<<<<<< HEAD
import kotlinx.coroutines.async
import kotlinx.coroutines.channels.BufferOverflow
=======
import kotlinx.coroutines.Job
import kotlinx.coroutines.async
import kotlinx.coroutines.channels.BufferOverflow
import kotlinx.coroutines.delay
>>>>>>> f6c58f5c
import kotlinx.coroutines.flow.MutableSharedFlow
import kotlinx.coroutines.flow.asSharedFlow
import kotlinx.coroutines.flow.map
import kotlinx.coroutines.future.asCompletableFuture
import kotlinx.coroutines.isActive
import kotlinx.coroutines.launch
import kotlinx.coroutines.runBlocking
import kotlinx.coroutines.sync.Mutex
import kotlinx.coroutines.sync.withLock
import kotlinx.coroutines.withTimeout
import org.apache.http.client.utils.URIBuilder
import org.eclipse.lsp4j.ClientCapabilities
import org.eclipse.lsp4j.ClientInfo
import org.eclipse.lsp4j.DidChangeConfigurationParams
import org.eclipse.lsp4j.FileOperationsWorkspaceCapabilities
import org.eclipse.lsp4j.InitializeParams
import org.eclipse.lsp4j.InitializeResult
import org.eclipse.lsp4j.InitializedParams
import org.eclipse.lsp4j.SynchronizationCapabilities
import org.eclipse.lsp4j.TextDocumentClientCapabilities
import org.eclipse.lsp4j.WorkspaceClientCapabilities
import org.eclipse.lsp4j.jsonrpc.Launcher
import org.eclipse.lsp4j.jsonrpc.MessageConsumer
import org.eclipse.lsp4j.jsonrpc.RemoteEndpoint
import org.eclipse.lsp4j.jsonrpc.json.JsonRpcMethod
import org.eclipse.lsp4j.jsonrpc.messages.ResponseMessage
import org.eclipse.lsp4j.launch.LSPLauncher
import org.slf4j.event.Level
import software.aws.toolkits.core.utils.debug
import software.aws.toolkits.core.utils.getLogger
import software.aws.toolkits.core.utils.info
import software.aws.toolkits.core.utils.warn
import software.aws.toolkits.core.utils.writeText
import software.aws.toolkits.jetbrains.isDeveloperMode
import software.aws.toolkits.jetbrains.services.amazonq.lsp.artifacts.ArtifactManager
import software.aws.toolkits.jetbrains.services.amazonq.lsp.auth.DefaultAuthCredentialsService
import software.aws.toolkits.jetbrains.services.amazonq.lsp.dependencies.DefaultModuleDependenciesService
import software.aws.toolkits.jetbrains.services.amazonq.lsp.encryption.JwtEncryptionManager
import software.aws.toolkits.jetbrains.services.amazonq.lsp.flareChat.AmazonQLspTypeAdapterFactory
import software.aws.toolkits.jetbrains.services.amazonq.lsp.flareChat.AwsExtendedInitializeResult
import software.aws.toolkits.jetbrains.services.amazonq.lsp.flareChat.AwsServerCapabilitiesProvider
import software.aws.toolkits.jetbrains.services.amazonq.lsp.model.createExtendedClientMetadata
import software.aws.toolkits.jetbrains.services.amazonq.lsp.textdocument.TextDocumentServiceHandler
import software.aws.toolkits.jetbrains.services.amazonq.lsp.util.WorkspaceFolderUtil.createWorkspaceFolders
import software.aws.toolkits.jetbrains.services.amazonq.lsp.workspace.WorkspaceServiceHandler
import software.aws.toolkits.jetbrains.services.amazonq.profile.QDefaultServiceConfig
import software.aws.toolkits.jetbrains.services.telemetry.ClientMetadata
import software.aws.toolkits.jetbrains.settings.LspSettings
import java.io.IOException
import java.io.OutputStreamWriter
import java.io.PipedInputStream
import java.io.PipedOutputStream
import java.io.PrintWriter
import java.io.StringWriter
import java.net.Proxy
import java.net.URI
import java.nio.charset.StandardCharsets
import java.nio.file.Files
import java.util.concurrent.Future
import kotlin.time.Duration.Companion.seconds

// https://github.com/redhat-developer/lsp4ij/blob/main/src/main/java/com/redhat/devtools/lsp4ij/server/LSPProcessListener.java
// JB impl and redhat both use a wrapper to handle input buffering issue
internal class LSPProcessListener : ProcessListener {
    private val outputStream = PipedOutputStream()
    private val outputStreamWriter = OutputStreamWriter(outputStream, StandardCharsets.UTF_8)
    val inputStream = PipedInputStream(outputStream)

    override fun onTextAvailable(event: ProcessEvent, outputType: Key<*>) {
        if (ProcessOutputType.isStdout(outputType)) {
            try {
                this.outputStreamWriter.write(event.text)
                this.outputStreamWriter.flush()
            } catch (_: IOException) {
                ExecutionManagerImpl.stopProcess(event.processHandler)
            }
        } else if (ProcessOutputType.isStderr(outputType)) {
            LOG.warn { "LSP process stderr: ${event.text}" }
        }
    }

    override fun processTerminated(event: ProcessEvent) {
        try {
            this.outputStreamWriter.close()
            this.outputStream.close()
        } catch (_: IOException) {
        }
    }

    companion object {
        private val LOG = getLogger<LSPProcessListener>()
    }
}

@Service(Service.Level.PROJECT)
class AmazonQLspService(private val project: Project, private val cs: CoroutineScope) : Disposable {
    private val _flowInstance = MutableSharedFlow<AmazonQServerInstance>(replay = 1, onBufferOverflow = BufferOverflow.DROP_OLDEST)
    val instanceFlow = _flowInstance.asSharedFlow().map { it.languageServer }

    private var instance: Deferred<AmazonQServerInstance>
    val capabilities
        get() = instance.getCompleted().initializeResult.getCompleted().capabilities

    val encryptionManager
        get() = instance.getCompleted().encryptionManager
<<<<<<< HEAD
=======
    private val heartbeatJob: Job
    private val restartTimestamps = ArrayDeque<Long>()
    private val restartMutex = Mutex() // Separate mutex for restart tracking
>>>>>>> f6c58f5c

    val rawEndpoint
        get() = instance.getCompleted().rawEndpoint

    // dont allow lsp commands if server is restarting
    private val mutex = Mutex(false)

    private fun start() = cs.async {
        // manage lifecycle RAII-like so we can restart at arbitrary time
        // and suppress IDE error if server fails to start
        var attempts = 0
        while (attempts < 3) {
            try {
                val result = withTimeout(30.seconds) {
                    val instance = AmazonQServerInstance(project, cs).also {
                        Disposer.register(this@AmazonQLspService, it)
                    }
                    // wait for handshake to complete
                    instance.initializeResult.join()

                    instance.also {
                        _flowInstance.emit(it)
                    }
                }

                // withTimeout can throw
                return@async result
            } catch (e: Exception) {
                LOG.warn(e) { "Failed to start LSP server" }
            }
            attempts++
        }

        error("Failed to start LSP server in 3 attempts")
    }

    init {
        instance = start()

        // Initialize heartbeat job
        heartbeatJob = cs.launch {
            while (isActive) {
                delay(5.seconds) // Check every 5 seconds
                val shouldLoop = checkConnectionStatus()
                if (!shouldLoop) {
                    break
                }
            }
        }
    }

    private suspend fun checkConnectionStatus(): Boolean {
        try {
            val currentInstance = mutex.withLock { instance }.await()

            // Check if the launcher's Future (startListening) is done
            // If it's done, that means the connection has been terminated
            if (currentInstance.launcherFuture.isDone) {
                LOG.debug { "LSP server connection terminated, checking restart limits" }
                val canRestart = checkForRemainingRestartAttempts()
                if (!canRestart) {
                    return false
                }
                LOG.debug { "Restarting LSP server" }
                restart()
            } else {
                LOG.debug { "LSP server is currently running" }
            }
        } catch (e: Exception) {
            LOG.debug(e) { "Connection status check failed, checking restart limits" }
            val canRestart = checkForRemainingRestartAttempts()
            if (!canRestart) {
                return false
            }
            LOG.debug { "Restarting LSP server" }
            restart()
        }
        return true
    }

    override fun dispose() {
        heartbeatJob.cancel()
    }

    suspend fun restart() = mutex.withLock {
        // stop if running
        instance.let {
            if (it.isActive) {
                // not even running yet
                return
            }

            try {
                val i = it.await()
                if (i.initializeResult.isActive) {
                    // not initialized
                    return
                }

                Disposer.dispose(i)
            } catch (e: Exception) {
                LOG.info(e) { "Exception while disposing LSP server" }
            }
        }

        instance = start()
    }

    private suspend fun checkForRemainingRestartAttempts(): Boolean = restartMutex.withLock {
        val currentTime = System.currentTimeMillis()

        while (restartTimestamps.isNotEmpty() &&
            currentTime - restartTimestamps.first() > RESTART_WINDOW_MS
        ) {
            restartTimestamps.removeFirst()
        }

        if (restartTimestamps.size < MAX_RESTARTS) {
            restartTimestamps.addLast(currentTime)
            return true
        }

        LOG.info { "Rate limit reached for LSP server restarts. Stop attempting to restart." }

        return false
    }

    suspend fun<T> execute(runnable: suspend AmazonQLspService.(AmazonQLanguageServer) -> T): T {
        val lsp = withTimeout(10.seconds) {
            val holder = mutex.withLock { instance }.await()
            holder.initializeResult.join()

            holder.languageServer
        }
        return runnable(lsp)
    }

    fun<T> executeSync(runnable: suspend AmazonQLspService.(AmazonQLanguageServer) -> T): T =
        runBlocking(cs.coroutineContext) {
            execute(runnable)
        }

    companion object {
        private val LOG = getLogger<AmazonQLspService>()
        private const val MAX_RESTARTS = 5
        private const val RESTART_WINDOW_MS = 3 * 60 * 1000
        fun getInstance(project: Project) = project.service<AmazonQLspService>()

        @Deprecated("Easy to accidentally freeze EDT")
        fun <T> executeIfRunning(project: Project, runnable: AmazonQLspService.(AmazonQLanguageServer) -> T): T? =
            project.serviceIfCreated<AmazonQLspService>()?.executeSync(runnable)

        suspend fun <T> asyncExecuteIfRunning(project: Project, runnable: suspend AmazonQLspService.(AmazonQLanguageServer) -> T): T? =
            project.serviceIfCreated<AmazonQLspService>()?.execute(runnable)

        fun didChangeConfiguration(project: Project) {
            executeIfRunning(project) {
                it.workspaceService.didChangeConfiguration(DidChangeConfigurationParams())
            }
        }
    }
}

private class AmazonQServerInstance(private val project: Project, private val cs: CoroutineScope) : Disposable {
    val encryptionManager = JwtEncryptionManager()

    private val launcher: Launcher<AmazonQLanguageServer>

    val languageServer: AmazonQLanguageServer
        get() = launcher.remoteProxy

    val rawEndpoint: RemoteEndpoint
        get() = launcher.remoteEndpoint

    @Suppress("ForbiddenVoid")
    val launcherFuture: Future<Void>
    private val launcherHandler: KillableProcessHandler
    val initializeResult: Deferred<InitializeResult>

    private fun createClientCapabilities(): ClientCapabilities =
        ClientCapabilities().apply {
            textDocument = TextDocumentClientCapabilities().apply {
                // For didSaveTextDocument, other textDocument/ messages always mandatory
                synchronization = SynchronizationCapabilities().apply {
                    didSave = true
                }
            }

            workspace = WorkspaceClientCapabilities().apply {
                applyEdit = false

                // For workspace folder changes
                workspaceFolders = true

                // For file operations (create, delete)
                fileOperations = FileOperationsWorkspaceCapabilities().apply {
                    didCreate = true
                    didDelete = true
                    didRename = true
                }
            }
        }

    private fun createClientInfo(): ClientInfo {
        val metadata = ClientMetadata.getDefault()
        return ClientInfo().apply {
            name = metadata.awsProduct.toString()
            version = metadata.awsVersion
        }
    }

    private fun createInitializeParams(): InitializeParams =
        InitializeParams().apply {
            processId = ProcessHandle.current().pid().toInt()
            capabilities = createClientCapabilities()
            clientInfo = createClientInfo()
            workspaceFolders = createWorkspaceFolders(project)
            initializationOptions = createExtendedClientMetadata(project)
        }

    init {
        // will cause slow service init, but maybe fine for now. will not block UI since fetch/extract will be under background progress
        val artifact = runBlocking { service<ArtifactManager>().fetchArtifact(project) }.toAbsolutePath()

        // more network calls
        // make assumption that all requests will resolve to the same CA
        // also terrible assumption that default endpoint is reachable
        val qUri = URI(QDefaultServiceConfig.ENDPOINT)
        val rtsTrustChain = TrustChainUtil.getTrustChain(qUri)
        val extraCaCerts = Files.createTempFile("q-extra-ca", ".pem").apply {
            writeText(
                TrustChainUtil.certsToPem(rtsTrustChain)
            )
        }

        val node = if (SystemInfo.isWindows) "node.exe" else "node"
        val cmd = GeneralCommandLine(
            artifact.resolve(node).toString(),
            LspSettings.getInstance().getArtifactPath() ?: artifact.resolve("aws-lsp-codewhisperer.js").toString(),
            "--stdio",
            "--set-credentials-encryption-key",
        ).withEnvironment(
            buildMap {
                put("NODE_EXTRA_CA_CERTS", extraCaCerts.toAbsolutePath().toString())

                val proxy = JdkProxyProvider.getInstance().proxySelector.select(qUri)
                    // log if only socks proxy available
                    .firstOrNull { it.type() == Proxy.Type.HTTP }

                if (proxy != null) {
                    val address = proxy.address()
                    if (address is java.net.InetSocketAddress) {
                        put(
                            "HTTPS_PROXY",
                            URIBuilder("http://${address.hostName}:${address.port}").apply {
                                val login = HttpConfigurable.getInstance().proxyLogin
                                if (login != null) {
                                    setUserInfo(login, HttpConfigurable.getInstance().plainProxyPassword)
                                }
                            }.build().toASCIIString()
                        )
                    }
                }
            }
        )
            .withParentEnvironmentType(GeneralCommandLine.ParentEnvironmentType.CONSOLE)

        launcherHandler = KillableColoredProcessHandler.Silent(cmd)
        val inputWrapper = LSPProcessListener()
        launcherHandler.addProcessListener(inputWrapper)
        launcherHandler.startNotify()

        launcher = object : LSPLauncher.Builder<AmazonQLanguageServer>() {
            override fun getSupportedMethods(): Map<String, JsonRpcMethod> =
                super.getSupportedMethods() + AmazonQChatServer.supportedMethods()
        }
            .wrapMessages { consumer ->
                MessageConsumer { message ->
                    if (message is ResponseMessage && message.result is AwsExtendedInitializeResult) {
                        val result = message.result as AwsExtendedInitializeResult
                        AwsServerCapabilitiesProvider.getInstance(project).setAwsServerCapabilities(result.getAwsServerCapabilities())
                    }
                    consumer?.consume(message)
                }
            }
            .setLocalService(AmazonQLanguageClientImpl(project))
            .setRemoteInterface(AmazonQLanguageServer::class.java)
            .configureGson {
                // TODO: maybe need adapter for initialize:
                //   https://github.com/aws/amazon-q-eclipse/blob/b9d5bdcd5c38e1dd8ad371d37ab93a16113d7d4b/plugin/src/software/aws/toolkits/eclipse/amazonq/lsp/QLspTypeAdapterFactory.java

                // otherwise Gson treats all numbers as double which causes deser issues
                it.setObjectToNumberStrategy(ToNumberPolicy.LONG_OR_DOUBLE)
                it.registerTypeAdapterFactory(AmazonQLspTypeAdapterFactory())
            }.traceMessages(
                PrintWriter(
                    object : StringWriter() {
                        private val traceLogger = LOG.atLevel(if (isDeveloperMode()) Level.INFO else Level.DEBUG)

                        override fun flush() {
                            traceLogger.log { buffer.toString() }
                            buffer.setLength(0)
                        }
                    }
                )
            )
            .setInput(inputWrapper.inputStream)
            .setOutput(launcherHandler.process.outputStream)
            .create()

        launcherFuture = launcher.startListening()

        initializeResult = cs.async {
            // encryption info must be sent within 5s or Flare process will exit
            encryptionManager.writeInitializationPayload(launcherHandler.process.outputStream)

            val initializeResult = try {
                languageServer.initialize(createInitializeParams()).await()
            } catch (e: Exception) {
                LOG.warn(e) { "LSP initialization failed" }
                null
            }

            // then if this succeeds then we can allow the client to send requests
            if (initializeResult == null) {
                launcherHandler.destroyProcess()
                error("LSP initialization failed")
            }
            languageServer.initialized(InitializedParams())

            initializeResult
        }

        // invokeOnCompletion results in weird lock/timeout error
        initializeResult.asCompletableFuture().handleAsync { lspInitResult, ex ->
            if (ex != null) {
                return@handleAsync
            }

            this@AmazonQServerInstance.apply {
                DefaultAuthCredentialsService(project, encryptionManager, this)
                TextDocumentServiceHandler(project, this)
                WorkspaceServiceHandler(project, lspInitResult, this)
                DefaultModuleDependenciesService(project, this)
            }
        }
    }

    override fun dispose() {
        if (!launcherFuture.isDone) {
            try {
                languageServer.apply {
                    shutdown().thenRun { exit() }
                }
            } catch (e: Exception) {
                LOG.warn(e) { "LSP shutdown failed" }
                launcherHandler.destroyProcess()
            }
        } else if (!launcherHandler.isProcessTerminated) {
            launcherHandler.destroyProcess()
        }
    }

    companion object {
        private val LOG = getLogger<AmazonQServerInstance>()
    }
}<|MERGE_RESOLUTION|>--- conflicted
+++ resolved
@@ -24,15 +24,10 @@
 import com.intellij.util.net.JdkProxyProvider
 import kotlinx.coroutines.CoroutineScope
 import kotlinx.coroutines.Deferred
-<<<<<<< HEAD
-import kotlinx.coroutines.async
-import kotlinx.coroutines.channels.BufferOverflow
-=======
 import kotlinx.coroutines.Job
 import kotlinx.coroutines.async
 import kotlinx.coroutines.channels.BufferOverflow
 import kotlinx.coroutines.delay
->>>>>>> f6c58f5c
 import kotlinx.coroutines.flow.MutableSharedFlow
 import kotlinx.coroutines.flow.asSharedFlow
 import kotlinx.coroutines.flow.map
@@ -138,12 +133,9 @@
 
     val encryptionManager
         get() = instance.getCompleted().encryptionManager
-<<<<<<< HEAD
-=======
     private val heartbeatJob: Job
     private val restartTimestamps = ArrayDeque<Long>()
     private val restartMutex = Mutex() // Separate mutex for restart tracking
->>>>>>> f6c58f5c
 
     val rawEndpoint
         get() = instance.getCompleted().rawEndpoint
