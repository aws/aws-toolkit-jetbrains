--- conflicted
+++ resolved
@@ -372,37 +372,6 @@
         }
 
         val node = if (SystemInfo.isWindows) "node.exe" else "node"
-<<<<<<< HEAD
-        val cmd = GeneralCommandLine(
-            artifact.resolve(node).toString(),
-            LspSettings.getInstance().getArtifactPath() ?: artifact.resolve("aws-lsp-codewhisperer.js").toString(),
-            "--stdio",
-            "--set-credentials-encryption-key",
-        ).withEnvironment(
-            buildMap {
-                put("NODE_EXTRA_CA_CERTS", extraCaCerts.toAbsolutePath().toString())
-
-                val proxy = JdkProxyProvider.getInstance().proxySelector.select(qUri)
-                    // log if only socks proxy available
-                    .firstOrNull { it.type() == Proxy.Type.HTTP }
-
-                if (proxy != null) {
-                    val address = proxy.address()
-                    if (address is java.net.InetSocketAddress) {
-                        put(
-                            "HTTPS_PROXY",
-                            URIBuilder("http://${address.hostName}:${address.port}").apply {
-                                val login = HttpConfigurable.getInstance().proxyLogin
-                                if (login != null) {
-                                    setUserInfo(login, HttpConfigurable.getInstance().plainProxyPassword)
-                                }
-                            }.build().toASCIIString()
-                        )
-                    }
-                }
-            }
-        )
-=======
         val cmd = NodeExePatcher.patch(artifact.resolve(node))
             .withParameters(
                 LspSettings.getInstance().getArtifactPath() ?: artifact.resolve("aws-lsp-codewhisperer.js").toString(),
@@ -432,7 +401,6 @@
                     }
                 }
             )
->>>>>>> 04aba5b9
             .withParentEnvironmentType(GeneralCommandLine.ParentEnvironmentType.CONSOLE)
 
         launcherHandler = KillableColoredProcessHandler.Silent(cmd)
@@ -508,12 +476,6 @@
             }
 
             this@AmazonQServerInstance.apply {
-<<<<<<< HEAD
-                DefaultAuthCredentialsService(project, encryptionManager, this)
-                TextDocumentServiceHandler(project, this)
-                WorkspaceServiceHandler(project, lspInitResult, this)
-                DefaultModuleDependenciesService(project, this)
-=======
                 DefaultAuthCredentialsService(project, encryptionManager).also {
                     Disposer.register(this, it)
                 }
@@ -526,7 +488,6 @@
                 DefaultModuleDependenciesService(project).also {
                     Disposer.register(this, it)
                 }
->>>>>>> 04aba5b9
             }
         }
     }
