--- conflicted
+++ resolved
@@ -294,14 +294,8 @@
             languageServer.initialized(InitializedParams())
         }
 
-<<<<<<< HEAD
-        WorkspaceServiceHandler(
-            project,
-            this
-        )
-=======
         DefaultAuthCredentialsService(project, encryptionManager, this)
->>>>>>> 6bfc0e5d
+        WorkspaceServiceHandler(project, this)
     }
 
     override fun dispose() {
