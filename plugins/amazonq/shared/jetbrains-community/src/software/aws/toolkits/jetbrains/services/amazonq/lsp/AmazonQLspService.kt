// Copyright 2025 Amazon.com, Inc. or its affiliates. All Rights Reserved.
// SPDX-License-Identifier: Apache-2.0

package software.aws.toolkits.jetbrains.services.amazonq.lsp

import com.google.gson.ToNumberPolicy
import com.intellij.execution.configurations.GeneralCommandLine
import com.intellij.execution.impl.ExecutionManagerImpl
import com.intellij.execution.process.KillableColoredProcessHandler
import com.intellij.execution.process.KillableProcessHandler
import com.intellij.execution.process.ProcessEvent
import com.intellij.execution.process.ProcessListener
import com.intellij.execution.process.ProcessOutputType
import com.intellij.openapi.Disposable
import com.intellij.openapi.components.Service
import com.intellij.openapi.components.service
import com.intellij.openapi.components.serviceIfCreated
import com.intellij.openapi.project.Project
import com.intellij.openapi.util.Disposer
import com.intellij.openapi.util.Key
import com.intellij.openapi.util.SystemInfo
import com.intellij.util.animation.consumer
import com.intellij.util.io.await
import kotlinx.coroutines.CoroutineScope
import kotlinx.coroutines.Deferred
import kotlinx.coroutines.TimeoutCancellationException
import kotlinx.coroutines.async
import kotlinx.coroutines.future.asCompletableFuture
import kotlinx.coroutines.runBlocking
import kotlinx.coroutines.sync.Mutex
import kotlinx.coroutines.sync.withLock
import kotlinx.coroutines.withTimeout
import org.eclipse.lsp4j.ClientCapabilities
import org.eclipse.lsp4j.ClientInfo
import org.eclipse.lsp4j.DidChangeConfigurationParams
import org.eclipse.lsp4j.FileOperationsWorkspaceCapabilities
import org.eclipse.lsp4j.InitializeParams
import org.eclipse.lsp4j.InitializeResult
import org.eclipse.lsp4j.InitializedParams
import org.eclipse.lsp4j.SynchronizationCapabilities
import org.eclipse.lsp4j.TextDocumentClientCapabilities
import org.eclipse.lsp4j.WorkspaceClientCapabilities
import org.eclipse.lsp4j.jsonrpc.Launcher
import org.eclipse.lsp4j.jsonrpc.Launcher.Builder
import org.eclipse.lsp4j.jsonrpc.MessageConsumer
import org.eclipse.lsp4j.jsonrpc.messages.Message
import org.eclipse.lsp4j.jsonrpc.messages.ResponseMessage
<<<<<<< HEAD
=======
import org.eclipse.lsp4j.launch.LSPLauncher
>>>>>>> d61bd4fe
import org.slf4j.event.Level
import software.aws.toolkits.core.utils.getLogger
import software.aws.toolkits.core.utils.info
import software.aws.toolkits.core.utils.warn
import software.aws.toolkits.jetbrains.isDeveloperMode
import software.aws.toolkits.jetbrains.services.amazonq.lsp.artifacts.ArtifactManager
import software.aws.toolkits.jetbrains.services.amazonq.lsp.auth.DefaultAuthCredentialsService
import software.aws.toolkits.jetbrains.services.amazonq.lsp.dependencies.DefaultModuleDependenciesService
import software.aws.toolkits.jetbrains.services.amazonq.lsp.encryption.JwtEncryptionManager
import software.aws.toolkits.jetbrains.services.amazonq.lsp.flareChat.AmazonQLspTypeAdapterFactory
import software.aws.toolkits.jetbrains.services.amazonq.lsp.flareChat.AwsExtendedInitializeResult
import software.aws.toolkits.jetbrains.services.amazonq.lsp.flareChat.AwsServerCapabilitiesProvider
import software.aws.toolkits.jetbrains.services.amazonq.lsp.model.createExtendedClientMetadata
import software.aws.toolkits.jetbrains.services.amazonq.lsp.textdocument.TextDocumentServiceHandler
import software.aws.toolkits.jetbrains.services.amazonq.lsp.util.WorkspaceFolderUtil.createWorkspaceFolders
import software.aws.toolkits.jetbrains.services.amazonq.lsp.workspace.WorkspaceServiceHandler
import software.aws.toolkits.jetbrains.services.telemetry.ClientMetadata
import software.aws.toolkits.jetbrains.settings.LspSettings
import java.io.IOException
import java.io.OutputStreamWriter
import java.io.PipedInputStream
import java.io.PipedOutputStream
import java.io.PrintWriter
import java.io.StringWriter
import java.nio.charset.StandardCharsets
import java.util.Collections
import java.util.concurrent.Future
import kotlin.time.Duration.Companion.seconds

// https://github.com/redhat-developer/lsp4ij/blob/main/src/main/java/com/redhat/devtools/lsp4ij/server/LSPProcessListener.java
// JB impl and redhat both use a wrapper to handle input buffering issue
internal class LSPProcessListener : ProcessListener {
    private val outputStream = PipedOutputStream()
    private val outputStreamWriter = OutputStreamWriter(outputStream, StandardCharsets.UTF_8)
    val inputStream = PipedInputStream(outputStream)

    override fun onTextAvailable(event: ProcessEvent, outputType: Key<*>) {
        if (ProcessOutputType.isStdout(outputType)) {
            try {
                this.outputStreamWriter.write(event.text)
                this.outputStreamWriter.flush()
            } catch (_: IOException) {
                ExecutionManagerImpl.stopProcess(event.processHandler)
            }
        } else if (ProcessOutputType.isStderr(outputType)) {
            LOG.warn { "LSP process stderr: ${event.text}" }
        }
    }

    override fun processTerminated(event: ProcessEvent) {
        try {
            this.outputStreamWriter.close()
            this.outputStream.close()
        } catch (_: IOException) {
        }
    }

    companion object {
        private val LOG = getLogger<LSPProcessListener>()
    }
}

@Service(Service.Level.PROJECT)
class AmazonQLspService(private val project: Project, private val cs: CoroutineScope) : Disposable {
<<<<<<< HEAD
    private val serverStartedListener = mutableListOf<AmazonQServerStartedListener>()
    fun addServerStartedListener(listener: AmazonQServerStartedListener) = serverStartedListener.add(listener)
    fun notifyServerStarted() = serverStartedListener.forEach { it() }
=======
    private val lspInitializedMessageReceivedListener = Collections.synchronizedList(mutableListOf<AmazonQInitializeMessageReceivedListener>())
    fun addLspInitializeMessageListener(listener: AmazonQInitializeMessageReceivedListener) = lspInitializedMessageReceivedListener.add(listener)
    fun notifyInitializeMessageReceived() = lspInitializedMessageReceivedListener.forEach { it() }
>>>>>>> d61bd4fe

    private var instance: Deferred<AmazonQServerInstance>
    val capabilities
        get() = instance.getCompleted().initializeResult.getCompleted().capabilities
    val encryptionManager
        get() = instance.getCompleted().encryptionManager

    // dont allow lsp commands if server is restarting
    private val mutex = Mutex(false)

    private fun start() = cs.async {
        // manage lifecycle RAII-like so we can restart at arbitrary time
        // and suppress IDE error if server fails to start
        var attempts = 0
        while (attempts < 3) {
            try {
                return@async withTimeout(30.seconds) {
                    val instance = AmazonQServerInstance(project, cs).also {
                        Disposer.register(this@AmazonQLspService, it)
                    }
                    // wait for handshake to complete
                    instance.initializeResult.join()

                    instance
                }
            } catch (e: Exception) {
                LOG.warn(e) { "Failed to start LSP server" }
            }
            attempts++
        }

        error("Failed to start LSP server in 3 attempts")
    }

    init {
        instance = start()
    }

    override fun dispose() {
    }

    suspend fun restart() = mutex.withLock {
        // stop if running
        instance.let {
            if (it.isActive) {
                // not even running yet
                return
            }

            try {
                val i = it.await()
                if (i.initializeResult.isActive) {
                    // not initialized
                    return
                }

                Disposer.dispose(i)
            } catch (e: Exception) {
                LOG.info(e) { "Exception while disposing LSP server" }
            }
        }

        instance = start()
    }

    suspend fun<T> execute(runnable: suspend AmazonQLspService.(AmazonQLanguageServer) -> T): T {
        val lsp = withTimeout(10.seconds) {
            val holder = mutex.withLock { instance }.await()
            holder.initializeResult.join()

            holder.languageServer
        }
        return runnable(lsp)
    }

    fun<T> executeSync(runnable: suspend AmazonQLspService.(AmazonQLanguageServer) -> T): T =
        runBlocking(cs.coroutineContext) {
            execute(runnable)
        }

    companion object {
        private val LOG = getLogger<AmazonQLspService>()
        fun getInstance(project: Project) = project.service<AmazonQLspService>()

        fun <T> executeIfRunning(project: Project, runnable: AmazonQLspService.(AmazonQLanguageServer) -> T): T? =
            project.serviceIfCreated<AmazonQLspService>()?.executeSync(runnable)

        fun didChangeConfiguration(project: Project) {
            executeIfRunning(project) {
                it.workspaceService.didChangeConfiguration(DidChangeConfigurationParams())
            }
        }
    }
}

private class AmazonQServerInstance(private val project: Project, private val cs: CoroutineScope) : Disposable {
    val encryptionManager = JwtEncryptionManager()

    private val launcher: Launcher<AmazonQLanguageServer>

    val languageServer: AmazonQLanguageServer
        get() = launcher.remoteProxy

    @Suppress("ForbiddenVoid")
    private val launcherFuture: Future<Void>
    private val launcherHandler: KillableProcessHandler
    val initializeResult: Deferred<InitializeResult>

    private fun createClientCapabilities(): ClientCapabilities =
        ClientCapabilities().apply {
            textDocument = TextDocumentClientCapabilities().apply {
                // For didSaveTextDocument, other textDocument/ messages always mandatory
                synchronization = SynchronizationCapabilities().apply {
                    didSave = true
                }
            }

            workspace = WorkspaceClientCapabilities().apply {
                applyEdit = false

                // For workspace folder changes
                workspaceFolders = true

                // For file operations (create, delete)
                fileOperations = FileOperationsWorkspaceCapabilities().apply {
                    didCreate = true
                    didDelete = true
                    didRename = true
                }
            }
        }

    private fun createClientInfo(): ClientInfo {
        val metadata = ClientMetadata.getDefault()
        return ClientInfo().apply {
            name = metadata.awsProduct.toString()
            version = metadata.awsVersion
        }
    }

    private fun createInitializeParams(): InitializeParams =
        InitializeParams().apply {
            processId = ProcessHandle.current().pid().toInt()
            capabilities = createClientCapabilities()
            clientInfo = createClientInfo()
            workspaceFolders = createWorkspaceFolders(project)
            initializationOptions = createExtendedClientMetadata()
        }

    init {
        // will cause slow service init, but maybe fine for now. will not block UI since fetch/extract will be under background progress
        val artifact = runBlocking { ArtifactManager(project, manifestRange = null).fetchArtifact() }.toAbsolutePath()
        val node = if (SystemInfo.isWindows) "node.exe" else "node"
        val cmd = GeneralCommandLine(
            artifact.resolve(node).toString(),
            LspSettings.getInstance().getArtifactPath() ?: artifact.resolve("aws-lsp-codewhisperer.js").toString(),
            "--stdio",
            "--set-credentials-encryption-key",
        )

        launcherHandler = KillableColoredProcessHandler.Silent(cmd)
        val inputWrapper = LSPProcessListener()
        launcherHandler.addProcessListener(inputWrapper)
        launcherHandler.startNotify()

<<<<<<< HEAD
        class AmazonQServerBuilder : Builder<AmazonQLanguageServer>() {
            private val customMessageTracer = MessageTracer()

            override fun wrapMessageConsumer(consumer: MessageConsumer?): MessageConsumer =
                super.wrapMessageConsumer { message ->
                    customMessageTracer.trace("INCOMING", message)
                    if (message is ResponseMessage && message.result is AwsExtendedInitializeResult) {
                        val result = message.result as AwsExtendedInitializeResult
                        AwsServerCapabilitiesProvider.getInstance(project).setAwsServerCapabilities(result.getAwsServerCapabilities())
                        AmazonQLspService.getInstance(project).notifyServerStarted()
                    }
                    consumer?.consume(message)
                    customMessageTracer.trace("PROCESSED", message)
                }
        }

        launcher = AmazonQServerBuilder()
=======
        launcher = LSPLauncher.Builder<AmazonQLanguageServer>()
            .wrapMessages { consumer ->
                MessageConsumer {
                        message ->
                    if (message is ResponseMessage && message.result is AwsExtendedInitializeResult) {
                        val result = message.result as AwsExtendedInitializeResult
                        AwsServerCapabilitiesProvider.getInstance(project).setAwsServerCapabilities(result.getAwsServerCapabilities())
                        AmazonQLspService.getInstance(project).notifyInitializeMessageReceived()
                    }
                    consumer?.consume(message)
                }
            }
>>>>>>> d61bd4fe
            .setLocalService(AmazonQLanguageClientImpl(project))
            .setRemoteInterface(AmazonQLanguageServer::class.java)
            .configureGson {
                // TODO: maybe need adapter for initialize:
                //   https://github.com/aws/amazon-q-eclipse/blob/b9d5bdcd5c38e1dd8ad371d37ab93a16113d7d4b/plugin/src/software/aws/toolkits/eclipse/amazonq/lsp/QLspTypeAdapterFactory.java

                // otherwise Gson treats all numbers as double which causes deser issues
                it.setObjectToNumberStrategy(ToNumberPolicy.LONG_OR_DOUBLE)
                it.registerTypeAdapterFactory(AmazonQLspTypeAdapterFactory())
            }.traceMessages(
                PrintWriter(
                    object : StringWriter() {
                        private val traceLogger = LOG.atLevel(if (isDeveloperMode()) Level.INFO else Level.DEBUG)

                        override fun flush() {
                            traceLogger.log { buffer.toString() }
                            buffer.setLength(0)
                        }
                    }
                )
            )
            .setInput(inputWrapper.inputStream)
            .setOutput(launcherHandler.process.outputStream)
            .create()

        launcherFuture = launcher.startListening()

        initializeResult = cs.async {
            // encryption info must be sent within 5s or Flare process will exit
            encryptionManager.writeInitializationPayload(launcherHandler.process.outputStream)

            val initializeResult = try {
                withTimeout(5.seconds) {
                    languageServer.initialize(createInitializeParams()).await()
                }
            } catch (_: TimeoutCancellationException) {
                LOG.warn { "LSP initialization timed out" }
                null
            } catch (e: Exception) {
                LOG.warn(e) { "LSP initialization failed" }
                null
            }

            // then if this succeeds then we can allow the client to send requests
            if (initializeResult == null) {
                launcherHandler.destroyProcess()
                error("LSP initialization failed")
            }
            languageServer.initialized(InitializedParams())

            initializeResult
        }

        // invokeOnCompletion results in weird lock/timeout error
        initializeResult.asCompletableFuture().handleAsync { r, ex ->
            if (ex != null) {
                return@handleAsync
            }

            this@AmazonQServerInstance.apply {
                DefaultAuthCredentialsService(project, encryptionManager, this)
                TextDocumentServiceHandler(project, this)
                WorkspaceServiceHandler(project, this)
                DefaultModuleDependenciesService(project, this)
            }
        }
    }

    override fun dispose() {
        if (!launcherFuture.isDone) {
            try {
                languageServer.apply {
                    shutdown().thenRun { exit() }
                }
            } catch (e: Exception) {
                LOG.warn(e) { "LSP shutdown failed" }
                launcherHandler.destroyProcess()
            }
        } else if (!launcherHandler.isProcessTerminated) {
            launcherHandler.destroyProcess()
        }
    }

    class MessageTracer {
        private val traceLogger = LOG.atLevel(if (isDeveloperMode()) Level.INFO else Level.DEBUG)

        fun trace(direction: String, message: Message) {
            traceLogger.log {
                buildString {
                    append("$direction: ")
                    append(message.toString())
                }
            }
        }
    }
    companion object {
        private val LOG = getLogger<AmazonQServerInstance>()
    }
}

<<<<<<< HEAD
typealias AmazonQServerStartedListener = () -> Unit
=======
typealias AmazonQInitializeMessageReceivedListener = () -> Unit
>>>>>>> d61bd4fe
<|MERGE_RESOLUTION|>--- conflicted
+++ resolved
@@ -45,10 +45,7 @@
 import org.eclipse.lsp4j.jsonrpc.MessageConsumer
 import org.eclipse.lsp4j.jsonrpc.messages.Message
 import org.eclipse.lsp4j.jsonrpc.messages.ResponseMessage
-<<<<<<< HEAD
-=======
 import org.eclipse.lsp4j.launch.LSPLauncher
->>>>>>> d61bd4fe
 import org.slf4j.event.Level
 import software.aws.toolkits.core.utils.getLogger
 import software.aws.toolkits.core.utils.info
@@ -113,15 +110,9 @@
 
 @Service(Service.Level.PROJECT)
 class AmazonQLspService(private val project: Project, private val cs: CoroutineScope) : Disposable {
-<<<<<<< HEAD
-    private val serverStartedListener = mutableListOf<AmazonQServerStartedListener>()
-    fun addServerStartedListener(listener: AmazonQServerStartedListener) = serverStartedListener.add(listener)
-    fun notifyServerStarted() = serverStartedListener.forEach { it() }
-=======
     private val lspInitializedMessageReceivedListener = Collections.synchronizedList(mutableListOf<AmazonQInitializeMessageReceivedListener>())
     fun addLspInitializeMessageListener(listener: AmazonQInitializeMessageReceivedListener) = lspInitializedMessageReceivedListener.add(listener)
     fun notifyInitializeMessageReceived() = lspInitializedMessageReceivedListener.forEach { it() }
->>>>>>> d61bd4fe
 
     private var instance: Deferred<AmazonQServerInstance>
     val capabilities
@@ -287,25 +278,6 @@
         launcherHandler.addProcessListener(inputWrapper)
         launcherHandler.startNotify()
 
-<<<<<<< HEAD
-        class AmazonQServerBuilder : Builder<AmazonQLanguageServer>() {
-            private val customMessageTracer = MessageTracer()
-
-            override fun wrapMessageConsumer(consumer: MessageConsumer?): MessageConsumer =
-                super.wrapMessageConsumer { message ->
-                    customMessageTracer.trace("INCOMING", message)
-                    if (message is ResponseMessage && message.result is AwsExtendedInitializeResult) {
-                        val result = message.result as AwsExtendedInitializeResult
-                        AwsServerCapabilitiesProvider.getInstance(project).setAwsServerCapabilities(result.getAwsServerCapabilities())
-                        AmazonQLspService.getInstance(project).notifyServerStarted()
-                    }
-                    consumer?.consume(message)
-                    customMessageTracer.trace("PROCESSED", message)
-                }
-        }
-
-        launcher = AmazonQServerBuilder()
-=======
         launcher = LSPLauncher.Builder<AmazonQLanguageServer>()
             .wrapMessages { consumer ->
                 MessageConsumer {
@@ -318,7 +290,6 @@
                     consumer?.consume(message)
                 }
             }
->>>>>>> d61bd4fe
             .setLocalService(AmazonQLanguageClientImpl(project))
             .setRemoteInterface(AmazonQLanguageServer::class.java)
             .configureGson {
@@ -419,8 +390,4 @@
     }
 }
 
-<<<<<<< HEAD
-typealias AmazonQServerStartedListener = () -> Unit
-=======
-typealias AmazonQInitializeMessageReceivedListener = () -> Unit
->>>>>>> d61bd4fe
+typealias AmazonQInitializeMessageReceivedListener = () -> Unit