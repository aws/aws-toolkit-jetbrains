--- conflicted
+++ resolved
@@ -318,14 +318,10 @@
 
         DefaultAuthCredentialsService(project, encryptionManager, this)
         TextDocumentServiceHandler(project, this)
-<<<<<<< HEAD
         WorkspaceServiceHandler(project, initializeResult, this)
-=======
-        WorkspaceServiceHandler(project, this)
         cs.launch {
             DefaultModuleDependenciesService(project, this@AmazonQServerInstance)
         }
->>>>>>> b6ae7b1f
     }
 
     override fun dispose() {
