--- conflicted
+++ resolved
@@ -24,13 +24,11 @@
     // TODO: Ideally we should inject dependencies via constructor for easier testing, refer to how [TelemetryService] inject publisher and batcher
     private val encoderServer: EncoderServer = EncoderServer(project)
     private val projectContextProvider: ProjectContextProvider = ProjectContextProvider(project, encoderServer, cs)
+    val initJob: Job = cs.launch {
+        encoderServer.downloadArtifactsAndStartServer()
+    }
 
-<<<<<<< HEAD
     init {
-        cs.launch {
-            encoderServer.downloadArtifactsAndStartServer()
-        }
-
         project.messageBus.connect(this).subscribe(
             VirtualFileManager.VFS_CHANGES,
             object : BulkFileListener {
@@ -43,10 +41,6 @@
                 }
             }
         )
-=======
-    val initJob: Job = cs.launch {
-        encoderServer.downloadArtifactsAndStartServer()
->>>>>>> fa449670
     }
 
     fun getProjectContextIndexComplete() = projectContextProvider.isIndexComplete.get()
