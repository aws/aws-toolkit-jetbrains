--- conflicted
+++ resolved
@@ -16,8 +16,6 @@
 import software.aws.toolkits.core.utils.error
 import software.aws.toolkits.core.utils.getLogger
 import software.aws.toolkits.core.utils.info
-<<<<<<< HEAD
-=======
 import software.aws.toolkits.core.utils.warn
 import software.aws.toolkits.jetbrains.AwsPlugin
 import software.aws.toolkits.jetbrains.AwsToolkit
@@ -25,7 +23,6 @@
 import software.aws.toolkits.telemetry.LanguageServerSetupStage
 import software.aws.toolkits.telemetry.MetricResult
 import software.aws.toolkits.telemetry.Telemetry
->>>>>>> 7228af10
 import java.nio.file.Path
 
 @Service
@@ -64,38 +61,6 @@
         return mutex.withLock {
             coroutineScope {
                 async {
-<<<<<<< HEAD
-                    val manifest = manifestFetcher.fetch() ?: throw LspException(
-                        "Language Support is not available, as manifest is missing.",
-                        LspException.ErrorCode.MANIFEST_FETCH_FAILED
-                    )
-                    val lspVersions = getLSPVersionsFromManifestWithSpecifiedRange(manifest)
-
-                    artifactHelper.removeDelistedVersions(lspVersions.deListedVersions)
-
-                    if (lspVersions.inRangeVersions.isEmpty()) {
-                        // No versions are found which are in the given range. Fallback to local lsp artifacts.
-                        val localLspArtifacts = artifactHelper.getAllLocalLspArtifactsWithinManifestRange(DEFAULT_VERSION_RANGE)
-                        if (localLspArtifacts.isNotEmpty()) {
-                            return@async localLspArtifacts.first().first
-                        }
-                        throw LspException("Language server versions not found in manifest.", LspException.ErrorCode.NO_COMPATIBLE_LSP_VERSION)
-                    }
-
-                    val targetVersion = lspVersions.inRangeVersions.first()
-
-                    // If there is an LSP Manifest with the same version
-                    val target = getTargetFromLspManifest(targetVersion)
-                    // Get Local LSP files and check if we can re-use existing LSP Artifacts
-                    val artifactPath: Path = if (artifactHelper.getExistingLspArtifacts(targetVersion, target)) {
-                        artifactHelper.getAllLocalLspArtifactsWithinManifestRange(DEFAULT_VERSION_RANGE).first().first
-                    } else {
-                        artifactHelper.tryDownloadLspArtifacts(project, targetVersion, target)
-                            ?: throw LspException("Failed to download LSP artifacts", LspException.ErrorCode.DOWNLOAD_FAILED)
-                    }
-                    artifactHelper.deleteOlderLspArtifacts(DEFAULT_VERSION_RANGE)
-                    return@async artifactPath
-=======
                     Telemetry.languageserver.setup.use { all ->
                         all.id("q")
                         all.languageServerSetupStage(LanguageServerSetupStage.All)
@@ -173,7 +138,6 @@
                             return@async path
                         }
                     }
->>>>>>> 7228af10
                 }
             }.also {
                 artifactDeferred = it
