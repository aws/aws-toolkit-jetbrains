--- conflicted
+++ resolved
@@ -4,11 +4,8 @@
 package software.aws.toolkits.jetbrains.services.amazonq.lsp
 
 object AmazonQLspConstants {
+    const val AWS_BUILDER_ID_URL = "https://view.awsapps.com/start"
     const val LSP_CW_CONFIGURATION_KEY = "aws.codeWhisperer"
     const val LSP_CW_OPT_OUT_KEY = "shareCodeWhispererContentWithAWS"
-<<<<<<< HEAD
     const val LSP_CODE_REFERENCES_OPT_OUT_KEY = "includeSuggestionsWithCodeReferences"
-=======
-    const val AWS_BUILDER_ID_URL = "https://view.awsapps.com/start"
->>>>>>> e8a4beeb
 }