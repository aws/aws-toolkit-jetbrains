--- conflicted
+++ resolved
@@ -7,13 +7,10 @@
     const val AWS_BUILDER_ID_URL = "https://view.awsapps.com/start"
     const val LSP_CW_CONFIGURATION_KEY = "aws.codeWhisperer"
     const val LSP_CW_OPT_OUT_KEY = "shareCodeWhispererContentWithAWS"
-    const val LSP_CODE_REFERENCES_OPT_OUT_KEY = "includeSuggestionsWithCodeReferences"
-<<<<<<< HEAD
+    const val LSP_CODE_REFERENCES_OPT_OUT_KEY = "includeSuggestionsWithCodeReferences
     const val LSP_Q_CONFIGURATION_KEY = "aws.q"
     const val LSP_OPT_OUT_TELEMETRY_CONFIGURATION_KEY = "optOutTelemetry"
     const val LSP_ENABLE_TELEMETRY_EVENTS_CONFIGURATION_KEY = "enableTelemetryEventsToDestination"
     const val LSP_CUSTOMIZATION_CONFIGURATION_KEY = "customization"
-=======
     const val LSP_WORKSPACE_CONTEXT_ENABLED_KEY = "workspaceContext"
->>>>>>> 58993bc8
 }