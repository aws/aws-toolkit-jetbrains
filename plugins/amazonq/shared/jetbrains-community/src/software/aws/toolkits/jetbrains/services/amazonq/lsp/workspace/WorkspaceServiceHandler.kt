// Copyright 2025 Amazon.com, Inc. or its affiliates. All Rights Reserved.
// SPDX-License-Identifier: Apache-2.0

package software.aws.toolkits.jetbrains.services.amazonq.lsp.workspace

import com.intellij.openapi.Disposable
import com.intellij.openapi.project.Project
import com.intellij.openapi.roots.ModuleRootEvent
import com.intellij.openapi.roots.ModuleRootListener
import com.intellij.openapi.vfs.VirtualFile
import com.intellij.openapi.vfs.VirtualFileManager
import com.intellij.openapi.vfs.newvfs.BulkFileListener
import com.intellij.openapi.vfs.newvfs.events.VFileCopyEvent
import com.intellij.openapi.vfs.newvfs.events.VFileCreateEvent
import com.intellij.openapi.vfs.newvfs.events.VFileDeleteEvent
import com.intellij.openapi.vfs.newvfs.events.VFileEvent
import com.intellij.openapi.vfs.newvfs.events.VFileMoveEvent
import com.intellij.openapi.vfs.newvfs.events.VFilePropertyChangeEvent
import org.eclipse.lsp4j.CreateFilesParams
import org.eclipse.lsp4j.DeleteFilesParams
import org.eclipse.lsp4j.DidChangeWatchedFilesParams
import org.eclipse.lsp4j.DidChangeWorkspaceFoldersParams
import org.eclipse.lsp4j.DidCloseTextDocumentParams
import org.eclipse.lsp4j.DidOpenTextDocumentParams
import org.eclipse.lsp4j.FileChangeType
import org.eclipse.lsp4j.FileCreate
import org.eclipse.lsp4j.FileDelete
import org.eclipse.lsp4j.FileEvent
import org.eclipse.lsp4j.FileOperationFilter
import org.eclipse.lsp4j.FileRename
import org.eclipse.lsp4j.InitializeResult
import org.eclipse.lsp4j.RenameFilesParams
import org.eclipse.lsp4j.TextDocumentIdentifier
import org.eclipse.lsp4j.TextDocumentItem
import org.eclipse.lsp4j.WorkspaceFolder
import org.eclipse.lsp4j.WorkspaceFoldersChangeEvent
import software.aws.toolkits.jetbrains.services.amazonq.lsp.AmazonQLspService
import software.aws.toolkits.jetbrains.services.amazonq.lsp.util.LspEditorUtil.toUriString
import software.aws.toolkits.jetbrains.services.amazonq.lsp.util.WorkspaceFolderUtil.createWorkspaceFolders
import software.aws.toolkits.jetbrains.utils.pluginAwareExecuteOnPooledThread
import java.nio.file.FileSystems
import java.nio.file.PathMatcher
import java.nio.file.Paths

class WorkspaceServiceHandler(
    private val project: Project,
    initializeResult: InitializeResult,
<<<<<<< HEAD
    serverInstance: Disposable,
=======
>>>>>>> 04aba5b9
) : BulkFileListener,
    ModuleRootListener,
    Disposable {

    private var lastSnapshot: List<WorkspaceFolder> = emptyList()
    private val operationMatchers: MutableMap<FileOperationType, List<Pair<PathMatcher, String>>> = mutableMapOf()

    init {
        operationMatchers.putAll(initializePatterns(initializeResult))

<<<<<<< HEAD
        project.messageBus.connect(serverInstance).subscribe(
=======
        project.messageBus.connect(this).subscribe(
>>>>>>> 04aba5b9
            VirtualFileManager.VFS_CHANGES,
            this
        )

        project.messageBus.connect(this).subscribe(
            ModuleRootListener.TOPIC,
            this
        )
    }

    enum class FileOperationType {
        CREATE,
        DELETE,
        RENAME,
    }

    private fun initializePatterns(initializeResult: InitializeResult): Map<FileOperationType, List<Pair<PathMatcher, String>>> {
        val patterns = mutableMapOf<FileOperationType, List<Pair<PathMatcher, String>>>()

        initializeResult.capabilities?.workspace?.fileOperations?.let { fileOps ->
            patterns[FileOperationType.CREATE] = createMatchers(fileOps.didCreate?.filters)
            patterns[FileOperationType.DELETE] = createMatchers(fileOps.didDelete?.filters)
            patterns[FileOperationType.RENAME] = createMatchers(fileOps.didRename?.filters)
        }

        return patterns
    }

    private fun createMatchers(filters: List<FileOperationFilter>?): List<Pair<PathMatcher, String>> =
        filters?.map { filter ->
            FileSystems.getDefault().getPathMatcher("glob:${filter.pattern.glob}") to filter.pattern.matches
        }.orEmpty()

    private fun shouldHandleFile(file: VirtualFile, operation: FileOperationType): Boolean {
        val matchers = operationMatchers[operation] ?: return false
        return matchers.any { (matcher, type) ->
            when (type) {
                "file" -> !file.isDirectory && matcher.matches(Paths.get(file.path))
                "folder" -> file.isDirectory && matcher.matches(Paths.get(file.path))
                else -> matcher.matches(Paths.get(file.path))
            }
        }
    }

    private fun didCreateFiles(events: List<VFileEvent>) {
        AmazonQLspService.executeIfRunning(project) { languageServer ->
            val validFiles = events.mapNotNull { event ->
                when (event) {
                    is VFileCopyEvent -> {
                        val newFile = event.newParent.findChild(event.newChildName)?.takeIf { shouldHandleFile(it, FileOperationType.CREATE) }
                            ?: return@mapNotNull null
                        toUriString(newFile)?.let { uri ->
                            FileCreate().apply {
                                this.uri = uri
                            }
                        }
                    }
                    else -> {
                        val file = event.file?.takeIf { shouldHandleFile(it, FileOperationType.CREATE) }
                            ?: return@mapNotNull null
                        toUriString(file)?.let { uri ->
                            FileCreate().apply {
                                this.uri = uri
                            }
                        }
                    }
                }
            }

            if (validFiles.isNotEmpty()) {
                languageServer.workspaceService.didCreateFiles(
                    CreateFilesParams().apply {
                        files = validFiles
                    }
                )
            }
        }
    }

    private fun didDeleteFiles(events: List<VFileEvent>) {
        AmazonQLspService.executeIfRunning(project) { languageServer ->
            val validFiles = events.mapNotNull { event ->
                when (event) {
                    is VFileDeleteEvent -> {
                        val file = event.file.takeIf { shouldHandleFile(it, FileOperationType.DELETE) } ?: return@mapNotNull null
                        toUriString(file)
                    }
                    is VFileMoveEvent -> {
                        val oldFile = event.oldParent?.takeIf { shouldHandleFile(it, FileOperationType.DELETE) } ?: return@mapNotNull null
                        toUriString(oldFile)
                    }
                    else -> null
                }?.let { uri ->
                    FileDelete().apply {
                        this.uri = uri
                    }
                }
            }

            if (validFiles.isNotEmpty()) {
                languageServer.workspaceService.didDeleteFiles(
                    DeleteFilesParams().apply {
                        files = validFiles
                    }
                )
            }
        }
    }

    private fun didRenameFiles(events: List<VFilePropertyChangeEvent>) {
        AmazonQLspService.executeIfRunning(project) { languageServer ->
            val validRenames = events
                .filter { it.propertyName == VirtualFile.PROP_NAME }
                .mapNotNull { event ->
                    val renamedFile = event.file.takeIf { shouldHandleFile(it, FileOperationType.RENAME) } ?: return@mapNotNull null
                    val oldFileName = event.oldValue as? String ?: return@mapNotNull null
                    val parentFile = renamedFile.parent ?: return@mapNotNull null

                    val oldUri = toUriString(parentFile)?.let { parentUri -> "$parentUri/$oldFileName" }
                    val newUri = toUriString(renamedFile)

                    if (!renamedFile.isDirectory) {
                        oldUri?.let { uri ->
                            languageServer.textDocumentService.didClose(
                                DidCloseTextDocumentParams().apply {
                                    textDocument = TextDocumentIdentifier().apply {
                                        this.uri = uri
                                    }
                                }
                            )
                        }

                        newUri?.let { uri ->
                            languageServer.textDocumentService.didOpen(
                                DidOpenTextDocumentParams().apply {
                                    textDocument = TextDocumentItem().apply {
                                        this.uri = uri
                                        text = renamedFile.inputStream.readAllBytes().decodeToString()
                                        languageId = renamedFile.fileType.name.lowercase()
                                        version = renamedFile.modificationStamp.toInt()
                                    }
                                }
                            )
                        }
                    }

                    FileRename().apply {
                        this.oldUri = oldUri
                        this.newUri = newUri
                    }
                }

            if (validRenames.isNotEmpty()) {
                languageServer.workspaceService.didRenameFiles(
                    RenameFilesParams().apply {
                        files = validRenames
                    }
                )
            }
        }
    }

    private fun didChangeWatchedFiles(events: List<VFileEvent>) {
        AmazonQLspService.executeIfRunning(project) { languageServer ->
            val validChanges = events.flatMap { event ->
                when (event) {
                    is VFileCopyEvent -> {
                        event.newParent.findChild(event.newChildName)?.let { newFile ->
                            toUriString(newFile)?.let { uri ->
                                listOf(
                                    FileEvent().apply {
                                        this.uri = uri
                                        type = FileChangeType.Created
                                    }
                                )
                            }
                        }.orEmpty()
                    }
                    is VFileMoveEvent -> {
                        listOfNotNull(
                            toUriString(event.oldParent)?.let { oldUri ->
                                FileEvent().apply {
                                    uri = oldUri
                                    type = FileChangeType.Deleted
                                }
                            },
                            toUriString(event.file)?.let { newUri ->
                                FileEvent().apply {
                                    uri = newUri
                                    type = FileChangeType.Created
                                }
                            }
                        )
                    }
                    else -> {
                        event.file?.let { file ->
                            toUriString(file)?.let { uri ->
                                listOf(
                                    FileEvent().apply {
                                        this.uri = uri
                                        type = when (event) {
                                            is VFileCreateEvent -> FileChangeType.Created
                                            is VFileDeleteEvent -> FileChangeType.Deleted
                                            else -> FileChangeType.Changed
                                        }
                                    }
                                )
                            }
                        }.orEmpty()
                    }
                }
            }

            if (validChanges.isNotEmpty()) {
                languageServer.workspaceService.didChangeWatchedFiles(
                    DidChangeWatchedFilesParams().apply {
                        changes = validChanges
                    }
                )
            }
        }
    }

    override fun after(events: List<VFileEvent>) {
        // since we are using synchronous FileListener
        pluginAwareExecuteOnPooledThread {
            didCreateFiles(events.filter { it is VFileCreateEvent || it is VFileMoveEvent || it is VFileCopyEvent })
            didDeleteFiles(events.filter { it is VFileMoveEvent || it is VFileDeleteEvent })
            didRenameFiles(events.filterIsInstance<VFilePropertyChangeEvent>())
            didChangeWatchedFiles(events)
        }
    }

    override fun beforeRootsChange(event: ModuleRootEvent) {
        lastSnapshot = createWorkspaceFolders(project)
    }

    override fun rootsChanged(event: ModuleRootEvent) {
        AmazonQLspService.executeIfRunning(project) { languageServer ->
            val currentSnapshot = createWorkspaceFolders(project)
            val addedFolders = currentSnapshot.filter { folder -> lastSnapshot.none { it.uri == folder.uri } }
            val removedFolders = lastSnapshot.filter { folder -> currentSnapshot.none { it.uri == folder.uri } }

            if (addedFolders.isNotEmpty() || removedFolders.isNotEmpty()) {
                languageServer.workspaceService.didChangeWorkspaceFolders(
                    DidChangeWorkspaceFoldersParams().apply {
                        this.event = WorkspaceFoldersChangeEvent().apply {
                            added = addedFolders
                            removed = removedFolders
                        }
                    }
                )
            }

            lastSnapshot = currentSnapshot
        }
    }
<<<<<<< HEAD
=======

    override fun dispose() {
    }
>>>>>>> 04aba5b9
}<|MERGE_RESOLUTION|>--- conflicted
+++ resolved
@@ -45,10 +45,6 @@
 class WorkspaceServiceHandler(
     private val project: Project,
     initializeResult: InitializeResult,
-<<<<<<< HEAD
-    serverInstance: Disposable,
-=======
->>>>>>> 04aba5b9
 ) : BulkFileListener,
     ModuleRootListener,
     Disposable {
@@ -59,11 +55,7 @@
     init {
         operationMatchers.putAll(initializePatterns(initializeResult))
 
-<<<<<<< HEAD
-        project.messageBus.connect(serverInstance).subscribe(
-=======
         project.messageBus.connect(this).subscribe(
->>>>>>> 04aba5b9
             VirtualFileManager.VFS_CHANGES,
             this
         )
@@ -321,10 +313,7 @@
             lastSnapshot = currentSnapshot
         }
     }
-<<<<<<< HEAD
-=======
 
     override fun dispose() {
     }
->>>>>>> 04aba5b9
 }