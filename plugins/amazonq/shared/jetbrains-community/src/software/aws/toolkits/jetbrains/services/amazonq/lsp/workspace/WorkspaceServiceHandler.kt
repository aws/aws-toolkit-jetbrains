// Copyright 2025 Amazon.com, Inc. or its affiliates. All Rights Reserved.
// SPDX-License-Identifier: Apache-2.0

package software.aws.toolkits.jetbrains.services.amazonq.lsp.workspace

import com.intellij.openapi.Disposable
import com.intellij.openapi.project.Project
import com.intellij.openapi.roots.ModuleRootEvent
import com.intellij.openapi.roots.ModuleRootListener
import com.intellij.openapi.vfs.VirtualFile
import com.intellij.openapi.vfs.VirtualFileManager
import com.intellij.openapi.vfs.newvfs.BulkFileListener
import com.intellij.openapi.vfs.newvfs.events.VFileCopyEvent
import com.intellij.openapi.vfs.newvfs.events.VFileCreateEvent
import com.intellij.openapi.vfs.newvfs.events.VFileDeleteEvent
import com.intellij.openapi.vfs.newvfs.events.VFileEvent
import com.intellij.openapi.vfs.newvfs.events.VFileMoveEvent
import com.intellij.openapi.vfs.newvfs.events.VFilePropertyChangeEvent
import org.eclipse.lsp4j.CreateFilesParams
import org.eclipse.lsp4j.DeleteFilesParams
import org.eclipse.lsp4j.DidChangeWatchedFilesParams
import org.eclipse.lsp4j.DidChangeWorkspaceFoldersParams
import org.eclipse.lsp4j.FileChangeType
import org.eclipse.lsp4j.FileCreate
import org.eclipse.lsp4j.FileDelete
import org.eclipse.lsp4j.FileEvent
import org.eclipse.lsp4j.FileOperationFilter
import org.eclipse.lsp4j.FileRename
import org.eclipse.lsp4j.InitializeResult
import org.eclipse.lsp4j.RenameFilesParams
import org.eclipse.lsp4j.WorkspaceFolder
import org.eclipse.lsp4j.WorkspaceFoldersChangeEvent
import software.aws.toolkits.jetbrains.services.amazonq.lsp.AmazonQLspService
import software.aws.toolkits.jetbrains.services.amazonq.lsp.util.FileUriUtil.toUriString
import software.aws.toolkits.jetbrains.services.amazonq.lsp.util.WorkspaceFolderUtil.createWorkspaceFolders
import software.aws.toolkits.jetbrains.utils.pluginAwareExecuteOnPooledThread
import java.nio.file.FileSystems
import java.nio.file.PathMatcher
import java.nio.file.Paths

class WorkspaceServiceHandler(
    private val project: Project,
    initializeResult: InitializeResult,
    serverInstance: Disposable,
) : BulkFileListener,
    ModuleRootListener {

    private var lastSnapshot: List<WorkspaceFolder> = emptyList()
    private val operationMatchers: MutableMap<FileOperationType, List<Pair<PathMatcher, String>>> = mutableMapOf()

    init {
        operationMatchers.putAll(initializePatterns(initializeResult))

        project.messageBus.connect(serverInstance).subscribe(
            VirtualFileManager.VFS_CHANGES,
            this
        )

        project.messageBus.connect(serverInstance).subscribe(
            ModuleRootListener.TOPIC,
            this
        )
    }

    enum class FileOperationType {
        CREATE,
        DELETE,
        RENAME,
    }

    private fun initializePatterns(initializeResult: InitializeResult): Map<FileOperationType, List<Pair<PathMatcher, String>>> {
        val patterns = mutableMapOf<FileOperationType, List<Pair<PathMatcher, String>>>()

        initializeResult.capabilities?.workspace?.fileOperations?.let { fileOps ->
            patterns[FileOperationType.CREATE] = createMatchers(fileOps.didCreate?.filters)
            patterns[FileOperationType.DELETE] = createMatchers(fileOps.didDelete?.filters)
            patterns[FileOperationType.RENAME] = createMatchers(fileOps.didRename?.filters)
        }

        return patterns
    }

    private fun createMatchers(filters: List<FileOperationFilter>?): List<Pair<PathMatcher, String>> =
        filters?.map { filter ->
            FileSystems.getDefault().getPathMatcher("glob:${filter.pattern.glob}") to filter.pattern.matches
        }.orEmpty()

    private fun shouldHandleFile(file: VirtualFile, operation: FileOperationType): Boolean {
        val matchers = operationMatchers[operation] ?: return false
        return matchers.any { (matcher, type) ->
            when (type) {
                "file" -> !file.isDirectory && matcher.matches(Paths.get(file.path))
                "folder" -> file.isDirectory && matcher.matches(Paths.get(file.path))
                else -> matcher.matches(Paths.get(file.path))
            }
        }
    }

    private fun didCreateFiles(events: List<VFileEvent>) {
        AmazonQLspService.executeIfRunning(project) { languageServer ->
            val validFiles = events.mapNotNull { event ->
                when (event) {
                    is VFileCopyEvent -> {
                        val newFile = event.newParent.findChild(event.newChildName)?.takeIf { shouldHandleFile(it, FileOperationType.CREATE) }
                            ?: return@mapNotNull null
                        toUriString(newFile)?.let { uri ->
                            FileCreate().apply {
                                this.uri = uri
                            }
                        }
                    }
                    else -> {
                        val file = event.file?.takeIf { shouldHandleFile(it, FileOperationType.CREATE) }
                            ?: return@mapNotNull null
                        toUriString(file)?.let { uri ->
                            FileCreate().apply {
                                this.uri = uri
                            }
                        }
                    }
                }
            }

            if (validFiles.isNotEmpty()) {
                languageServer.workspaceService.didCreateFiles(
                    CreateFilesParams().apply {
                        files = validFiles
                    }
                )
            }
        }
    }

    private fun didDeleteFiles(events: List<VFileEvent>) {
        AmazonQLspService.executeIfRunning(project) { languageServer ->
            val validFiles = events.mapNotNull { event ->
                when (event) {
                    is VFileDeleteEvent -> {
                        val file = event.file.takeIf { shouldHandleFile(it, FileOperationType.DELETE) } ?: return@mapNotNull null
                        toUriString(file)
                    }
                    is VFileMoveEvent -> {
                        val oldFile = event.oldParent?.takeIf { shouldHandleFile(it, FileOperationType.DELETE) } ?: return@mapNotNull null
                        toUriString(oldFile)
                    }
                    else -> null
                }?.let { uri ->
                    FileDelete().apply {
                        this.uri = uri
                    }
                }
            }

            if (validFiles.isNotEmpty()) {
                languageServer.workspaceService.didDeleteFiles(
                    DeleteFilesParams().apply {
                        files = validFiles
                    }
                )
            }
        }
    }

    private fun didRenameFiles(events: List<VFilePropertyChangeEvent>) {
        AmazonQLspService.executeIfRunning(project) { languageServer ->
            val validRenames = events
                .filter { it.propertyName == VirtualFile.PROP_NAME }
                .mapNotNull { event ->
<<<<<<< HEAD
                    val file = event.file.takeIf { shouldHandleFile(it, FileOperationType.RENAME) } ?: return@mapNotNull null
                    if (event.newValue !is String) return@mapNotNull null
=======
                    val renamedFile = event.file.takeIf { shouldHandleFile(it) } ?: return@mapNotNull null
                    val oldFileName = event.oldValue as? String ?: return@mapNotNull null
                    val parentFile = renamedFile.parent ?: return@mapNotNull null
>>>>>>> 083f6d87

                    val oldUri = toUriString(parentFile)?.let { parentUri -> "$parentUri/$oldFileName" }
                    val newUri = toUriString(renamedFile)

                    FileRename().apply {
                        this.oldUri = oldUri
                        this.newUri = newUri
                    }
                }

            if (validRenames.isNotEmpty()) {
                languageServer.workspaceService.didRenameFiles(
                    RenameFilesParams().apply {
                        files = validRenames
                    }
                )
            }
        }
    }

    private fun didChangeWatchedFiles(events: List<VFileEvent>) {
        AmazonQLspService.executeIfRunning(project) { languageServer ->
            val validChanges = events.flatMap { event ->
                when (event) {
                    is VFileCopyEvent -> {
                        event.newParent.findChild(event.newChildName)?.let { newFile ->
                            toUriString(newFile)?.let { uri ->
                                listOf(
                                    FileEvent().apply {
                                        this.uri = uri
                                        type = FileChangeType.Created
                                    }
                                )
                            }
                        }.orEmpty()
                    }
                    is VFileMoveEvent -> {
                        listOfNotNull(
                            toUriString(event.oldParent)?.let { oldUri ->
                                FileEvent().apply {
                                    uri = oldUri
                                    type = FileChangeType.Deleted
                                }
                            },
                            toUriString(event.file)?.let { newUri ->
                                FileEvent().apply {
                                    uri = newUri
                                    type = FileChangeType.Created
                                }
                            }
                        )
                    }
                    else -> {
                        event.file?.let { file ->
                            toUriString(file)?.let { uri ->
                                listOf(
                                    FileEvent().apply {
                                        this.uri = uri
                                        type = when (event) {
                                            is VFileCreateEvent -> FileChangeType.Created
                                            is VFileDeleteEvent -> FileChangeType.Deleted
                                            else -> FileChangeType.Changed
                                        }
                                    }
                                )
                            }
                        }.orEmpty()
                    }
                }
            }

            if (validChanges.isNotEmpty()) {
                languageServer.workspaceService.didChangeWatchedFiles(
                    DidChangeWatchedFilesParams().apply {
                        changes = validChanges
                    }
                )
            }
        }
    }

    override fun after(events: List<VFileEvent>) {
        // since we are using synchronous FileListener
        pluginAwareExecuteOnPooledThread {
            didCreateFiles(events.filter { it is VFileCreateEvent || it is VFileMoveEvent || it is VFileCopyEvent })
            didDeleteFiles(events.filter { it is VFileMoveEvent || it is VFileDeleteEvent })
            didRenameFiles(events.filterIsInstance<VFilePropertyChangeEvent>())
            didChangeWatchedFiles(events)
        }
    }

    override fun beforeRootsChange(event: ModuleRootEvent) {
        lastSnapshot = createWorkspaceFolders(project)
    }

    override fun rootsChanged(event: ModuleRootEvent) {
        AmazonQLspService.executeIfRunning(project) { languageServer ->
            val currentSnapshot = createWorkspaceFolders(project)
            val addedFolders = currentSnapshot.filter { folder -> lastSnapshot.none { it.uri == folder.uri } }
            val removedFolders = lastSnapshot.filter { folder -> currentSnapshot.none { it.uri == folder.uri } }

            if (addedFolders.isNotEmpty() || removedFolders.isNotEmpty()) {
                languageServer.workspaceService.didChangeWorkspaceFolders(
                    DidChangeWorkspaceFoldersParams().apply {
                        this.event = WorkspaceFoldersChangeEvent().apply {
                            added = addedFolders
                            removed = removedFolders
                        }
                    }
                )
            }

            lastSnapshot = currentSnapshot
        }
    }
}<|MERGE_RESOLUTION|>--- conflicted
+++ resolved
@@ -166,14 +166,9 @@
             val validRenames = events
                 .filter { it.propertyName == VirtualFile.PROP_NAME }
                 .mapNotNull { event ->
-<<<<<<< HEAD
-                    val file = event.file.takeIf { shouldHandleFile(it, FileOperationType.RENAME) } ?: return@mapNotNull null
-                    if (event.newValue !is String) return@mapNotNull null
-=======
                     val renamedFile = event.file.takeIf { shouldHandleFile(it) } ?: return@mapNotNull null
                     val oldFileName = event.oldValue as? String ?: return@mapNotNull null
                     val parentFile = renamedFile.parent ?: return@mapNotNull null
->>>>>>> 083f6d87
 
                     val oldUri = toUriString(parentFile)?.let { parentUri -> "$parentUri/$oldFileName" }
                     val newUri = toUriString(renamedFile)
