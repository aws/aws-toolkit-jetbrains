// Copyright 2024 Amazon.com, Inc. or its affiliates. All Rights Reserved.
// SPDX-License-Identifier: Apache-2.0

package software.aws.toolkits.jetbrains.core.startup

import com.intellij.ide.BrowserUtil
import com.intellij.ide.plugins.PluginManagerConfigurable
import com.intellij.ide.plugins.PluginManagerCore
import com.intellij.ide.plugins.PluginManagerMain
import com.intellij.notification.NotificationAction
import com.intellij.openapi.application.ApplicationManager
import com.intellij.openapi.extensions.PluginId
import com.intellij.openapi.options.ShowSettingsUtil
import com.intellij.openapi.progress.ProgressIndicator
import com.intellij.openapi.progress.ProgressManager
import com.intellij.openapi.progress.Task
import com.intellij.openapi.project.Project
import com.intellij.openapi.startup.StartupActivity
import software.aws.toolkits.core.utils.debug
import software.aws.toolkits.core.utils.getLogger
import software.aws.toolkits.jetbrains.AwsToolkit
import software.aws.toolkits.jetbrains.core.credentials.ToolkitConnectionManager
import software.aws.toolkits.jetbrains.core.credentials.pinning.CodeWhispererConnection
import software.aws.toolkits.jetbrains.core.credentials.pinning.QConnection
import software.aws.toolkits.jetbrains.services.codewhisperer.util.CodeWhispererConstants
import software.aws.toolkits.jetbrains.services.codewhisperer.util.CodeWhispererConstants.Q_MARKETPLACE_URI
import software.aws.toolkits.jetbrains.settings.AwsSettings
import software.aws.toolkits.jetbrains.utils.notifyError
import software.aws.toolkits.jetbrains.utils.notifyInfo
import software.aws.toolkits.resources.AwsToolkitBundle.message
import software.aws.toolkits.telemetry.Component
import software.aws.toolkits.telemetry.Result
import software.aws.toolkits.telemetry.ToolkitTelemetry
import java.net.URI
import java.util.concurrent.atomic.AtomicBoolean

class QMigrationActivity : StartupActivity.DumbAware {
    private val qMigrationShownOnce = AtomicBoolean(false)

    override fun runActivity(project: Project) {
        if (!qMigrationShownOnce.getAndSet(true)) {
            displayQMigrationInfo(project)
        }
    }

    // For the Q migration notification, we want to notify it only once the first time user has updated Toolkit,
    // if we have detected Q is not yet installed.
    // Check the user's current connection, if it contains CW or Q, auto-install for them, if they don't have one,
    // it means they have not used CW or Q before so show the opt-in/install notification for them.
    private fun displayQMigrationInfo(project: Project) {
        if (AwsSettings.getInstance().isQMigrationNotificationShownOnce) return

        val hasUsedCodeWhisperer = ToolkitConnectionManager.getInstance(project).activeConnectionForFeature(CodeWhispererConnection.getInstance()) != null
        val hasUsedQ = ToolkitConnectionManager.getInstance(project).activeConnectionForFeature(QConnection.getInstance()) != null
        if (hasUsedCodeWhisperer || hasUsedQ) {
            // do auto-install
            installQPlugin(project, autoInstall = true)
        } else {
            // show opt-in/install notification
            notifyInfo(
                title = message("aws.q.migration.new_users.notify.title"),
                content = message("aws.q.migration.new_users.notify.message"),
                project = project,
                notificationActions = listOf(
                    NotificationAction.createSimple(message("aws.q.migration.action.read_more.text")) {
<<<<<<< HEAD
                        BrowserUtil.browse(URI(CodeWhispererConstants.Q_MARKETPLACE_URI))
                        ToolkitTelemetry.showNotification(
                            id = Q_STANDALONE_CHANGE_ID,
                            component = Component.ReadMore,
                            result = Result.Succeeded
                        )
=======
                        BrowserUtil.browse(URI(Q_MARKETPLACE_URI))
>>>>>>> 80ab35c4
                    },
                    NotificationAction.createSimpleExpiring(message("aws.q.migration.action.install.text")) {
                        installQPlugin(project, autoInstall = false)
                        ToolkitTelemetry.showNotification(
                            id = Q_STANDALONE_CHANGE_ID,
                            component = Component.Install,
                            result = Result.Succeeded
                        )
                    }
                )
            )
            ToolkitTelemetry.showNotification(
                id = Q_STANDALONE_CHANGE_ID,
                component = Component.Unknown,
                result = Result.Succeeded
            )
        }
        AwsSettings.getInstance().isQMigrationNotificationShownOnce = true
    }

    private fun installQPlugin(project: Project, autoInstall: Boolean) {
        val qPluginId = PluginId.getId(AwsToolkit.Q_PLUGIN_ID)
        if (PluginManagerCore.isPluginInstalled(qPluginId)) {
            LOG.debug { "Amazon Q plugin is already installed, not performing migration" }
            return
        }

        ProgressManager.getInstance().run(
            // TODO: change title
            object : Task.Backgroundable(project, "Installing Amazon Q...") {
                override fun run(indicator: ProgressIndicator) {
                    val succeeded = lookForPluginToInstall(PluginId.getId(AwsToolkit.Q_PLUGIN_ID), indicator)
                    if (succeeded) {
                        if (!autoInstall) {
                            PluginManagerMain.notifyPluginsUpdated(project)
                        } else {
                            notifyInfo(
                                title = message("aws.q.migration.existing_users.notify.title"),
                                content = message("aws.q.migration.existing_users.notify.message"),
                                project = project,
                                notificationActions = listOf(
                                    NotificationAction.createSimple(message("aws.q.migration.action.read_more.text")) {
                                        BrowserUtil.browse(URI(CodeWhispererConstants.Q_MARKETPLACE_URI))
                                        ToolkitTelemetry.showNotification(
                                            id = Q_STANDALONE_INSTALLED_ID,
                                            component = Component.ReadMore,
                                            result = Result.Succeeded
                                        )
                                    },
                                    NotificationAction.createSimple(message("aws.q.migration.action.manage_plugins.text")) {
                                        ShowSettingsUtil.getInstance().showSettingsDialog(
                                            project,
                                            PluginManagerConfigurable::class.java
                                        ) { configurable: PluginManagerConfigurable ->
                                            configurable.openMarketplaceTab("Amazon Q")
                                        }
                                        ToolkitTelemetry.showNotification(
                                            id = Q_STANDALONE_INSTALLED_ID,
                                            component = Component.ManageExtensions,
                                            result = Result.Succeeded
                                        )
                                    },
                                    NotificationAction.createSimpleExpiring(message("aws.q.migration.action.restart.text")) {
                                        ToolkitTelemetry.showNotification(
                                            id = Q_STANDALONE_INSTALLED_ID,
                                            component = Component.GotIt,
                                            result = Result.Succeeded
                                        )
                                        ApplicationManager.getApplication().restart()
                                    },
                                )
                            )
                            ToolkitTelemetry.showNotification(
                                id = Q_STANDALONE_INSTALLED_ID,
                                component = Component.Unknown,
                                result = Result.Succeeded
                            )
                        }
                    } else {
                        notifyError(
                            title = message("aws.q.migration.failed_to_install.message"),
                            project = project,
                            notificationActions = listOf(
                                NotificationAction.createSimpleExpiring(message("aws.q.migration.action.manage_plugins.text")) {
                                    // TODO: change search text
                                    ShowSettingsUtil.getInstance().showSettingsDialog(
                                        project,
                                        PluginManagerConfigurable::class.java
                                    ) { configurable: PluginManagerConfigurable ->
                                        configurable.openMarketplaceTab("Amazon Q")
                                    }
                                    ToolkitTelemetry.showNotification(
                                        id = Q_STANDALONE_INSTALLED_ID,
                                        component = Component.ManageExtensions,
                                        result = Result.Failed
                                    )
                                }
                            )
                        )
                        ToolkitTelemetry.showNotification(
                            id = Q_STANDALONE_INSTALLED_ID,
                            component = Component.Unknown,
                            result = Result.Failed
                        )
                    }
                }
            }
        )
    }

    companion object {
        private val LOG = getLogger<QMigrationActivity>()

        private const val Q_STANDALONE_INSTALLED_ID = "amazonQStandaloneInstalled"
        private const val Q_STANDALONE_CHANGE_ID = "amazonQStandaloneChange"
    }
}<|MERGE_RESOLUTION|>--- conflicted
+++ resolved
@@ -63,16 +63,12 @@
                 project = project,
                 notificationActions = listOf(
                     NotificationAction.createSimple(message("aws.q.migration.action.read_more.text")) {
-<<<<<<< HEAD
-                        BrowserUtil.browse(URI(CodeWhispererConstants.Q_MARKETPLACE_URI))
+                        BrowserUtil.browse(URI(Q_MARKETPLACE_URI))
                         ToolkitTelemetry.showNotification(
                             id = Q_STANDALONE_CHANGE_ID,
                             component = Component.ReadMore,
                             result = Result.Succeeded
                         )
-=======
-                        BrowserUtil.browse(URI(Q_MARKETPLACE_URI))
->>>>>>> 80ab35c4
                     },
                     NotificationAction.createSimpleExpiring(message("aws.q.migration.action.install.text")) {
                         installQPlugin(project, autoInstall = false)
