// Copyright 2023 Amazon.com, Inc. or its affiliates. All Rights Reserved.
// SPDX-License-Identifier: Apache-2.0

package software.aws.toolkits.jetbrains.services.codemodernizer

import com.intellij.openapi.application.ApplicationInfo
import com.intellij.openapi.module.ModuleUtil
import com.intellij.openapi.project.Project
import com.intellij.openapi.vfs.VfsUtilCore
import com.intellij.openapi.vfs.VirtualFile
import com.intellij.openapi.vfs.VirtualFileManager
import com.intellij.serviceContainer.AlreadyDisposedException
import org.jetbrains.idea.maven.project.MavenProjectsManager
import org.jetbrains.plugins.gradle.settings.GradleSettings
import software.amazon.awssdk.awscore.exception.AwsServiceException
import software.amazon.awssdk.services.codewhispererruntime.model.AccessDeniedException
import software.amazon.awssdk.services.codewhispererruntime.model.CodeWhispererRuntimeException
import software.amazon.awssdk.services.codewhispererruntime.model.GetTransformationResponse
import software.amazon.awssdk.services.codewhispererruntime.model.InternalServerException
import software.amazon.awssdk.services.codewhispererruntime.model.ThrottlingException
import software.amazon.awssdk.services.codewhispererruntime.model.TransformationJob
import software.amazon.awssdk.services.codewhispererruntime.model.TransformationLanguage
import software.amazon.awssdk.services.codewhispererruntime.model.TransformationPlan
import software.amazon.awssdk.services.codewhispererruntime.model.TransformationStatus
import software.amazon.awssdk.services.codewhispererruntime.model.ValidationException
import software.aws.toolkits.core.TokenConnectionSettings
import software.aws.toolkits.core.utils.WaiterUnrecoverableException
import software.aws.toolkits.core.utils.Waiters.waitUntil
import software.aws.toolkits.core.utils.createParentDirectories
import software.aws.toolkits.core.utils.exists
import software.aws.toolkits.jetbrains.core.credentials.ToolkitConnectionManager
import software.aws.toolkits.jetbrains.core.credentials.pinning.QConnection
import software.aws.toolkits.jetbrains.core.credentials.sso.bearer.BearerTokenProvider
import software.aws.toolkits.jetbrains.core.gettingstarted.editor.ActiveConnection
import software.aws.toolkits.jetbrains.core.gettingstarted.editor.ActiveConnectionType
import software.aws.toolkits.jetbrains.core.gettingstarted.editor.BearerTokenFeatureSet
import software.aws.toolkits.jetbrains.core.gettingstarted.editor.checkBearerConnectionValidity
import software.aws.toolkits.jetbrains.services.codemodernizer.client.GumbyClient
import software.aws.toolkits.jetbrains.services.codemodernizer.model.JobId
import software.aws.toolkits.jetbrains.services.codemodernizer.model.MAVEN_CONFIGURATION_FILE_NAME
import software.aws.toolkits.jetbrains.utils.actions.OpenBrowserAction
import software.aws.toolkits.resources.message
import java.io.File
import java.io.FileOutputStream
import java.lang.Thread.sleep
import java.nio.file.Path
import java.time.Duration
import java.time.Instant
import java.util.concurrent.atomic.AtomicBoolean
import java.util.zip.ZipFile
import kotlin.io.path.Path

val STATES_WHERE_PLAN_EXIST = setOf(
    TransformationStatus.PLANNED,
    TransformationStatus.TRANSFORMING,
    TransformationStatus.TRANSFORMED,
    TransformationStatus.PARTIALLY_COMPLETED,
    TransformationStatus.COMPLETED,
)

val STATES_AFTER_INITIAL_BUILD = setOf(
    TransformationStatus.PREPARED,
    TransformationStatus.PLANNING,
    *STATES_WHERE_PLAN_EXIST.toTypedArray()
)

val STATES_AFTER_STARTED = setOf(
    TransformationStatus.STARTED,
    TransformationStatus.PREPARING,
    *STATES_AFTER_INITIAL_BUILD.toTypedArray(),
)

val STATES_WHERE_JOB_STOPPED_PRE_PLAN_READY = setOf(
    TransformationStatus.FAILED,
    TransformationStatus.STOPPED,
    TransformationStatus.STOPPING,
    TransformationStatus.REJECTED,
    TransformationStatus.UNKNOWN_TO_SDK_VERSION,
)

val TERMINAL_STATES = setOf(
    TransformationStatus.FAILED,
    TransformationStatus.STOPPED,
    TransformationStatus.REJECTED,
    TransformationStatus.PARTIALLY_COMPLETED,
    TransformationStatus.COMPLETED,
)

const val TROUBLESHOOTING_URL_DOWNLOAD_DIFF =
    "https://docs.aws.amazon.com/amazonq/latest/aws-builder-use-ug/troubleshooting-code-transformation.html#w24aac14c20c19c11"
const val TROUBLESHOOTING_URL_MAVEN_COMMANDS =
    "https://docs.aws.amazon.com/amazonq/latest/aws-builder-use-ug/troubleshooting-code-transformation.html#w24aac14c20c19b7"
const val TROUBLESHOOTING_URL_PREREQUISITES =
    "https://docs.aws.amazon.com/amazonq/latest/aws-builder-use-ug/code-transformation.html#prerequisites"

fun String.toVirtualFile() = VirtualFileManager.getInstance().findFileByUrl(VfsUtilCore.pathToUrl(this))
fun Project.moduleFor(path: String) = ModuleUtil.findModuleForFile(
    path.toVirtualFile() ?: throw RuntimeException("File not found $path"),
    this,
)

/**
 * Unzips a zip into a dir. Returns the true when successfully unzips the file pointed to by [zipFilePath] to [destDir]
 */
fun unzipFile(zipFilePath: Path, destDir: Path): Boolean {
    if (!zipFilePath.exists()) return false
    val zipFile = ZipFile(zipFilePath.toFile())
    zipFile.use { file ->
        file.entries().asSequence()
            .filterNot { it.isDirectory }
            .map { zipEntry ->
                val destPath = destDir.resolve(zipEntry.name)
                destPath.createParentDirectories()
                FileOutputStream(destPath.toFile()).use { targetFile ->
                    zipFile.getInputStream(zipEntry).copyTo(targetFile)
                }
            }.toList()
    }
    return true
}

fun String.toTransformationLanguage() = when (this) {
    "JDK_1_8" -> TransformationLanguage.JAVA_8
    "JDK_11" -> TransformationLanguage.JAVA_11
    "JDK_17" -> TransformationLanguage.JAVA_17
    else -> TransformationLanguage.UNKNOWN_TO_SDK_VERSION
}

fun calculateTotalLatency(startTime: Instant, endTime: Instant) = (endTime.toEpochMilli() - startTime.toEpochMilli()).toInt()

data class PollingResult(
    val succeeded: Boolean,
    val jobDetails: TransformationJob?,
    val state: TransformationStatus,
    val transformationPlan: TransformationPlan?
)

fun refreshToken(project: Project) {
    val connection = ToolkitConnectionManager.getInstance(project).activeConnectionForFeature(QConnection.getInstance())
    val provider = (connection?.getConnectionSettings() as TokenConnectionSettings).tokenProvider.delegate as BearerTokenProvider
    provider.refresh()
}

/**
 * Wrapper around [waitUntil] that polls the API DescribeMigrationJob to check the migration job status.
 */
suspend fun JobId.pollTransformationStatusAndPlan(
    succeedOn: Set<TransformationStatus>,
    failOn: Set<TransformationStatus>,
    clientAdaptor: GumbyClient,
    initialSleepDurationMillis: Long,
    sleepDurationMillis: Long,
    isDisposed: AtomicBoolean,
    project: Project,
    maxDuration: Duration = Duration.ofSeconds(604800),
    onStateChange: (previousStatus: TransformationStatus?, currentStatus: TransformationStatus, transformationPlan: TransformationPlan?) -> Unit,
): PollingResult {
    val telemetry = CodeModernizerTelemetryManager.getInstance(project)
    var state = TransformationStatus.UNKNOWN_TO_SDK_VERSION
    var transformationResponse: GetTransformationResponse? = null
    var transformationPlan: TransformationPlan? = null
    var didSleepOnce = false
    val maxRefreshes = 10
    var numRefreshes = 0
    refreshToken(project)

    try {
        waitUntil(
            succeedOn = { result -> result in succeedOn },
            failOn = { result -> result in failOn },
            maxDuration = maxDuration,
            exceptionsToStopOn = setOf(
                InternalServerException::class,
                ValidationException::class,
                AwsServiceException::class,
                CodeWhispererRuntimeException::class,
                RuntimeException::class,
            ),
            exceptionsToIgnore = setOf(ThrottlingException::class)
        ) {
            try {
                if (!didSleepOnce) {
                    sleep(initialSleepDurationMillis)
                    didSleepOnce = true
                }
                if (isDisposed.get()) throw AlreadyDisposedException("The invoker is disposed.")
                transformationResponse = clientAdaptor.getCodeModernizationJob(this.id)
                val newStatus = transformationResponse?.transformationJob()?.status() ?: throw RuntimeException("Unable to get job status")
                var newPlan: TransformationPlan? = null
                if (newStatus in STATES_WHERE_PLAN_EXIST) {
                    sleep(sleepDurationMillis)
                    newPlan = clientAdaptor.getCodeModernizationPlan(this).transformationPlan()
                }
                if (newStatus != state) {
<<<<<<< HEAD
                    CodetransformTelemetry.jobStatusChanged(
                        codeTransformSessionId = CodeTransformTelemetryState.instance.getSessionId(),
                        codeTransformJobId = this.id,
                        codeTransformStatus = newStatus.toString(),
                        codeTransformPreviousStatus = state.toString()
                    )
                }
                if (newPlan != transformationPlan) {
                    CodetransformTelemetry.jobStatusChanged(
                        codeTransformSessionId = CodeTransformTelemetryState.instance.getSessionId(),
                        codeTransformJobId = this.id,
                        codeTransformStatus = "PLAN_UPDATED",
                        codeTransformPreviousStatus = state.toString()
                    )
=======
                    telemetry.jobStatusChanged(this, newStatus.toString(), state.toString())
                }
                if (newPlan != transformationPlan) {
                    telemetry.jobStatusChanged(this, "PLAN_UPDATED", state.toString())
>>>>>>> 267417ae
                }
                if (newStatus !in failOn && (newStatus != state || newPlan != transformationPlan)) {
                    transformationPlan = newPlan
                    onStateChange(state, newStatus, transformationPlan)
                }
                state = newStatus
                numRefreshes = 0
                return@waitUntil state
            } catch (e: AccessDeniedException) {
                if (numRefreshes++ > maxRefreshes) throw e
                refreshToken(project)
                return@waitUntil state
            } finally {
                sleep(sleepDurationMillis)
            }
        }
    } catch (e: Exception) {
        // Still call onStateChange to update the UI
        onStateChange(state, TransformationStatus.FAILED, transformationPlan)
        when (e) {
            is WaiterUnrecoverableException, is AccessDeniedException -> {
                return PollingResult(false, transformationResponse?.transformationJob(), state, transformationPlan)
            }
            else -> throw e
        }
    }
    return PollingResult(true, transformationResponse?.transformationJob(), state, transformationPlan)
}

fun filterOnlyParentFiles(filePaths: Set<VirtualFile>): List<VirtualFile> {
    if (filePaths.isEmpty()) return listOf()
    // sorts it like:
    // foo
    // foo/bar
    // foo/bar/bas
    val sorted = filePaths.sortedBy { Path(it.path).nameCount }
    val uniquePrefixes = mutableSetOf(Path(sorted.first().path).parent)
    val shortestRoots = mutableSetOf(sorted.first())
    shortestRoots.add(sorted.first())
    sorted.drop(1).forEach { file ->
        if (uniquePrefixes.none { Path(file.path).startsWith(it) }) {
            shortestRoots.add(file)
            uniquePrefixes.add(Path(file.path).parent)
        } else if (Path(file.path).parent in uniquePrefixes) {
            shortestRoots.add(file) // handles multiple parent files on the same level
        }
    }
    return shortestRoots.toList()
}

/**
 * @description For every directory, check if any supported build files (pom.xml etc) exists.
 * If we find a valid build file, store it and stop further recursion.
 */
fun findBuildFiles(sourceFolder: File, supportedBuildFileNames: List<String>): List<File> {
    val buildFiles = mutableListOf<File>()
    sourceFolder.walkTopDown()
        .maxDepth(5)
        .onEnter { currentDir ->
            supportedBuildFileNames.forEach {
                val maybeSupportedFile = currentDir.resolve(MAVEN_CONFIGURATION_FILE_NAME)
                if (maybeSupportedFile.exists()) {
                    buildFiles.add(maybeSupportedFile)
                    return@onEnter false
                }
            }
            return@onEnter true
        }.forEach {
            // noop, collects the sequence
        }
    return buildFiles
}

fun isIntellij(): Boolean {
    val productCode = ApplicationInfo.getInstance().build.productCode
    return productCode == "IC" || productCode == "IU"
}

fun isCodeModernizerAvailable(project: Project): Boolean {
    if (!isIntellij()) return false
    val connection = checkBearerConnectionValidity(project, BearerTokenFeatureSet.Q)
    return connection.connectionType == ActiveConnectionType.IAM_IDC && connection is ActiveConnection.ValidBearer
}

fun isGradleProject(project: Project) = !GradleSettings.getInstance(project).linkedProjectsSettings.isEmpty()

fun getJavaVersionFromProjectSetting(project: Project): String? = project.tryGetJdk()?.toString()

fun getMavenVersion(project: Project): String {
    val mavenSettings = MavenProjectsManager.getInstance(project).getGeneralSettings()
    // should be set to "Bundled (Maven X)" if setup instructions were followed
    return mavenSettings.getMavenHome() ?: "Unknown"
}

fun openTroubleshootingGuideNotificationAction(targetUrl: String) = OpenBrowserAction(
    message("codemodernizer.notification.info.view_troubleshooting_guide"),
    url = targetUrl
)<|MERGE_RESOLUTION|>--- conflicted
+++ resolved
@@ -192,27 +192,10 @@
                     newPlan = clientAdaptor.getCodeModernizationPlan(this).transformationPlan()
                 }
                 if (newStatus != state) {
-<<<<<<< HEAD
-                    CodetransformTelemetry.jobStatusChanged(
-                        codeTransformSessionId = CodeTransformTelemetryState.instance.getSessionId(),
-                        codeTransformJobId = this.id,
-                        codeTransformStatus = newStatus.toString(),
-                        codeTransformPreviousStatus = state.toString()
-                    )
-                }
-                if (newPlan != transformationPlan) {
-                    CodetransformTelemetry.jobStatusChanged(
-                        codeTransformSessionId = CodeTransformTelemetryState.instance.getSessionId(),
-                        codeTransformJobId = this.id,
-                        codeTransformStatus = "PLAN_UPDATED",
-                        codeTransformPreviousStatus = state.toString()
-                    )
-=======
                     telemetry.jobStatusChanged(this, newStatus.toString(), state.toString())
                 }
                 if (newPlan != transformationPlan) {
                     telemetry.jobStatusChanged(this, "PLAN_UPDATED", state.toString())
->>>>>>> 267417ae
                 }
                 if (newStatus !in failOn && (newStatus != state || newPlan != transformationPlan)) {
                     transformationPlan = newPlan
