// Copyright 2022 Amazon.com, Inc. or its affiliates. All Rights Reserved.
// SPDX-License-Identifier: Apache-2.0

package software.aws.toolkits.jetbrains.core.explorer

import com.intellij.icons.AllIcons
import com.intellij.openapi.actionSystem.ActionManager
import com.intellij.openapi.actionSystem.ActionPlaces
import com.intellij.openapi.actionSystem.AnAction
import com.intellij.openapi.actionSystem.AnActionEvent
import com.intellij.openapi.actionSystem.DefaultActionGroup
import com.intellij.openapi.application.runInEdt
import com.intellij.openapi.components.BaseState
import com.intellij.openapi.components.PersistentStateComponent
import com.intellij.openapi.components.State
import com.intellij.openapi.components.Storage
import com.intellij.openapi.components.service
import com.intellij.openapi.project.Project
import com.intellij.openapi.ui.SimpleToolWindowPanel
import com.intellij.openapi.wm.ToolWindowManager
import com.intellij.ui.components.JBTabbedPane
import com.intellij.util.ui.components.BorderLayoutPanel
import software.aws.toolkits.jetbrains.core.credentials.CredsComboBoxActionGroup
import software.aws.toolkits.jetbrains.core.explorer.cwqTab.CodewhispererQToolWindow
import software.aws.toolkits.jetbrains.core.explorer.cwqTab.isQInstalled
import software.aws.toolkits.jetbrains.core.explorer.devToolsTab.DevToolsToolWindow
import software.aws.toolkits.resources.message
import java.awt.Component

class AwsToolkitExplorerToolWindowState : BaseState() {
    var selectedTab by string()
}

@State(name = "explorerToolWindow", storages = [Storage("aws.xml")])
class AwsToolkitExplorerToolWindow(
    private val project: Project
) : SimpleToolWindowPanel(true, true), PersistentStateComponent<AwsToolkitExplorerToolWindowState> {
    private val tabPane = JBTabbedPane()

    // TODO: Should we persist dismissed state as == don't show again?
    val amazonQTabDismissAction = object : AnAction(
        message("codewhisperer.explorer.node.dismiss"),
        null,
        AllIcons.Windows.CloseActive
    ) {
        override fun actionPerformed(e: AnActionEvent) {
            val project = e.project ?: return
            tabPane.remove(CodewhispererQToolWindow.getInstance(project))
        }
    }

    private val tabComponents = buildMap<String, () -> Component> {
        put(EXPLORER_TAB_ID, { ExplorerToolWindow.getInstance(project) })
        put(DEVTOOLS_TAB_ID, { DevToolsToolWindow.getInstance(project) })
        if (!isQInstalled()) {
            put(Q_TAB_ID, { CodewhispererQToolWindow.getInstance(project) })
        }
    }

    init {
        runInEdt {
            val content = BorderLayoutPanel()
            setContent(content)
            val group = CredsComboBoxActionGroup(project)

            toolbar = BorderLayoutPanel().apply {
                val actionToolbar = ActionManager.getInstance().createActionToolbar(ActionPlaces.TOOLBAR, group, true).apply {
                    setTargetComponent(this@AwsToolkitExplorerToolWindow)
                }
<<<<<<< HEAD
                setToolbarLayout(actionToolbar)
=======
                setToolbarLayoutPolicy(actionToolbar)
>>>>>>> 92b6156d
                addToCenter(actionToolbar.component)

                val actionManager = ActionManager.getInstance()
                val rightActionGroup = DefaultActionGroup(
                    actionManager.getAction("aws.toolkit.toolwindow.credentials.rightGroup.more"),
                    actionManager.getAction("aws.toolkit.toolwindow.credentials.rightGroup.help")
                )

                addToRight(
                    ActionManager.getInstance().createActionToolbar(ActionPlaces.TOOLBAR, rightActionGroup, true).apply {
                        // revisit if these actions need the tool window as a data provider
                        setTargetComponent(component)
                    }.component
                )
            }

            // main content
            tabComponents.forEach { name, contentProvider ->
                tabPane.addTab(name, contentProvider())
            }
            content.addToCenter(tabPane)

            val toolkitToolWindowListener = ToolkitToolWindowListener(project)
            val onTabChange = {
                val index = tabPane.selectedIndex
                if (index != -1) {
                    toolkitToolWindowListener.tabChanged(tabPane.getTitleAt(index))
                }
            }
            tabPane.model.addChangeListener {
                onTabChange()
            }
            onTabChange()
        }
    }

    fun selectTab(tabName: String): Component? {
        val index = tabPane.indexOfTab(tabName)
        if (index == -1) {
            return null
        }

        val component = tabPane.getComponentAt(index)
        if (component != null) {
            tabPane.selectedComponent = tabPane.getComponentAt(index)

            return component
        }

        return null
    }

    fun getTabLabelComponent(tabName: String): Component? {
        val index = tabPane.indexOfTab(tabName)
        if (index == -1) {
            return null
        }

        return tabPane.getTabComponentAt(index)
    }

    override fun getState() = AwsToolkitExplorerToolWindowState().apply {
        val index = tabPane.selectedIndex
        if (index != -1) {
            selectedTab = tabPane.getTitleAt(tabPane.selectedIndex)
        }
    }

    override fun loadState(state: AwsToolkitExplorerToolWindowState) {
        selectTab(Q_TAB_ID)
    }

    companion object {
        val EXPLORER_TAB_ID = message("explorer.toolwindow.title")
        val DEVTOOLS_TAB_ID = message("aws.developer.tools.tab.title")
        val Q_TAB_ID = message("aws.codewhispererq.tab.title")

        fun getInstance(project: Project) = project.service<AwsToolkitExplorerToolWindow>()

        fun toolWindow(project: Project) = ToolWindowManager.getInstance(project).getToolWindow(AwsToolkitExplorerFactory.TOOLWINDOW_ID)
            ?: error("Can't find AwsToolkitExplorerToolWindow")
    }
}<|MERGE_RESOLUTION|>--- conflicted
+++ resolved
@@ -67,11 +67,7 @@
                 val actionToolbar = ActionManager.getInstance().createActionToolbar(ActionPlaces.TOOLBAR, group, true).apply {
                     setTargetComponent(this@AwsToolkitExplorerToolWindow)
                 }
-<<<<<<< HEAD
-                setToolbarLayout(actionToolbar)
-=======
                 setToolbarLayoutPolicy(actionToolbar)
->>>>>>> 92b6156d
                 addToCenter(actionToolbar.component)
 
                 val actionManager = ActionManager.getInstance()
