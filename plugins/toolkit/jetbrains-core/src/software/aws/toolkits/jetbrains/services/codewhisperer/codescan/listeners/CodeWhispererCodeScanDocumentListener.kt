// Copyright 2022 Amazon.com, Inc. or its affiliates. All Rights Reserved.
// SPDX-License-Identifier: Apache-2.0

package software.aws.toolkits.jetbrains.services.codewhisperer.codescan.listeners

import com.intellij.openapi.editor.event.DocumentEvent
import com.intellij.openapi.editor.event.DocumentListener
import com.intellij.openapi.fileEditor.FileDocumentManager
import com.intellij.openapi.fileEditor.FileEditorManager
import com.intellij.openapi.project.Project
import com.intellij.openapi.util.TextRange
import com.intellij.openapi.vfs.isFile
import software.aws.toolkits.jetbrains.services.codewhisperer.codescan.CodeWhispererCodeScanIssue
import software.aws.toolkits.jetbrains.services.codewhisperer.codescan.CodeWhispererCodeScanManager
import software.aws.toolkits.jetbrains.services.codewhisperer.explorer.CodeWhispererExplorerActionManager
import software.aws.toolkits.jetbrains.services.codewhisperer.explorer.isUserBuilderId
import software.aws.toolkits.jetbrains.services.codewhisperer.util.CodeWhispererConstants
import javax.swing.tree.TreePath

internal class CodeWhispererCodeScanDocumentListener(val project: Project) : DocumentListener {

    override fun documentChanged(event: DocumentEvent) {
        val file = FileDocumentManager.getInstance().getFile(event.document) ?: return
        val scanManager = CodeWhispererCodeScanManager.getInstance(project)
        val treeModel = scanManager.getScanTree().model

<<<<<<< HEAD
        val deletedLineCount = event.oldFragment.toString().count { it == '\n' }
        val insertedLineCount = event.newFragment.toString().count { it == '\n' }

        val lineOffset = when {
            deletedLineCount == 0 && insertedLineCount != 0 -> insertedLineCount
            deletedLineCount != 0 && insertedLineCount == 0 -> -deletedLineCount
            else -> 0
        }
=======
        val fileEditorManager = FileEditorManager.getInstance(project)
        val activeEditor = fileEditorManager.selectedEditor
>>>>>>> 762822c5

        val editedTextRange = TextRange.create(event.offset, event.offset + event.oldLength)
        scanManager.updateScanNodesForOffSet(file, lineOffset, editedTextRange)
        val nodes = scanManager.getOverlappingScanNodes(file, editedTextRange)
        nodes.forEach {
            val issue = it.userObject as CodeWhispererCodeScanIssue
            synchronized(it) {
                treeModel.valueForPathChanged(TreePath(it.path), issue.copy(isInvalid = true))
            }
            issue.rangeHighlighter?.dispose()
            issue.rangeHighlighter?.textAttributes = null
        }
        scanManager.updateScanNodes(file)
        if (activeEditor != null && activeEditor.file == file &&
            file.isFile && CodeWhispererExplorerActionManager.getInstance().isAutoEnabledForCodeScan() &&
            !CodeWhispererExplorerActionManager.getInstance().isMonthlyQuotaForCodeScansExceeded() &&
            !isUserBuilderId(project)
        ) {
            scanManager.createDebouncedRunCodeScan(CodeWhispererConstants.CodeAnalysisScope.FILE)
        }
    }
}<|MERGE_RESOLUTION|>--- conflicted
+++ resolved
@@ -24,7 +24,8 @@
         val scanManager = CodeWhispererCodeScanManager.getInstance(project)
         val treeModel = scanManager.getScanTree().model
 
-<<<<<<< HEAD
+        val fileEditorManager = FileEditorManager.getInstance(project)
+        val activeEditor = fileEditorManager.selectedEditor
         val deletedLineCount = event.oldFragment.toString().count { it == '\n' }
         val insertedLineCount = event.newFragment.toString().count { it == '\n' }
 
@@ -33,10 +34,6 @@
             deletedLineCount != 0 && insertedLineCount == 0 -> -deletedLineCount
             else -> 0
         }
-=======
-        val fileEditorManager = FileEditorManager.getInstance(project)
-        val activeEditor = fileEditorManager.selectedEditor
->>>>>>> 762822c5
 
         val editedTextRange = TextRange.create(event.offset, event.offset + event.oldLength)
         scanManager.updateScanNodesForOffSet(file, lineOffset, editedTextRange)
