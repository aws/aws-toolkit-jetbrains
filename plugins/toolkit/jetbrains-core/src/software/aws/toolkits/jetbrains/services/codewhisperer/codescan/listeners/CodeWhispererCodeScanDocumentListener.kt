// Copyright 2022 Amazon.com, Inc. or its affiliates. All Rights Reserved.
// SPDX-License-Identifier: Apache-2.0

package software.aws.toolkits.jetbrains.services.codewhisperer.codescan.listeners

import com.intellij.openapi.editor.event.DocumentEvent
import com.intellij.openapi.editor.event.DocumentListener
import com.intellij.openapi.fileEditor.FileDocumentManager
import com.intellij.openapi.fileEditor.FileEditorManager
import com.intellij.openapi.project.Project
import com.intellij.refactoring.suggested.oldRange
import com.intellij.openapi.vfs.isFile
import software.aws.toolkits.jetbrains.services.codewhisperer.codescan.CodeWhispererCodeScanIssue
import software.aws.toolkits.jetbrains.services.codewhisperer.codescan.CodeWhispererCodeScanManager
import software.aws.toolkits.jetbrains.services.codewhisperer.explorer.CodeWhispererExplorerActionManager
import software.aws.toolkits.jetbrains.services.codewhisperer.explorer.isUserBuilderId
import software.aws.toolkits.jetbrains.services.codewhisperer.util.CodeWhispererConstants
import javax.swing.tree.TreePath

internal class CodeWhispererCodeScanDocumentListener(val project: Project) : DocumentListener {

    override fun documentChanged(event: DocumentEvent) {
        val file = FileDocumentManager.getInstance().getFile(event.document) ?: return
        val scanManager = CodeWhispererCodeScanManager.getInstance(project)
        val treeModel = scanManager.getScanTree().model

        val fileEditorManager = FileEditorManager.getInstance(project)
        val activeEditor = fileEditorManager.selectedEditor
        val deletedLineCount = event.oldFragment.toString().count { it == '\n' }
        val insertedLineCount = event.newFragment.toString().count { it == '\n' }

        val lineOffset = when {
            deletedLineCount == 0 && insertedLineCount != 0 -> insertedLineCount
            deletedLineCount != 0 && insertedLineCount == 0 -> -deletedLineCount
            else -> 0
        }

<<<<<<< HEAD
        val editedTextRange = event.oldRange
=======
        val editedTextRange = TextRange.create(event.offset, event.offset + event.oldLength)
        scanManager.updateScanNodesForOffSet(file, lineOffset, editedTextRange)
>>>>>>> d334cf85
        val nodes = scanManager.getOverlappingScanNodes(file, editedTextRange)
        nodes.forEach {
            val issue = it.userObject as CodeWhispererCodeScanIssue
            synchronized(it) {
                treeModel.valueForPathChanged(TreePath(it.path), issue.copy(isInvalid = true))
            }
            issue.rangeHighlighter?.textAttributes = null
            issue.rangeHighlighter?.dispose()
        }
        scanManager.updateScanNodes(file)
        if (activeEditor != null && activeEditor.file == file &&
            file.isFile && CodeWhispererExplorerActionManager.getInstance().isAutoEnabledForCodeScan() &&
            !CodeWhispererExplorerActionManager.getInstance().isMonthlyQuotaForCodeScansExceeded() &&
            !isUserBuilderId(project)
        ) {
            scanManager.createDebouncedRunCodeScan(CodeWhispererConstants.CodeAnalysisScope.FILE)
        }
    }
}<|MERGE_RESOLUTION|>--- conflicted
+++ resolved
@@ -35,12 +35,8 @@
             else -> 0
         }
 
-<<<<<<< HEAD
         val editedTextRange = event.oldRange
-=======
-        val editedTextRange = TextRange.create(event.offset, event.offset + event.oldLength)
         scanManager.updateScanNodesForOffSet(file, lineOffset, editedTextRange)
->>>>>>> d334cf85
         val nodes = scanManager.getOverlappingScanNodes(file, editedTextRange)
         nodes.forEach {
             val issue = it.userObject as CodeWhispererCodeScanIssue
