// Copyright 2022 Amazon.com, Inc. or its affiliates. All Rights Reserved.
// SPDX-License-Identifier: Apache-2.0

package software.aws.toolkits.jetbrains.services.codewhisperer.codescan

import com.intellij.analysis.problemsView.toolWindow.ProblemsView
import com.intellij.codeHighlighting.HighlightDisplayLevel
import com.intellij.codeInspection.util.InspectionMessage
import com.intellij.icons.AllIcons
import com.intellij.openapi.application.ApplicationInfo
import com.intellij.openapi.application.ApplicationManager
import com.intellij.openapi.application.runInEdt
import com.intellij.openapi.application.runReadAction
import com.intellij.openapi.components.service
import com.intellij.openapi.editor.EditorFactory
import com.intellij.openapi.editor.ex.RangeHighlighterEx
import com.intellij.openapi.editor.impl.DocumentMarkupModel
import com.intellij.openapi.editor.markup.HighlighterLayer
import com.intellij.openapi.editor.markup.HighlighterTargetArea
import com.intellij.openapi.editor.markup.MarkupModel
import com.intellij.openapi.fileEditor.FileDocumentManager
import com.intellij.openapi.fileEditor.FileEditorManager
import com.intellij.openapi.fileEditor.impl.FileDocumentManagerImpl
import com.intellij.openapi.project.Project
import com.intellij.openapi.ui.MessageDialogBuilder
import com.intellij.openapi.util.Disposer
import com.intellij.openapi.util.TextRange
import com.intellij.openapi.vfs.VirtualFile
import com.intellij.refactoring.suggested.range
import com.intellij.ui.content.ContentManagerEvent
import com.intellij.ui.content.ContentManagerListener
import com.intellij.ui.treeStructure.Tree
import kotlinx.coroutines.CancellationException
import kotlinx.coroutines.CoroutineScope
import kotlinx.coroutines.Deferred
import kotlinx.coroutines.Job
import kotlinx.coroutines.TimeoutCancellationException
import kotlinx.coroutines.async
import kotlinx.coroutines.delay
import kotlinx.coroutines.ensureActive
import kotlinx.coroutines.isActive
import kotlinx.coroutines.launch
import kotlinx.coroutines.time.withTimeout
import kotlinx.coroutines.withContext
import org.jetbrains.annotations.TestOnly
import software.amazon.awssdk.services.codewhisperer.model.CodeWhispererException
import software.amazon.awssdk.services.codewhispererruntime.model.CodeWhispererRuntimeException
import software.amazon.awssdk.services.codewhispererruntime.model.ThrottlingException
import software.aws.toolkits.core.utils.WaiterTimeoutException
import software.aws.toolkits.core.utils.debug
import software.aws.toolkits.core.utils.error
import software.aws.toolkits.core.utils.getLogger
import software.aws.toolkits.core.utils.info
import software.aws.toolkits.jetbrains.core.coroutines.getCoroutineUiContext
import software.aws.toolkits.jetbrains.core.coroutines.projectCoroutineScope
import software.aws.toolkits.jetbrains.core.credentials.ToolkitConnectionManager
import software.aws.toolkits.jetbrains.core.credentials.pinning.CodeWhispererConnection
import software.aws.toolkits.jetbrains.services.codewhisperer.codescan.listeners.CodeWhispererCodeScanDocumentListener
import software.aws.toolkits.jetbrains.services.codewhisperer.codescan.listeners.CodeWhispererCodeScanEditorMouseMotionListener
import software.aws.toolkits.jetbrains.services.codewhisperer.codescan.listeners.CodeWhispererCodeScanFileListener
import software.aws.toolkits.jetbrains.services.codewhisperer.codescan.sessionconfig.CodeScanSessionConfig
import software.aws.toolkits.jetbrains.services.codewhisperer.credentials.CodeWhispererClientAdaptor
import software.aws.toolkits.jetbrains.services.codewhisperer.editor.CodeWhispererEditorUtil.overlaps
import software.aws.toolkits.jetbrains.services.codewhisperer.explorer.CodeWhispererExplorerActionManager
import software.aws.toolkits.jetbrains.services.codewhisperer.explorer.isUserBuilderId
import software.aws.toolkits.jetbrains.services.codewhisperer.language.CodeWhispererProgrammingLanguage
import software.aws.toolkits.jetbrains.services.codewhisperer.language.languages.CodeWhispererUnknownLanguage
import software.aws.toolkits.jetbrains.services.codewhisperer.language.programmingLanguage
import software.aws.toolkits.jetbrains.services.codewhisperer.model.CodeScanTelemetryEvent
import software.aws.toolkits.jetbrains.services.codewhisperer.telemetry.CodeWhispererTelemetryService
import software.aws.toolkits.jetbrains.services.codewhisperer.util.CodeWhispererColorUtil.INACTIVE_TEXT_COLOR
import software.aws.toolkits.jetbrains.services.codewhisperer.util.CodeWhispererConstants
import software.aws.toolkits.jetbrains.services.codewhisperer.util.CodeWhispererConstants.ISSUE_HIGHLIGHT_TEXT_ATTRIBUTES
import software.aws.toolkits.jetbrains.services.codewhisperer.util.CodeWhispererUtil.promptReAuth
import software.aws.toolkits.jetbrains.services.codewhisperer.util.runIfIdcConnectionOrTelemetryEnabled
import software.aws.toolkits.jetbrains.utils.isQConnected
import software.aws.toolkits.jetbrains.utils.isRunningOnRemoteBackend
import software.aws.toolkits.resources.message
import software.aws.toolkits.telemetry.Result
import java.time.Duration
import java.time.Instant
import java.util.concurrent.atomic.AtomicBoolean
import javax.swing.Icon
import javax.swing.tree.DefaultMutableTreeNode
import javax.swing.tree.TreePath
import kotlin.coroutines.CoroutineContext

class CodeWhispererCodeScanManager(val project: Project) {
    private val codeScanResultsPanel by lazy {
        CodeWhispererCodeScanResultsView(project)
    }
    private val codeScanIssuesContent by lazy {
        val contentManager = getProblemsWindow().contentManager
        contentManager.factory.createContent(
            codeScanResultsPanel,
            message("codewhisperer.codescan.scan_display"),
            false
        ).also {
            Disposer.register(contentManager, it)
            contentManager.addContentManagerListener(object : ContentManagerListener {
                override fun contentRemoved(event: ContentManagerEvent) {
                    if (event.content == it) reset()
                }
            })
        }
    }

    private val fileNodeLookup = mutableMapOf<VirtualFile, DefaultMutableTreeNode>()
    private val scanNodesLookup = mutableMapOf<VirtualFile, MutableList<DefaultMutableTreeNode>>()

    private val documentListener = CodeWhispererCodeScanDocumentListener(project)
    private val editorMouseListener = CodeWhispererCodeScanEditorMouseMotionListener(project)
    private val fileListener = CodeWhispererCodeScanFileListener(project)

    private val isProjectScanInProgress = AtomicBoolean(false)

    private lateinit var codeScanJob: Job

    /**
     * Returns true if the code scan is in progress.
     * This function will return true for a cancelled code scan job which is in cancellation state.
     */
    fun isProjectScanInProgress(): Boolean = isProjectScanInProgress.get()

    /**
     * Code scan job is active when the [Job] is started and is in active state.
     */
    fun isCodeScanJobActive(): Boolean = this::codeScanJob.isInitialized && codeScanJob.isActive && isProjectScanInProgress()

    fun getRunActionButtonIcon(): Icon = if (isProjectScanInProgress()) AllIcons.Process.Step_1 else AllIcons.Actions.Execute

    fun getActionButtonIconForExplorerNode(): Icon = if (isProjectScanInProgress()) AllIcons.Actions.Suspend else AllIcons.Actions.Execute

    fun getActionButtonText(): String = if (!isProjectScanInProgress()) {
        message(
            "codewhisperer.codescan.run_scan"
        )
    } else {
        message("codewhisperer.codescan.stop_scan")
    }

    /**
     * Triggers a code scan and displays results in the new tab in problems view panel.
     */
<<<<<<< HEAD
    fun runCodeScan(scope: CodeWhispererConstants.CodeAnalysisScope, isPluginStarting: Boolean = false) {
        if (!isCodeWhispererEnabled(project)) return
=======
    fun runCodeScan(scope: CodeWhispererConstants.CodeAnalysisScope) {
        if (!isQConnected(project)) return
>>>>>>> 259606a6

        // Return if a scan is already in progress.
        if (isProjectScanInProgress() && scope == CodeWhispererConstants.CodeAnalysisScope.PROJECT) return
        if (promptReAuth(project, isPluginStarting)) {
            isProjectScanInProgress.set(false)
            return
        }
        //  If scope is project
        if (scope == CodeWhispererConstants.CodeAnalysisScope.PROJECT) {
            // Prepare for a project code scan
            beforeCodeScan()
            // launch code scan coroutine
            codeScanJob = launchCodeScanCoroutine(CodeWhispererConstants.CodeAnalysisScope.PROJECT)
        } else {
            if (CodeWhispererExplorerActionManager.getInstance().isAutoEnabledForCodeScan() and !isUserBuilderId(project)) {
                // cancel if a file scan is running.
                if (!isProjectScanInProgress() && this::codeScanJob.isInitialized && codeScanJob.isActive) {
                    codeScanJob.cancel()
                }
                //  Add File Scan
                codeScanJob = launchCodeScanCoroutine(CodeWhispererConstants.CodeAnalysisScope.FILE)
            }
        }
    }

    private fun createDebouncedRunCodeScan(
        waitMs: Long = 300L,
        coroutineScope: CoroutineScope
    ): (CodeWhispererConstants.CodeAnalysisScope) -> Unit {
        var debounceJob: Job? = null
        return { param: CodeWhispererConstants.CodeAnalysisScope ->
            debounceJob?.cancel()
            debounceJob = coroutineScope.launch {
                delay(waitMs)
                runCodeScan(param, true)
            }
        }
    }

    val defaultScope = projectCoroutineScope(project)
    val debouncedRunCodeScan = createDebouncedRunCodeScan(
        waitMs = CodeWhispererConstants.AUTO_SCAN_DEBOUNCE_DELAY_IN_SECONDS * 1000,
        coroutineScope = defaultScope
    )

    fun stopCodeScan() {
        // Return if code scan job is not active.
        if (!codeScanJob.isActive) return
        if (isProjectScanInProgress() && confirmCancelCodeScan()) {
            LOG.info { "Security scan stopped by user..." }
            // Checking `codeScanJob.isActive` to ensure that the job is not already completed by the time user confirms.
            if (codeScanJob.isActive) {
                codeScanResultsPanel.setStoppingCodeScan()
                codeScanJob.cancel(CancellationException("User requested cancellation"))
            }
        }
    }

    private fun confirmCancelCodeScan(): Boolean = MessageDialogBuilder
        .okCancel(message("codewhisperer.codescan.stop_scan"), message("codewhisperer.codescan.stop_scan_confirm_message"))
        .yesText(message("codewhisperer.codescan.stop_scan_confirm_button"))
        .ask(project)

    private fun launchCodeScanCoroutine(scope: CodeWhispererConstants.CodeAnalysisScope) = projectCoroutineScope(project).launch {
        var codeScanStatus: Result = Result.Failed
        val startTime = Instant.now().toEpochMilli()
        var codeScanResponseContext = defaultCodeScanResponseContext()
        var getProjectSize: Deferred<Long?> = async { null }
        val connection = ToolkitConnectionManager.getInstance(project).activeConnectionForFeature(CodeWhispererConnection.getInstance())
        var codeScanJobId: String? = null
        var language: CodeWhispererProgrammingLanguage = CodeWhispererUnknownLanguage.INSTANCE
        try {
            val file =
                if (isRunningOnRemoteBackend()) {
                    FileEditorManager.getInstance(project).selectedEditorWithRemotes.firstOrNull()?.file
                } else {
                    FileEditorManager.getInstance(project).selectedEditor?.file
                }
            val codeScanSessionConfig = CodeScanSessionConfig.create(file, project, scope)
            language = codeScanSessionConfig.getSelectedFile()?.programmingLanguage() ?: CodeWhispererUnknownLanguage.INSTANCE
            if (scope == CodeWhispererConstants.CodeAnalysisScope.FILE &&
                !language.isAutoFileScanSupported()
            ) {
                LOG.debug { "Language is unknown or plaintext, skipping code scan." }
                codeScanStatus = Result.Cancelled
                return@launch
            } else {
                withTimeout(Duration.ofSeconds(codeScanSessionConfig.overallJobTimeoutInSeconds())) {
                    // 1. Generate truncation (zip files) based on the current editor.
                    val sessionContext = CodeScanSessionContext(project, codeScanSessionConfig, scope)
                    val session = CodeWhispererCodeScanSession(sessionContext)
                    val codeScanResponse = session.run()
                    language = codeScanSessionConfig.getProgrammingLanguage()
                    codeScanResponseContext = codeScanResponse.responseContext
                    codeScanJobId = codeScanResponseContext.codeScanJobId
                    when (codeScanResponse) {
                        is CodeScanResponse.Success -> {
                            val issues = codeScanResponse.issues
                            coroutineContext.ensureActive()
                            renderResponseOnUIThread(
                                issues,
                                codeScanResponse.responseContext.payloadContext.scannedFiles,
                                codeScanSessionConfig.isProjectTruncated(),
                                scope
                            )
                            codeScanStatus = Result.Succeeded
                        }

                        is CodeScanResponse.Failure -> {
                            if (codeScanResponse.failureReason !is TimeoutCancellationException && codeScanResponse.failureReason is CancellationException) {
                                codeScanStatus = Result.Cancelled
                            }
                            throw codeScanResponse.failureReason
                        }
                    }
                    LOG.info { "Security scan completed for jobID: $codeScanJobId." }
                }
                getProjectSize = async {
                    codeScanSessionConfig.getTotalProjectSizeInBytes()
                }
            }
        } catch (e: Error) {
            if (scope == CodeWhispererConstants.CodeAnalysisScope.PROJECT) {
                isProjectScanInProgress.set(false)
            }
            val errorMessage = handleError(coroutineContext, e, scope)
            codeScanResponseContext = codeScanResponseContext.copy(reason = errorMessage)
        } catch (e: Exception) {
            if (scope == CodeWhispererConstants.CodeAnalysisScope.PROJECT) {
                isProjectScanInProgress.set(false)
            }
            val errorMessage = handleException(coroutineContext, e, scope)
            codeScanResponseContext = codeScanResponseContext.copy(reason = errorMessage)
        } finally {
            // After code scan
            afterCodeScan(scope)
            launch {
                val duration = (Instant.now().toEpochMilli() - startTime).toDouble()
                CodeWhispererTelemetryService.getInstance().sendSecurityScanEvent(
                    CodeScanTelemetryEvent(codeScanResponseContext, duration, codeScanStatus, getProjectSize.await()?.toDouble(), connection, scope)
                )
                sendCodeScanTelemetryToServiceAPI(project, language, codeScanJobId, scope)
            }
        }
    }

    fun handleError(coroutineContext: CoroutineContext, e: Error, scope: CodeWhispererConstants.CodeAnalysisScope): String {
        val errorMessage = when (e) {
            is NoClassDefFoundError -> {
                if (e.cause?.message?.contains("com.intellij.openapi.compiler.CompilerPaths") == true) {
                    message("codewhisperer.codescan.java_module_not_found")
                } else {
                    message("codewhisperer.codescan.service_error")
                }
            }
            else -> null
        } ?: message("codewhisperer.codescan.run_scan_error")

        if (!coroutineContext.isActive) {
            codeScanResultsPanel.setDefaultUI()
        } else {
            if (scope == CodeWhispererConstants.CodeAnalysisScope.PROJECT) {
                codeScanResultsPanel.showError(errorMessage)
            }
        }

        return errorMessage
    }

    fun handleException(coroutineContext: CoroutineContext, e: Exception, scope: CodeWhispererConstants.CodeAnalysisScope): String {
        val errorMessage = when (e) {
            is CodeWhispererException -> e.awsErrorDetails().errorMessage() ?: message("codewhisperer.codescan.service_error")
            is CodeWhispererCodeScanException -> e.message
            is WaiterTimeoutException, is TimeoutCancellationException -> message("codewhisperer.codescan.scan_timed_out")
            is CancellationException -> "Code scan job cancelled by user."
            else -> null
        } ?: message("codewhisperer.codescan.run_scan_error")

        val errorCode = (e as? CodeWhispererException)?.awsErrorDetails()?.errorCode()
        val requestId = if (e is CodeWhispererException) e.requestId() else null

        if (!coroutineContext.isActive) {
            codeScanResultsPanel.setDefaultUI()
        } else {
            if (scope == CodeWhispererConstants.CodeAnalysisScope.PROJECT) {
                codeScanResultsPanel.showError(errorMessage)
            }
        }

        if (
            e is ThrottlingException &&
            e.message == CodeWhispererConstants.THROTTLING_MESSAGE
        ) {
            CodeWhispererExplorerActionManager.getInstance().setSuspended(project)
        }

        if (scope == CodeWhispererConstants.CodeAnalysisScope.PROJECT) {
            LOG.error {
                "Failed to run security scan and display results. Caused by: $errorMessage, status code: $errorCode, " +
                    "exception: ${e::class.simpleName}, request ID: $requestId " +
                    "Jetbrains IDE: ${ApplicationInfo.getInstance().fullApplicationName}, " +
                    "IDE version: ${ApplicationInfo.getInstance().apiVersion}, " +
                    "stacktrace: ${e.stackTrace.contentDeepToString()}"
            }
        }
        return errorMessage
    }

    /**
     * The initial landing UI for the code scan results view panel.
     * This method adds code content to the problems view if not already added.
     * When [setSelected] is true, code scan panel is set to be in focus.
     */
    fun addCodeScanUI(setSelected: Boolean = false) = runInEdt {
        reset()
        EditorFactory.getInstance().eventMulticaster.addDocumentListener(documentListener, project)
        val problemsWindow = getProblemsWindow()
        if (!problemsWindow.contentManager.contents.contains(codeScanIssuesContent)) {
            problemsWindow.contentManager.addContent(codeScanIssuesContent)
        }
        codeScanIssuesContent.displayName = message("codewhisperer.codescan.scan_display")
        if (setSelected) {
            problemsWindow.contentManager.setSelectedContent(codeScanIssuesContent)
            problemsWindow.show()
        }
    }

    fun removeCodeScanUI() = runInEdt {
        val problemsWindow = getProblemsWindow()
        if (problemsWindow.contentManager.contents.contains(codeScanIssuesContent)) {
            problemsWindow.contentManager.removeContent(codeScanIssuesContent, false)
        }
    }

    fun getScanNodesInRange(file: VirtualFile, startOffset: Int): List<DefaultMutableTreeNode> =
        getOverlappingScanNodes(file, TextRange.create(startOffset, startOffset + 1))

    fun getOverlappingScanNodes(file: VirtualFile, range: TextRange): List<DefaultMutableTreeNode> = synchronized(scanNodesLookup) {
        scanNodesLookup[file]?.mapNotNull { node ->
            val issue = node.userObject as CodeWhispererCodeScanIssue
            if (issue.textRange?.overlaps(range) == true) node else null
        } ?: listOf()
    }

    fun updateScanNodesForIssuesOutOfTextRange(fixedIssue: CodeWhispererCodeScanIssue) {
        val nodes = fixedIssue.textRange?.let { getOverlappingScanNodes(fixedIssue.file, it) }
        val treeModel = getScanTree().model
        var fixedNodes = 0
        val overlappingNodes = nodes?.size
        nodes?.forEach {
            val issue = it.userObject as CodeWhispererCodeScanIssue
            if (issue == fixedIssue) {
                synchronized(it) {
                    treeModel.valueForPathChanged(TreePath(it.path), issue.copy(isInvalid = true))
                }
                fixedNodes++
            }
            if (fixedNodes == overlappingNodes) {
                issue.rangeHighlighter?.dispose()
                issue.rangeHighlighter?.textAttributes = null
            }
        }
        updateScanNodes(fixedIssue.file)
    }

    fun getScanTree(): Tree = codeScanResultsPanel.getCodeScanTree()

    /**
     * Updates the scan nodes in a [file] with the new text range.
     */
    fun updateScanNodes(file: VirtualFile) {
        scanNodesLookup[file]?.forEach { node ->
            val issue = node.userObject as CodeWhispererCodeScanIssue
            val newRange = issue.rangeHighlighter?.range
            val oldRange = issue.textRange
            // Check if the location of the issue is changed and only update the valid nodes.
            if (newRange != null && oldRange != newRange && !issue.isInvalid) {
                val newIssue = issue.copyRange(newRange)
                synchronized(node) {
                    getScanTree().model.valueForPathChanged(TreePath(node.path), newIssue)
                    node.userObject = newIssue
                }
            }
        }
    }

    private fun CodeWhispererCodeScanIssue.copyRange(newRange: TextRange): CodeWhispererCodeScanIssue {
        val newStartLine = document.getLineNumber(newRange.startOffset)
        val newStartCol = newRange.startOffset - document.getLineStartOffset(newStartLine)
        val newEndLine = document.getLineNumber(newRange.endOffset)
        val newEndCol = newRange.endOffset - document.getLineStartOffset(newEndLine)
        return copy(
            startLine = newStartLine + 1,
            startCol = newStartCol + 1,
            endLine = newEndLine + 1,
            endCol = newEndCol + 1
        )
    }

    private fun getProblemsWindow() = ProblemsView.getToolWindow(project)
        ?: error(message("codewhisperer.codescan.problems_window_not_found"))

    private fun reset() = runInEdt {
        // clear the codeScanTreeNodeRoot
        synchronized(codeScanTreeNodeRoot) {
            codeScanTreeNodeRoot.removeAllChildren()
        }
        // Remove previous document listeners before starting a new scan.
        fileNodeLookup.clear()
        // Erase all range highlighter before cleaning up.
        scanNodesLookup.apply {
            forEach { (_, nodes) ->
                nodes.forEach { node ->
                    val issue = node.userObject as CodeWhispererCodeScanIssue
                    issue.rangeHighlighter?.dispose()
                }
            }
            clear()
        }
    }

    fun setEditorListeners() {
        runInEdt {
            val editorFactory = EditorFactory.getInstance()
            editorFactory.eventMulticaster.addDocumentListener(documentListener, project)
            editorFactory.addEditorFactoryListener(fileListener, project)
            EditorFactory.getInstance().eventMulticaster.addEditorMouseMotionListener(
                editorMouseListener,
                codeScanIssuesContent
            )
        }
    }

    private fun beforeCodeScan() {
        isProjectScanInProgress.set(true)
        addCodeScanUI(setSelected = true)
        // Show in progress indicator
        codeScanResultsPanel.showInProgressIndicator()
        (FileDocumentManagerImpl.getInstance() as FileDocumentManagerImpl).saveAllDocuments(false)
    }

    private fun afterCodeScan(scope: CodeWhispererConstants.CodeAnalysisScope) {
        if (scope == CodeWhispererConstants.CodeAnalysisScope.PROJECT) {
            isProjectScanInProgress.set(false)
        }
    }

    private fun sendCodeScanTelemetryToServiceAPI(
        project: Project,
        programmingLanguage: CodeWhispererProgrammingLanguage,
        codeScanJobId: String?,
        scope: CodeWhispererConstants.CodeAnalysisScope
    ) {
        runIfIdcConnectionOrTelemetryEnabled(project) {
            try {
                val response = CodeWhispererClientAdaptor.getInstance(project)
                    .sendCodeScanTelemetry(programmingLanguage, codeScanJobId, scope)
                LOG.debug { "Successfully sent code scan telemetry. RequestId: ${response.responseMetadata().requestId()} for ${scope.value} scan" }
            } catch (e: Exception) {
                val requestId = if (e is CodeWhispererRuntimeException) e.requestId() else null
                LOG.debug {
                    "Failed to send code scan telemetry. RequestId: $requestId, ErrorMessage: ${e.message}"
                }
            }
        }
    }

    private val codeScanTreeNodeRoot = DefaultMutableTreeNode("CodeWhisperer Code scan results")

    /**
     * Creates a CodeWhisperer code scan issues tree.
     * For each scan node:
     *   1. (Add file node if not already present and) add scan node to the file node.
     *   2. Update the lookups - [fileNodeLookup] for efficiently adding scan nodes and
     *   [scanNodesLookup] for receiving the editor events and updating the corresponding scan nodes.
     */
    private fun createCodeScanIssuesTree(codeScanIssues: List<CodeWhispererCodeScanIssue>): DefaultMutableTreeNode {
        LOG.debug { "Rendering response from the scan API" }

        synchronized(codeScanTreeNodeRoot) {
            codeScanTreeNodeRoot.removeAllChildren()
        }
        // clear file node lookup and scan node lookup
        synchronized(fileNodeLookup) {
            fileNodeLookup.clear()
        }
        synchronized(scanNodesLookup) {
            scanNodesLookup.clear()
        }

        codeScanIssues.forEach { issue ->
            val fileNode = synchronized(fileNodeLookup) {
                fileNodeLookup.getOrPut(issue.file) {
                    val node = DefaultMutableTreeNode(issue.file)
                    synchronized(codeScanTreeNodeRoot) {
                        codeScanTreeNodeRoot.add(node)
                    }
                    node
                }
            }

            val scanNode = DefaultMutableTreeNode(issue)
            fileNode.add(scanNode)
            scanNodesLookup.getOrPut(issue.file) {
                mutableListOf()
            }.add(scanNode)
        }
        return codeScanTreeNodeRoot
    }

    /**
     * Updates a CodeWhisperer code scan issues tree for a file
     * For a given file, looks up its file node:
     *   1. Remove all its existing children scan nodes
     *   2. add the new issues as new scan nodes
     *   [scanNodesLookup] for receiving the editor events and updating the corresponding scan nodes.
     */
    fun updateFileIssues(file: VirtualFile, newIssues: List<CodeWhispererCodeScanIssue>): DefaultMutableTreeNode {
        val fileNode = synchronized(fileNodeLookup) {
            fileNodeLookup.getOrPut(file) {
                val node = DefaultMutableTreeNode(file)
                synchronized(codeScanTreeNodeRoot) {
                    codeScanTreeNodeRoot.add(node)
                }
                node
            }
        }
        // Remove the old scan nodes from the file node.
        synchronized(fileNode) {
            fileNode.removeAllChildren()
        }
        // Remove the entry for the file from the scan nodes lookup.
        synchronized(scanNodesLookup) {
            if (scanNodesLookup.containsKey(file)) {
                scanNodesLookup.remove(file)
            }
        }

        // Add new issues to the file node.
        newIssues.forEach { issue ->
            val scanNode = DefaultMutableTreeNode(issue)
            fileNode.add(scanNode)
            scanNodesLookup.getOrPut(issue.file) {
                mutableListOf()
            }.add(scanNode)
        }

        if (fileNode.childCount == 0) {
            fileNode.removeFromParent()
            fileNodeLookup.remove(file)
        }

        return codeScanTreeNodeRoot
    }

    suspend fun renderResponseOnUIThread(
        issues: List<CodeWhispererCodeScanIssue>,
        scannedFiles: List<VirtualFile>,
        isProjectTruncated: Boolean,
        scope: CodeWhispererConstants.CodeAnalysisScope
    ) {
        withContext(getCoroutineUiContext()) {
            var root: DefaultMutableTreeNode? = null
            when (scope) {
                CodeWhispererConstants.CodeAnalysisScope.FILE -> {
                    val file = scannedFiles.first()
                    root = updateFileIssues(file, issues)
                } else -> {
                    root = createCodeScanIssuesTree(issues)
                }
            }
            val codeScanTreeModel = CodeWhispererCodeScanTreeModel(root)
            val totalIssuesCount = codeScanTreeModel.getTotalIssuesCount()
            if (totalIssuesCount > 0) {
                codeScanIssuesContent.displayName =
                    message("codewhisperer.codescan.scan_display_with_issues", totalIssuesCount, INACTIVE_TEXT_COLOR)
            }
            codeScanResultsPanel.updateAndDisplayScanResults(codeScanTreeModel, scannedFiles, isProjectTruncated, scope)
        }
    }

    @TestOnly
    suspend fun testRenderResponseOnUIThread(issues: List<CodeWhispererCodeScanIssue>, scannedFiles: List<VirtualFile>, isProjectTruncated: Boolean) {
        assert(ApplicationManager.getApplication().isUnitTestMode)
        renderResponseOnUIThread(issues, scannedFiles, isProjectTruncated, CodeWhispererConstants.CodeAnalysisScope.PROJECT)
    }

    companion object {
        private val LOG = getLogger<CodeWhispererCodeScanManager>()
        fun getInstance(project: Project): CodeWhispererCodeScanManager = project.service()
    }
}

/**
 * Wrapper Data class representing a CodeWhisperer code scan issue.
 * @param title is shown in the code scan tree in the `CodeWhisperer Security Issues` tab.
 * @param description is shown in the tooltip of the scan node and also shown when the mouse
 * is hovered over the highlighted text in the editor.
 */
data class CodeWhispererCodeScanIssue(
    val project: Project,
    val file: VirtualFile,
    val startLine: Int,
    val startCol: Int,
    val endLine: Int,
    val endCol: Int,
    val title: @InspectionMessage String,
    val description: Description,
    val detectorId: String,
    val detectorName: String,
    val findingId: String,
    val ruleId: String?,
    val relatedVulnerabilities: List<String>,
    val severity: String,
    val recommendation: Recommendation,
    val suggestedFixes: List<SuggestedFix>,
    val issueSeverity: HighlightDisplayLevel = HighlightDisplayLevel.WARNING,
    val isInvalid: Boolean = false,
    var rangeHighlighter: RangeHighlighterEx? = null
) {
    override fun toString(): String = title

    val document = runReadAction {
        FileDocumentManager.getInstance().getDocument(file)
            ?: cannotFindFile(file.path)
    }

    /**
     * Immutable value of the textRange at the time the issue was constructed.
     */
    val textRange = toTextRange()

    val codeText = runReadAction {
        if (textRange == null) return@runReadAction ""
        document.getText(textRange)
    }

    fun displayTextRange() = "[$startLine:$startCol-$endLine:$endCol]"

    /**
     * Adds a range highlighter for the corresponding code scan issue with the given markup model.
     * Note that the default markup model which is fetched from [DocumentMarkupModel] can be null.
     * Must be run in [runInEdt].
     */
    fun addRangeHighlighter(
        markupModel: MarkupModel? =
            DocumentMarkupModel.forDocument(document, project, false)
    ): RangeHighlighterEx? {
        if (!ApplicationManager.getApplication().isDispatchThread) return null
        return markupModel?.let {
            textRange ?: return null
            it.addRangeHighlighter(
                textRange.startOffset,
                textRange.endOffset,
                HighlighterLayer.LAST + 1,
                ISSUE_HIGHLIGHT_TEXT_ATTRIBUTES,
                HighlighterTargetArea.EXACT_RANGE
            ) as RangeHighlighterEx
        }
    }

    private fun toTextRange(): TextRange? {
        if (startLine < 1 || endLine > document.lineCount) return null
        val startOffset = document.getLineStartOffset(startLine - 1) + startCol - 1
        val endOffset = document.getLineStartOffset(endLine - 1) + endCol - 1
        if (startOffset < 0 || endOffset > document.textLength || startOffset > endOffset) return null
        return TextRange.create(startOffset, endOffset)
    }
}<|MERGE_RESOLUTION|>--- conflicted
+++ resolved
@@ -142,13 +142,8 @@
     /**
      * Triggers a code scan and displays results in the new tab in problems view panel.
      */
-<<<<<<< HEAD
     fun runCodeScan(scope: CodeWhispererConstants.CodeAnalysisScope, isPluginStarting: Boolean = false) {
-        if (!isCodeWhispererEnabled(project)) return
-=======
-    fun runCodeScan(scope: CodeWhispererConstants.CodeAnalysisScope) {
         if (!isQConnected(project)) return
->>>>>>> 259606a6
 
         // Return if a scan is already in progress.
         if (isProjectScanInProgress() && scope == CodeWhispererConstants.CodeAnalysisScope.PROJECT) return
