// Copyright 2019 Amazon.com, Inc. or its affiliates. All Rights Reserved.
// SPDX-License-Identifier: Apache-2.0

package software.aws.toolkits.jetbrains.utils

import com.intellij.lang.Language
import com.intellij.openapi.command.CommandProcessor
import com.intellij.openapi.diff.impl.patch.PatchReader
import com.intellij.openapi.diff.impl.patch.TextFilePatch
import com.intellij.openapi.diff.impl.patch.apply.GenericPatchApplier
import com.intellij.openapi.project.Project
import com.intellij.openapi.util.text.StringUtil
import com.intellij.psi.PsiFileFactory
import com.intellij.psi.codeStyle.CodeStyleManager
import software.aws.toolkits.jetbrains.services.codewhisperer.codescan.SuggestedFix

fun formatText(project: Project, language: Language, content: String): String {
    var result = content
    CommandProcessor.getInstance().runUndoTransparentAction {
        PsiFileFactory.getInstance(project)
            .createFileFromText("foo.bar", language, content, false, true)?.let {
                result = CodeStyleManager.getInstance(project).reformat(it).text
            }
    }

    return result
}

/**
 * Designed to convert underscore separated words (e.g. UPDATE_COMPLETE) into title cased human readable text
 * (e.g. Update Complete)
 */
fun String.toHumanReadable() = StringUtil.toTitleCase(toLowerCase().replace('_', ' '))

fun generateUnifiedPatch(patch: String, filePath: String): TextFilePatch {
    val unifiedPatch = "--- $filePath\n+++ $filePath\n$patch"
    val patchReader = PatchReader(unifiedPatch)
    val patches = patchReader.readTextPatches()
    return patches[0]
}

fun applyPatch(patch: String, fileContent: String, filePath: String): String {
    val unifiedPatch = generateUnifiedPatch(patch, filePath)
<<<<<<< HEAD
    return GenericPatchApplier.applySomehow(fileContent, unifiedPatch.hunks).patchedText
=======
    return PlainSimplePatchApplier.apply(fileContent, unifiedPatch.hunks)
}

fun offsetSuggestedFix(suggestedFix: SuggestedFix, lines: Int): SuggestedFix {
    val updatedCode = suggestedFix.code.replace(
        Regex("""(@@ -)(\d+)(,\d+ \+)(\d+)(,\d+ @@)""")
    ) { result ->
        val prefix = result.groupValues[1]
        val startLine = result.groupValues[2].toInt() + lines
        val middle = result.groupValues[3]
        val endLine = result.groupValues[4].toInt() + lines
        val suffix = result.groupValues[5]
        "$prefix$startLine$middle$endLine$suffix"
    }

    return suggestedFix.copy(code = updatedCode)
>>>>>>> d334cf85
}<|MERGE_RESOLUTION|>--- conflicted
+++ resolved
@@ -41,10 +41,7 @@
 
 fun applyPatch(patch: String, fileContent: String, filePath: String): String {
     val unifiedPatch = generateUnifiedPatch(patch, filePath)
-<<<<<<< HEAD
     return GenericPatchApplier.applySomehow(fileContent, unifiedPatch.hunks).patchedText
-=======
-    return PlainSimplePatchApplier.apply(fileContent, unifiedPatch.hunks)
 }
 
 fun offsetSuggestedFix(suggestedFix: SuggestedFix, lines: Int): SuggestedFix {
@@ -60,5 +57,4 @@
     }
 
     return suggestedFix.copy(code = updatedCode)
->>>>>>> d334cf85
 }