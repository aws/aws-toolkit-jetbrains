--- conflicted
+++ resolved
@@ -34,11 +34,7 @@
 import software.aws.toolkits.telemetry.CodeTransformApiNames
 import java.io.File
 import java.io.FileInputStream
-<<<<<<< HEAD
 import java.io.IOException
-import java.net.HttpURLConnection
-=======
->>>>>>> ba427a9c
 import java.time.Instant
 import java.util.Base64
 import java.util.concurrent.CancellationException
@@ -269,16 +265,7 @@
             ) { shouldStop.get() }
         } catch (e: Exception) {
             val errorMessage = "Unexpected error when uploading artifact to S3: ${e.localizedMessage}"
-<<<<<<< HEAD
-            CodetransformTelemetry.logApiError(
-                codeTransformApiErrorMessage = errorMessage,
-                codeTransformApiNames = CodeTransformApiNames.UploadZip,
-                codeTransformSessionId = CodeTransformTelemetryState.instance.getSessionId(),
-            )
-=======
-            LOG.error(e) { errorMessage }
             telemetry.apiError(errorMessage, CodeTransformApiNames.UploadZip, createUploadUrlResponse.uploadId())
->>>>>>> ba427a9c
             throw e // pass along error to callee
         }
         if (!shouldStop.get()) {
