--- conflicted
+++ resolved
@@ -37,11 +37,8 @@
 import software.aws.toolkits.jetbrains.core.webview.LoginBrowser
 import software.aws.toolkits.jetbrains.core.webview.WebviewResourceHandlerFactory
 import software.aws.toolkits.jetbrains.isDeveloperMode
-<<<<<<< HEAD
+import software.aws.toolkits.jetbrains.utils.isTookitConnected
 import software.aws.toolkits.jetbrains.utils.isToolkitExpired
-=======
-import software.aws.toolkits.jetbrains.utils.inspectExistingConnectionForToolkit
->>>>>>> bcbf95fd
 import software.aws.toolkits.telemetry.FeatureId
 import java.awt.event.ActionListener
 import java.util.function.Function
@@ -211,7 +208,7 @@
     override fun prepareBrowser(state: BrowserState) {
         selectionSettings.clear()
 
-        if (!inspectExistingConnectionForToolkit(project)) {
+        if (!isTookitConnected(project)) {
             // existing connections
             val bearerCreds = ToolkitAuthManager.getInstance().listConnections()
                 .filterIsInstance<AwsBearerTokenConnection>()
