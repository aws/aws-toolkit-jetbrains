--- conflicted
+++ resolved
@@ -18,11 +18,8 @@
 import com.intellij.ui.jcef.JBCefBrowserBuilder
 import com.intellij.ui.jcef.JBCefJSQuery
 import org.cef.CefApp
-<<<<<<< HEAD
 import software.aws.toolkits.core.credentials.validatedSsoIdentifierFromUrl
-=======
 import software.aws.toolkits.core.region.AwsRegion
->>>>>>> baecb3f3
 import software.aws.toolkits.core.utils.debug
 import software.aws.toolkits.core.utils.getLogger
 import software.aws.toolkits.jetbrains.core.credentials.Login
@@ -132,28 +129,7 @@
                     listOf(IDENTITY_CENTER_ROLE_ACCESS_SCOPE)
                 }
 
-<<<<<<< HEAD
-                val login = Login.IdC(url, awsRegion, scope, onPendingProfile, onError)
-
-                runInEdt {
-                    val connection = login.loginIdc(project)
-                    if (connection != null && scope.contains(IDENTITY_CENTER_ROLE_ACCESS_SCOPE)) {
-                        val tokenProvider = connection.getConnectionSettings().tokenProvider
-
-                        val rolePopup = IdcRolePopup(
-                            project,
-                            awsRegion.id,
-                            validatedSsoIdentifierFromUrl(url),
-                            tokenProvider,
-                            IdcRolePopupState(), // TODO: is it correct <<?
-                        )
-
-                        rolePopup.show()
-                    }
-                }
-=======
-                loginIdC(profileName, url, awsRegion, scopes)
->>>>>>> baecb3f3
+                loginIdC(url, awsRegion, scopes)
             }
 
             "loginIAM" -> {
@@ -238,12 +214,12 @@
         executeJS("window.ideClient.prepareUi($jsonData)")
     }
 
-    override fun loginIdC(profileName: String, url: String, region: AwsRegion, scopes: List<String>) {
+    override fun loginIdC(url: String, region: AwsRegion, scopes: List<String>) {
         val onError: (String) -> Unit = { _ ->
             // TODO: telemetry
         }
 
-        val login = Login.IdC(profileName, url, region, scopes, onPendingProfile, onError)
+        val login = Login.IdC(url, region, scopes, onPendingProfile, onError)
 
         runInEdt {
             val connection = login.loginIdc(project)
@@ -253,7 +229,7 @@
                 val rolePopup = IdcRolePopup(
                     project,
                     region.id,
-                    profileName,
+                    validatedSsoIdentifierFromUrl(url),
                     tokenProvider,
                     IdcRolePopupState(), // TODO: is it correct <<?
                 )
