--- conflicted
+++ resolved
@@ -141,7 +141,6 @@
     }
 
     @Test
-<<<<<<< HEAD
     fun shouldApplyPatchEvenIfNeighboringLinesDiffer() {
         val inputPatch = "@@ -1,3 +1,3 @@\n first line\n-second line\n+third line\n forth line"
         val inputFilePath = "dummy.py"
@@ -157,7 +156,8 @@
         val fileContent = "dummy\ndummy\ndummy\ndummy\nfirst line\nsecond line\nforth line"
         val actual = applyPatch(inputPatch, fileContent, inputFilePath)
         assertThat(actual).isEqualTo("dummy\ndummy\ndummy\ndummy\nfirst line\nthird line\nforth line")
-=======
+    }
+
     fun offsetSuggestedFixUpdateLineNumbersWithInsertion() {
         val suggestedFix = SuggestedFix(
             code = """
@@ -259,6 +259,5 @@
 
         val result = offsetSuggestedFix(suggestedFix, -2)
         assertEquals(expectedCode, result.code)
->>>>>>> d334cf85
     }
 }