// Copyright 2020 Amazon.com, Inc. or its affiliates. All Rights Reserved.
// SPDX-License-Identifier: Apache-2.0

package software.aws.toolkits.jetbrains.services.lambda.upload

import com.intellij.testFramework.DisposableRule
import com.intellij.testFramework.RuleChain
import com.intellij.testFramework.RunAll
import com.intellij.testFramework.runInEdtAndGet
import org.assertj.core.api.Assertions.assertThat
import org.junit.After
import org.junit.Before
import org.junit.Rule
import org.junit.Test
import software.amazon.awssdk.regions.Region
import software.amazon.awssdk.services.ecr.EcrClient
import software.amazon.awssdk.services.iam.IamClient
import software.amazon.awssdk.services.iam.model.Role
import software.amazon.awssdk.services.lambda.LambdaClient
import software.amazon.awssdk.services.lambda.model.ResourceNotFoundException
import software.amazon.awssdk.services.lambda.model.Runtime
import software.amazon.awssdk.services.s3.model.Bucket
import software.aws.toolkits.core.rules.S3TemporaryBucketRule
import software.aws.toolkits.core.utils.RuleUtils
import software.aws.toolkits.core.utils.createIntegrationTestCredentialProvider
import software.aws.toolkits.jetbrains.core.MockClientManager
import software.aws.toolkits.jetbrains.core.MockResourceCacheRule
import software.aws.toolkits.jetbrains.core.awsClient
import software.aws.toolkits.jetbrains.core.credentials.MockAwsConnectionManager.ProjectAccountSettingsManagerRule
import software.aws.toolkits.jetbrains.core.credentials.MockCredentialManagerRule
import software.aws.toolkits.jetbrains.core.credentials.activeRegion
import software.aws.toolkits.jetbrains.core.region.AwsRegionProvider
import software.aws.toolkits.jetbrains.services.ecr.resources.EcrResources
import software.aws.toolkits.jetbrains.services.ecr.resources.Repository
import software.aws.toolkits.jetbrains.services.iam.Iam.createRoleWithPolicy
import software.aws.toolkits.jetbrains.services.iam.IamResources
import software.aws.toolkits.jetbrains.services.s3.resources.S3Resources
import software.aws.toolkits.jetbrains.utils.assumeImageSupport
import software.aws.toolkits.jetbrains.utils.execution.steps.StepExecutor
import software.aws.toolkits.jetbrains.utils.readProject
import software.aws.toolkits.jetbrains.utils.rules.HeavyJavaCodeInsightTestFixtureRule
import software.aws.toolkits.jetbrains.utils.rules.addModule
import software.aws.toolkits.jetbrains.utils.setSamExecutableFromEnvironment
import software.aws.toolkits.jetbrains.utils.setUpGradleProject
import software.aws.toolkits.jetbrains.utils.waitToLoad
import java.time.Duration

class CreateFunctionIntegrationTest {
    private val projectRule = HeavyJavaCodeInsightTestFixtureRule()
    private val resourceCache = MockResourceCacheRule()
    private val disposableRule = DisposableRule()
    private val credentialManager = MockCredentialManagerRule()
    private val settingsManager = ProjectAccountSettingsManagerRule(projectRule)
    private val temporaryBucket = S3TemporaryBucketRule { projectRule.project.awsClient() }

    @Rule
    @JvmField
    // we need to control the life cycle of what gets started and shut down in a very specific way.
    // i.e. disposable needs to be near front of chain so it is first and last so that the ability to make real AWS calls lives for the life of full test
    val ruleChain = RuleChain(
        projectRule,
        disposableRule,
        credentialManager,
        settingsManager,
        temporaryBucket
    )

    private lateinit var lambdaClient: LambdaClient
    private lateinit var iamClient: IamClient
    private lateinit var ecrClient: EcrClient

    private lateinit var lambdaName: String
    private lateinit var iamRole: Role

    @Before
    fun setUp() {
        setSamExecutableFromEnvironment()
        projectRule.fixture.addModule("main")

        // Make sure this is called before we use real credentials since if we assume a role, we will trigger SDK client creation and that will show up as a
        // leaked thread in the idle connection reaper
        // TODO: To defend against this we should make a AwsSdkClient that throws telling people to use this method
        MockClientManager.useRealImplementations(disposableRule.disposable)

        val region = AwsRegionProvider.getInstance()[Region.US_WEST_2.id()]!!
        val credentials = credentialManager.addCredentials("ReadCreds", createIntegrationTestCredentialProvider(), region.id)

        settingsManager.settingsManager.changeRegion(region)
        settingsManager.settingsManager.changeCredentialProviderAndWait(credentials)

        lambdaClient = projectRule.project.awsClient()
        iamClient = projectRule.project.awsClient()
        ecrClient = projectRule.project.awsClient()

        lambdaName = RuleUtils.randomName()
        iamRole = iamClient.createRoleWithPolicy(RuleUtils.randomName(), DEFAULT_LAMBDA_ASSUME_ROLE_POLICY)

        // Sleep for a while to allow the new IAM role to propagate to other regions
        Thread.sleep(Duration.ofSeconds(30).toMillis())

        resourceCache.addEntry(
            projectRule.project,
            IamResources.LIST_RAW_ROLES,
            listOf(iamRole)
        )
    }

    @After
    fun tearDown() {
        // static method import incompatible when jb converted framework to KT: FIX_WHEN_MIN_IS_212
        RunAll(
            {
                try {
                    lambdaClient.deleteFunction { it.functionName(lambdaName) }
                } catch (e: Exception) {
                    if (e !is ResourceNotFoundException) {
                        throw e
                    }
                }
            },
            {
                iamClient.deleteRole { it.roleName(iamRole.roleName()) }
            }
        ).run()
    }

    @Test
    fun `zip based lambda can be created`() {
        val s3Bucket = temporaryBucket.createBucket()
        resourceCache.addEntry(
            projectRule.project,
            "s3.list_buckets",
            listOf(S3Resources.RegionalizedBucket(Bucket.builder().name(s3Bucket).build(), projectRule.project.activeRegion()))
        )

        projectRule.setUpGradleProject()

        executeCreateFunction {
            val dialog = runInEdtAndGet {
<<<<<<< HEAD
                CreateFunctionDialog(projectRule.project, Runtime.JAVA21, "com.example.SomeClass").apply {
=======
                CreateFunctionDialog(projectRule.project, Runtime.JAVA17, "com.example.SomeClass").apply {
>>>>>>> cbff7578
                    val view = getViewForTestAssertions()
                    view.name.text = lambdaName
                    view.configSettings.iamRole.selectedItem { iamRole.arn() == it.arn }
                    view.codeStorage.sourceBucket.selectedItem = s3Bucket
                }
            }

            val view = dialog.getViewForTestAssertions()
            view.codeStorage.sourceBucket.waitToLoad()
            view.configSettings.iamRole.waitToLoad()

            runInEdtAndGet {
                assertThat(view.validatePanel()?.message).isNull() // Validate we set everything up
                dialog.createWorkflow()
            }
        }
    }

    @Test
    fun `image based lambda can be created`() {
        assumeImageSupport()
<<<<<<< HEAD
        val (dockerfile, _) = readProject("samProjects/image/java21/maven", "Dockerfile", projectRule)
=======
        val (dockerfile, _) = readProject("samProjects/image/java17/maven", "Dockerfile", projectRule)
>>>>>>> cbff7578
        val ecrRepo = ecrClient.createRepository {
            it.repositoryName(RuleUtils.randomName().lowercase())
        }.repository()

        val repository = Repository(ecrRepo.repositoryName(), ecrRepo.repositoryArn(), ecrRepo.repositoryUri())

        try {
            resourceCache.addEntry(
                projectRule.project,
                EcrResources.LIST_REPOS,
                listOf(repository)
            )

            executeCreateFunction {
                val dialog = runInEdtAndGet {
                    CreateFunctionDialog(projectRule.project, null, null).apply {
                        val view = getViewForTestAssertions()
                        view.name.text = lambdaName
                        view.configSettings.packageImage.isSelected = true
                        view.configSettings.dockerFile.textField.text = dockerfile.path
                        view.configSettings.iamRole.selectedItem { iamRole.arn() == it.arn }
                        view.codeStorage.ecrRepo.selectedItem = repository
                    }
                }

                val view = dialog.getViewForTestAssertions()
                view.codeStorage.ecrRepo.waitToLoad()
                view.configSettings.iamRole.waitToLoad()

                runInEdtAndGet {
                    assertThat(view.validatePanel()?.message).isNull() // Validate we set everything up
                    dialog.createWorkflow()
                }
            }
        } finally {
            ecrClient.deleteRepository {
                it.repositoryName(repository.repositoryName)
                it.force(true)
            }
        }
    }

    private fun executeCreateFunction(workflowBuilder: () -> StepExecutor) {
        val workflow = workflowBuilder()

        var passed = false
        workflow.onSuccess = {
            passed = true
        }

        workflow.startExecution().waitFor(Duration.ofMinutes(15).toMillis())

        assertThat(passed).isTrue()
        assertThat(lambdaClient.getFunction { it.functionName(lambdaName) }).isNotNull
    }
}<|MERGE_RESOLUTION|>--- conflicted
+++ resolved
@@ -137,11 +137,7 @@
 
         executeCreateFunction {
             val dialog = runInEdtAndGet {
-<<<<<<< HEAD
-                CreateFunctionDialog(projectRule.project, Runtime.JAVA21, "com.example.SomeClass").apply {
-=======
                 CreateFunctionDialog(projectRule.project, Runtime.JAVA17, "com.example.SomeClass").apply {
->>>>>>> cbff7578
                     val view = getViewForTestAssertions()
                     view.name.text = lambdaName
                     view.configSettings.iamRole.selectedItem { iamRole.arn() == it.arn }
@@ -163,11 +159,7 @@
     @Test
     fun `image based lambda can be created`() {
         assumeImageSupport()
-<<<<<<< HEAD
-        val (dockerfile, _) = readProject("samProjects/image/java21/maven", "Dockerfile", projectRule)
-=======
         val (dockerfile, _) = readProject("samProjects/image/java17/maven", "Dockerfile", projectRule)
->>>>>>> cbff7578
         val ecrRepo = ecrClient.createRepository {
             it.repositoryName(RuleUtils.randomName().lowercase())
         }.repository()
