--- conflicted
+++ resolved
@@ -698,46 +698,7 @@
 
         <action id="aws.toolkit.connection.pinning.unpin"
                 class="software.aws.toolkits.jetbrains.core.explorer.devToolsTab.nodes.actions.UnpinConnectionAction"/>
-<<<<<<< HEAD
-=======
-
-        <group
-            id="aws.toolkit.jetbrains.core.services.cwc.actions.ContextMenuActions"
-            class="software.aws.toolkits.jetbrains.services.cwc.commands.SendToQActionGroup"
-            popup="true"
-        >
-            <add-to-group
-                group-id="EditorPopupMenu"
-                anchor="last"
-
-            />
-
-            <action id="aws.toolkit.jetbrains.core.services.cwc.commands.ExplainCodeAction"
-                    class="software.aws.toolkits.jetbrains.services.cwc.commands.ExplainCodeAction">
-                <keyboard-shortcut keymap="$default" first-keystroke="meta alt E" />
-            </action>
-
-            <action id="aws.toolkit.jetbrains.core.services.cwc.commands.RefactorCodeAction"
-                    class="software.aws.toolkits.jetbrains.services.cwc.commands.RefactorCodeAction">
-                <keyboard-shortcut keymap="$default" first-keystroke="meta alt U" />
-            </action>
-
-            <action id="aws.toolkit.jetbrains.core.services.cwc.commands.FixCodeAction"
-                    class="software.aws.toolkits.jetbrains.services.cwc.commands.FixCodeAction">
-                <keyboard-shortcut keymap="$default" first-keystroke="meta alt Y" />
-            </action>
-
-            <action id="aws.toolkit.jetbrains.core.services.cwc.commands.OptimizeCodeAction"
-                    class="software.aws.toolkits.jetbrains.services.cwc.commands.OptimizeCodeAction">
-                <keyboard-shortcut keymap="$default" first-keystroke="meta alt A" />
-            </action>
-
-            <action id="aws.toolkit.jetbrains.core.services.cwc.commands.SendToPromptAction"
-                    class="software.aws.toolkits.jetbrains.services.cwc.commands.SendToPromptAction">
-                <keyboard-shortcut keymap="$default" first-keystroke="meta alt S" />
-            </action>
-        </group>
->>>>>>> 27a209b4
+
     </actions>
 
 </idea-plugin>