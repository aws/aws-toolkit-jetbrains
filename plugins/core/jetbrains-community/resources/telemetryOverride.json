{
    "types": [
        {
            "name": "codecatalyst_createDevEnvironmentRepoType",
            "type": "string",
            "description": "Type of Git repository provided to the Amazon CodeCatalyst dev environment create wizard",
            "allowedValues": [
                "linked",
                "unlinked",
                "none"
            ]
        },
        {
            "name": "codecatalyst_updateDevEnvironmentLocationType",
            "type": "string",
            "description": "Locality of the Amazon CodeCatalyst update dev environment request (i.e., from the thin client or the local IDE instance)",
            "allowedValues": [
                "remote",
                "local"
            ]
        },
        {
            "name": "userId",
            "type": "string",
            "description": "Opaque AWS ID identifier"
        },
        {
            "name": "codecatalyst_devEnvironmentWorkflowError",
            "type": "string",
            "description": "Workflow error name"
        },
        {
            "name": "codecatalyst_devEnvironmentWorkflowStep",
            "type": "string",
            "description": "Workflow step name"
        },
        {
            "name": "cwsprChatTriggerInteraction",
            "type": "string",
            "allowedValues": [
                "hotkeys",
                "click",
                "contextMenu"
            ],
            "description": "Identifies the specific interaction that opens the chat panel"
        },
        {
            "name": "cwsprChatConversationId",
            "type": "string",
            "description": "Unique identifier for each conversation"
        },
        {
            "name": "cwsprChatUserIntent",
            "type": "string",
            "allowedValues": [
                "suggestAlternateImplementation",
                "applyCommonBestPractices",
                "improveCode",
                "showExample",
                "citeSources",
                "explainLineByLine",
                "explainCodeSelection",
                "generateUnitTests"
            ],
            "description": "Explict user intent associated with a chat message"
        },
        {
            "name": "connectionState",
            "type": "string",
            "description": "A detailed state of a specific auth connection. Use `authStatus` for a higher level view of an extension's general connection."
        },
        {
            "name": "cwsprChatHasCodeSnippet",
            "type": "boolean",
            "description": "true if user has selected code snippet, false otherwise."
        },
        {
            "name": "cwsprChatHasProjectContext",
            "type": "boolean",
            "description": "true if query has project level context."
        },
        {
            "name": "cwsprChatProjectContextQueryMs",
            "type": "int",
            "description": "query latency in ms for local project context"
        },
        {
            "name": "amazonqIndexFileSizeInMB",
            "type": "int",
            "description": "Index size in MB"
        },
        {
            "name": "amazonqIndexFileCount",
            "type": "int",
            "description": "Files indexed"
        },
        {
            "name": "amazonqIndexMemoryUsageInMB",
            "type": "int",
            "description": "Memory usage of LSP server"
        },
        {
            "name": "amazonqIndexCpuUsagePercentage",
            "type": "int",
            "description": "Cpu usage of LSP server"
        },
        {
            "name": "cwsprChatConversationType",
            "type": "string",
            "allowedValues": [
                "Chat",
                "Assign",
                "Transform"
            ],
            "description": "Identifies the type of conversation"
        },
        {
            "name": "cwsprChatMessageId",
            "type": "string",
            "description": "Unique identifier for each message in an conversation"
        },
        {
            "name": "cwsprChatActiveEditorTotalCharacters",
            "type": "int",
            "description": "Total number of characters in the active editor"
        },
        {
            "name": "cwsprChatActiveEditorImportCount",
            "type": "int",
            "description": "Number of import statements in the active editor"
        },
        {
            "name": "cwsprChatResponseCodeSnippetCount",
            "type": "int",
            "description": "Number of code snippets in response"
        },
        {
            "name": "cwsprChatResponseCode",
            "type": "int",
            "description": "HTTP response code for message API invocation"
        },
        {
            "name": "cwsprChatSourceLinkCount",
            "type": "int",
            "description": "Number of links in response"
        },
        {
            "name": "cwsprChatReferencesCount",
            "type": "int",
            "description": "Number of references in response"
        },
        {
            "name": "cwsprChatFollowUpCount",
            "type": "int",
            "description": "Number of follow ups in response"
        },
        {
            "name": "cwsprChatTimeToFirstChunk",
            "type": "int",
            "description": "Time taken in ms to get back the first chunk"
        },
        {
            "name": "cwsprChatTimeBetweenChunks",
            "type": "string",
            "description": "Time (list of int) taken in ms between chunks"
        },
        {
            "name": "cwsprChatFullResponseLatency",
            "type": "int",
            "description": "Time taken to get the full response in ms"
        },
        {
            "name": "cwsprChatResponseLength",
            "type": "int",
            "description": "Number of characters in response"
        },
        {
            "name": "cwsprChatRequestLength",
            "type": "int",
            "description": "Number of characters in request"
        },
        {
            "name": "cwsprChatInteractionType",
            "allowedValues": [
                "insertAtCursor",
                "copySnippet",
                "copy",
                "clickLink",
                "clickFollowUp",
                "hoverReference",
                "upvote",
                "downvote",
                "clickBodyLink"
            ],
            "type": "string",
            "description": "Indicates the specific interaction type with a message in a conversation"
        },
        {
            "name": "cwsprChatInteractionTarget",
            "type": "string",
            "description": "Identifies the entity within the message that user interacts with."
        },
        {
            "name": "cwsprChatCodeBlockIndex",
            "type": "int",
            "description": "Index of the code block inside a message in the conversation."
        },
        {
            "name": "cwsprChatTotalCodeBlocks",
            "type": "int",
            "description": "Total number of code blocks inside a message in the conversation."
        },
        {
            "name": "cwsprChatAcceptedCharactersLength",
            "type": "int",
            "description": "Count of code characters copied to the editor"
        },
        {
            "name": "cwsprChatAcceptedNumberOfLines",
            "type": "int",
            "description": "Count of lines of code copied to the editor"
        },
        {
            "name": "cwsprChatHasReference",
            "type": "boolean",
            "description": "True if the code snippet that user interacts with has a reference."
        },
        {
            "name": "cwsprChatModificationPercentage",
            "type": "double",
            "description": "Percentage of characters edited by user after copying/inserting code from a message"
        },
        {
            "name": "cwsprChatCommandType",
            "type": "string",
            "allowedValues": [
                "clear",
                "help",
                "transform",
                "auth"
            ],
            "description": "Type of chat command (/command) executed"
        },
        {
            "name": "cwsprChatCommandName",
            "type": "string",
            "description": "Type of chat command name executed"
        },
        {
            "name": "featureId",
            "type": "string",
            "description": "The id of the feature the user is interacting in.",
            "allowedValues": [
                "awsExplorer",
                "codewhisperer",
                "codecatalyst",
                "q",
                "codewhispererQ"
            ]
        },
        {
            "name": "authStatus",
            "type": "string",
            "allowedValues": [
                "connected",
                "notConnected",
                "expired"
            ],
            "description": "Status of the an auth connection."
        },
        {
            "name": "authEnabledFeatures",
            "type": "string",
            "description": "Comma-delimited list of features for which auth is enabled."
        },
        {
            "name": "authEnabledConnections",
            "type": "string",
            "description": "Comma-delimited list of enabled auths."
        },
        {
            "name": "authRefreshSource",
            "type": "string",
            "description": "Source triggering token refresh"
        },
        {
            "name": "component",
            "allowedValues": [
                "editor",
                "viewer",
                "filesystem",
                "explorer",
                "infobar",
                "hover",
                "webview",
                "quickfix",
                "Manage Extensions",
                "Got It",
                "Read More",
                "Install",
                "Dismiss"
            ],
            "description": "The IDE or OS component used for the action. (Examples: S3 download to filesystem, S3 upload from editor, ...)"
        },
        {
            "name": "reAuth",
            "type": "boolean",
            "description": "Connection requires re-authentication."
        },
        {
            "name": "startUpState",
            "allowedValues": [
                "firstStartUp",
                "reloaded"
            ],
            "description": "Toolkit run state."
        },
        {
            "name": "authType",
            "allowedValues": [
                "PKCE",
                "DeviceCode",
                "IAM"
            ],
            "description": "Login is with Legacy device code or newer PKCE flow"
        },
        {
            "name": "tabId",
            "type": "string",
            "description": "The unique identifier of a tab"
        }
    ],
    "metrics": [
        {
            "name": "aws_openLocalTerminal",
            "description": "Open local terminal with aws connection injected",
            "metadata": [
                {
                    "type": "result"
                }
            ]
        },
        {
            "name": "codecatalyst_createDevEnvironment",
            "description": "Create an Amazon CodeCatalyst Dev Environment",
            "metadata": [
                {
                    "type": "userId"
                },
                {
                    "type": "result"
                },
                {
                    "type": "codecatalyst_createDevEnvironmentRepoType",
                    "required": false
                }
            ]
        },
        {
            "name": "codecatalyst_updateDevEnvironmentSettings",
            "description": "Update properties of a Amazon CodeCatalyst Dev Environment",
            "metadata": [
                {
                    "type": "userId"
                },
                {
                    "type": "result"
                },
                {
                    "type": "codecatalyst_updateDevEnvironmentLocationType"
                }
            ]
        },
        {
            "name": "codecatalyst_updateDevfile",
            "description": "Trigger a devfile update on a Amazon CodeCatalyst dev environment",
            "metadata": [
                {
                    "type": "userId"
                },
                {
                    "type": "result"
                }
            ]
        },
        {
            "name": "codecatalyst_localClone",
            "description": "Clone a Amazon CodeCatalyst code repository locally",
            "metadata": [
                {
                    "type": "userId"
                },
                {
                    "type": "result"
                }
            ]
        },
        {
            "name": "codecatalyst_connect",
            "description": "Connect to a Amazon CodeCatalyst dev environment",
            "metadata": [
                {
                    "type": "userId"
                },
                {
                    "type": "result"
                },
                {
                    "type": "reason",
                    "required": false
                }
            ]
        },
        {
            "name": "codecatalyst_devEnvironmentWorkflowStatistic",
            "description": "Workflow statistic for connecting to a dev environment",
            "passive": true,
            "metadata": [
                {
                    "type": "userId"
                },
                {
                    "type": "result"
                },
                {
                    "type": "duration"
                },
                {
                    "type": "codecatalyst_devEnvironmentWorkflowStep"
                },
                {
                    "type": "codecatalyst_devEnvironmentWorkflowError",
                    "required": false
                }
            ]
        },
        {
            "name": "amazonq_openChat",
            "description": "When user opens CWSPR chat panel"
        },
        {
            "name": "amazonq_enterFocusChat",
            "description": "When chat panel comes into focus"
        },
        {
            "name": "amazonq_exitFocusChat",
            "description": "When chat panel goes out of focus"
        },
        {
            "name": "amazonq_closeChat",
            "description": "When chat panel is closed"
        },
        {
            "name": "amazonq_startConversation",
            "description": "When user starts a new conversation",
            "metadata": [
                {
                    "type": "cwsprChatConversationId"
                },
                {
                    "type": "cwsprChatTriggerInteraction"
                },
                {
                    "type": "cwsprChatUserIntent",
                    "required": false
                },
                {
                    "type": "cwsprChatHasCodeSnippet",
                    "required": false
                },
                {
                    "type": "cwsprChatProgrammingLanguage",
                    "required": false
                },
                {
                    "type": "cwsprChatConversationType"
                },
                {
                    "type": "credentialStartUrl",
                    "required": false
                },
                {
                    "type": "cwsprChatHasProjectContext",
                    "required": false
                },
                {
                    "type": "cwsprChatProjectContextQueryMs",
                    "required": false
                }
            ]
        },
        {
            "name": "amazonq_addMessage",
            "description": "When a message is added to the conversation",
            "metadata": [
                {
                    "type": "cwsprChatConversationId"
                },
                {
                    "type": "cwsprChatMessageId"
                },
                {
                    "type": "cwsprChatTriggerInteraction"
                },
                {
                    "type": "cwsprChatUserIntent",
                    "required": false
                },
                {
                    "type": "cwsprChatHasCodeSnippet",
                    "required": false
                },
                {
                    "type": "cwsprChatProgrammingLanguage",
                    "required": false
                },
                {
                    "type": "cwsprChatActiveEditorTotalCharacters",
                    "required": false
                },
                {
                    "type": "cwsprChatActiveEditorImportCount",
                    "required": false
                },
                {
                    "type": "cwsprChatResponseCodeSnippetCount",
                    "required": false
                },
                {
                    "type": "cwsprChatResponseCode"
                },
                {
                    "type": "cwsprChatSourceLinkCount",
                    "required": false
                },
                {
                    "type": "cwsprChatReferencesCount",
                    "required": false
                },
                {
                    "type": "cwsprChatFollowUpCount",
                    "required": false
                },
                {
                    "type": "cwsprChatTimeToFirstChunk"
                },
                {
                    "type": "cwsprChatTimeBetweenChunks"
                },
                {
                    "type": "cwsprChatFullResponseLatency"
                },
                {
                    "type": "cwsprChatRequestLength"
                },
                {
                    "type": "cwsprChatResponseLength",
                    "required": false
                },
                {
                    "type": "cwsprChatConversationType"
                },
                {
                    "type": "credentialStartUrl",
                    "required": false
                },
                {
                    "type": "codewhispererCustomizationArn",
                    "required": false
                },
                {
                    "type": "cwsprChatHasProjectContext",
                    "required": false
                },
                {
                    "type": "cwsprChatProjectContextQueryMs",
                    "required": false
                }
            ]
        },
        {
            "name": "amazonq_indexWorkspace",
            "description": "Indexing of local workspace",
            "metadata": [
                {
                    "type": "duration"
                },
                {
                    "type": "result"
                },
                {
                    "type": "amazonqIndexFileSizeInMB"
                },
                {
                    "type": "amazonqIndexFileCount"
                },
                {
                    "type": "amazonqIndexMemoryUsageInMB",
                    "required": false
                },
                {
                    "type": "amazonqIndexCpuUsagePercentage",
                    "required": false
                },
                {
                    "type": "credentialStartUrl",
                    "required": false
                }
            ]
        },
        {
            "name": "amazonq_messageResponseError",
            "description": "When an error has occured in response to a prompt",
            "metadata": [
                {
                    "type": "cwsprChatConversationId",
                    "required": false
                },
                {
                    "type": "cwsprChatTriggerInteraction"
                },
                {
                    "type": "cwsprChatUserIntent",
                    "required": false
                },
                {
                    "type": "cwsprChatHasCodeSnippet",
                    "required": false
                },
                {
                    "type": "cwsprChatProgrammingLanguage",
                    "required": false
                },
                {
                    "type": "cwsprChatActiveEditorTotalCharacters",
                    "required": false
                },
                {
                    "type": "cwsprChatActiveEditorImportCount",
                    "required": false
                },
                {
                    "type": "cwsprChatResponseCode"
                },
                {
                    "type": "cwsprChatRequestLength"
                },
                {
                    "type": "cwsprChatConversationType"
                },
                {
                    "type": "credentialStartUrl",
                    "required": false
                }
            ]
        },
        {
            "name": "amazonq_modifyCode",
            "description": "Percentage of code modified by the user after copying/inserting code from a message",
            "metadata": [
                {
                    "type": "cwsprChatConversationId"
                },
                {
                    "type": "cwsprChatMessageId"
                },
                {
                    "type": "cwsprChatModificationPercentage"
                },
                {
                    "type": "credentialStartUrl",
                    "required": false
                }
            ]
        },
        {
            "name": "amazonq_enterFocusConversation",
            "description": "When a conversation comes into focus",
            "metadata": [
                {
                    "type": "cwsprChatConversationId"
                }
            ]
        },
        {
            "name": "amazonq_exitFocusConversation",
            "description": "When a conversation goes out of focus",
            "metadata": [
                {
                    "type": "cwsprChatConversationId"
                }
            ]
        },
        {
            "name": "amazonq_runCommand",
            "description": "When a chat command is executed",
            "metadata": [
                {
                    "type": "cwsprChatCommandType"
                },
                {
                    "type": "cwsprChatCommandName",
                    "required": false
                },
                {
                    "type": "credentialStartUrl",
                    "required": false
                }
            ]
        },
        {
<<<<<<< HEAD
=======
            "name": "auth_modifyConnection",
            "description": "An auth connection was modified in some way, e.g. deleted, updated",
            "metadata": [
                {
                    "type": "action",
                    "required": true
                },
                {
                    "type": "authScopes",
                    "required": false
                },
                {
                    "type": "authStatus",
                    "required": false
                },
                {
                    "type": "connectionState",
                    "required": false
                },
                {
                    "type": "credentialStartUrl",
                    "required": false
                },
                {
                    "type": "sessionDuration",
                    "required": false
                },
                {
                    "type": "source",
                    "required": true
                },
                {
                    "type": "ssoRegistrationClientId",
                    "required": false
                },
                {
                    "type": "ssoRegistrationExpiresAt",
                    "required": false
                },
                {
                    "type": "id",
                    "required": false
                }
            ],
            "passive": true
        },
        {
            "name": "auth_userState",
            "description": "The state of the user's authentication.",
            "metadata": [
                {
                    "type": "source",
                    "required": true
                },
                {
                    "type": "authStatus",
                    "required": true
                },
                {
                    "type": "authEnabledConnections",
                    "required": true
                }
            ],
            "passive": true
        },
        {
>>>>>>> 8085719f
            "name": "webview_amazonqSignInOpened",
            "description": "Called when a Amazon Q sign in webview is opened.",
            "metadata": [
                {
                    "type": "reAuth",
                    "required": true
                }
            ],
            "passive": true
        },
        {
            "name": "aws_loginWithBrowser",
            "description": "Called when a connection requires login using the browser",
            "metadata": [
                {
                    "type": "credentialSourceId",
                    "required": false
                },
                {
                    "type": "credentialStartUrl",
                    "required": false
                },
                {
                    "type": "credentialType",
                    "required": false
                },
                {
                    "type": "isReAuth",
                    "required": false
                },
                {
                    "type": "reason",
                    "required": false
                },
                {
                    "type": "result"
                },
                {
                    "type": "authType"
                }
            ]
        },
        {
            "name": "auth_addConnection",
            "description": "Captures the result of adding a new connection in the 'Add New Connection' workflow",
            "metadata": [
                {
                    "type": "attempts",
                    "required": false
                },
                {
                    "type": "credentialSourceId"
                },
                {
                    "type": "featureId",
                    "required": false
                },
                {
                    "type": "invalidInputFields",
                    "required": false
                },
                {
                    "type": "isAggregated",
                    "required": false
                },
                {
                    "type": "reason",
                    "required": false
                },
                {
                    "type": "result"
                },
                {
                    "type": "source",
                    "required": false
                },
                {
                    "type": "credentialStartUrl",
                    "required": false
                },
                {
                    "type": "isReAuth",
                    "required": false
                }
            ]
        },
        {
            "name": "amazonq_stopCodeGeneration",
            "description": "User stopped the code generation",
            "metadata": [
                {
                    "type": "tabId",
                    "required": true
                }
            ]
        },
        {
            "name": "auth_sourceOfRefresh",
            "description": "Source of user triggered refresh",
            "metadata": [
                {
                    "type": "authRefreshSource",
                    "required": false
                }
            ]
        }

    ]
}<|MERGE_RESOLUTION|>--- conflicted
+++ resolved
@@ -709,8 +709,6 @@
             ]
         },
         {
-<<<<<<< HEAD
-=======
             "name": "auth_modifyConnection",
             "description": "An auth connection was modified in some way, e.g. deleted, updated",
             "metadata": [
@@ -757,27 +755,6 @@
             ],
             "passive": true
         },
-        {
-            "name": "auth_userState",
-            "description": "The state of the user's authentication.",
-            "metadata": [
-                {
-                    "type": "source",
-                    "required": true
-                },
-                {
-                    "type": "authStatus",
-                    "required": true
-                },
-                {
-                    "type": "authEnabledConnections",
-                    "required": true
-                }
-            ],
-            "passive": true
-        },
-        {
->>>>>>> 8085719f
             "name": "webview_amazonqSignInOpened",
             "description": "Called when a Amazon Q sign in webview is opened.",
             "metadata": [
