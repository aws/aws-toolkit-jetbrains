--- conflicted
+++ resolved
@@ -10,23 +10,9 @@
 import software.aws.toolkits.jetbrains.core.credentials.ToolkitConnectionManagerListener
 import software.aws.toolkits.jetbrains.core.credentials.logoutFromSsoConnection
 import software.aws.toolkits.resources.AwsCoreBundle
-import software.aws.toolkits.telemetry.UiTelemetry
 
 class SsoLogoutAction(private val value: AwsBearerTokenConnection) : DumbAwareAction(AwsCoreBundle.message("credentials.individual_identity.signout")) {
     override fun actionPerformed(e: AnActionEvent) {
-<<<<<<< HEAD
-        UiTelemetry.click(e.project, "signOut")
-        if (value is ProfileSsoManagedBearerSsoConnection) {
-            val confirmDeletion = MessageDialogBuilder.okCancel(
-                AwsCoreBundle.message("gettingstarted.auth.idc.sign.out.confirmation.title"),
-                AwsCoreBundle.message("gettingstarted.auth.idc.sign.out.confirmation")
-            ).yesText(AwsCoreBundle.message("general.confirm")).ask(e.project)
-            if (confirmDeletion) {
-                deleteSsoConnection(value)
-            }
-        }
-=======
->>>>>>> 94485de8
         logoutFromSsoConnection(e.project, value)
         ApplicationManager.getApplication().messageBus.syncPublisher(
             ToolkitConnectionManagerListener.TOPIC
