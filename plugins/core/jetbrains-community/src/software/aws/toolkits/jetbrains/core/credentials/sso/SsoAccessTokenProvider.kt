--- conflicted
+++ resolved
@@ -40,32 +40,11 @@
     data class PKCEAuthorization(val future: CompletableFuture<*>, override val progressIndicator: ProgressIndicator) : PendingAuthorization
 }
 
-<<<<<<< HEAD
 abstract class SsoAccessTokenCacheAccessor {
     protected abstract val cache: SsoCache
     protected abstract val ssoUrl: String
     protected abstract val ssoRegion: String
     protected abstract val scopes: List<String>
-=======
-/**
- * Takes care of creating/refreshing the SSO access token required to fetch SSO-based credentials.
- */
-class SsoAccessTokenProvider(
-    private val ssoUrl: String,
-    private val ssoRegion: String,
-    private val cache: SsoCache,
-    private val client: SsoOidcClient,
-    private val isAlwaysShowDeviceCode: Boolean = false,
-    private val scopes: List<String> = emptyList(),
-    private val clock: Clock = Clock.systemUTC()
-) : SdkTokenProvider {
-    private val _authorization = AtomicReference<PendingAuthorization?>()
-    val authorization: PendingAuthorization?
-        get() = _authorization.get()
-
-    private val isNewAuthPkce: Boolean
-        get() = !Registry.`is`("aws.dev.useDAG", false)
->>>>>>> 528b4008
 
     protected val dagClientRegistrationCacheKey by lazy {
         DeviceAuthorizationClientRegistrationCacheKey(
@@ -143,7 +122,7 @@
     override val ssoUrl: String,
     override val ssoRegion: String,
     override val scopes: List<String>,
-) : SsoAccessTokenCacheAccessor(), SdkTokenProvider {
+    ) : SsoAccessTokenCacheAccessor(), SdkTokenProvider {
     override fun resolveToken() = loadAccessToken()
 }
 
@@ -155,6 +134,7 @@
     override val ssoRegion: String,
     override val cache: SsoCache,
     private val client: SsoOidcClient,
+    private val isAlwaysShowDeviceCode: Boolean = false,
     override val scopes: List<String> = emptyList(),
     private val clock: Clock = Clock.systemUTC()
 ) : SsoAccessTokenCacheAccessor(), SdkTokenProvider {
