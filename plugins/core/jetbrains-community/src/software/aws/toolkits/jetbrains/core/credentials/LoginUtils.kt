--- conflicted
+++ resolved
@@ -123,13 +123,8 @@
                 return false
             }
 
-<<<<<<< HEAD
             try {
-                runUnderProgressIfNeeded(project, message("settings.states.validating.short"), cancelable = true) {
-=======
-            val callerIdentity = tryOrNull {
                 runUnderProgressIfNeeded(project, AwsCoreBundle.message("settings.states.validating.short"), cancelable = true) {
->>>>>>> c2487235
                     AwsClientManager.getInstance().createUnmanagedClient<StsClient>(
                         StaticCredentialsProvider.create(AwsBasicCredentials.create(accessKey, secretKey)),
                         Region.AWS_GLOBAL
@@ -215,20 +210,12 @@
     return connection
 }
 
-<<<<<<< HEAD
 fun ssoErrorMessageFromException(e: Exception) = when (e) {
-    is IllegalStateException -> e.message ?: message("general.unknown_error")
-    is ProcessCanceledException -> message("codewhisperer.credential.login.dialog.exception.cancel_login")
-    is InvalidRequestException -> message("codewhisperer.credential.login.exception.invalid_input")
-    is InvalidGrantException, is SsoOidcException -> e.message ?: message("codewhisperer.credential.login.exception.invalid_grant")
-    is ConfigFacadeException -> e.message
-=======
-internal fun ssoErrorMessageFromException(e: Exception) = when (e) {
     is IllegalStateException -> e.message ?: AwsCoreBundle.message("general.unknown_error")
     is ProcessCanceledException -> AwsCoreBundle.message("codewhisperer.credential.login.dialog.exception.cancel_login")
     is InvalidRequestException -> AwsCoreBundle.message("codewhisperer.credential.login.exception.invalid_input")
     is InvalidGrantException, is SsoOidcException -> e.message ?: AwsCoreBundle.message("codewhisperer.credential.login.exception.invalid_grant")
->>>>>>> c2487235
+    is ConfigFacadeException -> e.message
     else -> {
         val baseMessage = when (e) {
             is IOException -> "codewhisperer.credential.login.exception.io"
