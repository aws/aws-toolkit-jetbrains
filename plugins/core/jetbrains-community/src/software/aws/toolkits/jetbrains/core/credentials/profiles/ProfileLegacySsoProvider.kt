// Copyright 2021 Amazon.com, Inc. or its affiliates. All Rights Reserved.
// SPDX-License-Identifier: Apache-2.0

package software.aws.toolkits.jetbrains.core.credentials.profiles

import software.amazon.awssdk.auth.credentials.AnonymousCredentialsProvider
import software.amazon.awssdk.auth.credentials.AwsCredentials
import software.amazon.awssdk.auth.credentials.AwsCredentialsProvider
import software.amazon.awssdk.profiles.Profile
import software.amazon.awssdk.profiles.ProfileProperty
import software.amazon.awssdk.regions.Region
import software.amazon.awssdk.services.sso.SsoClient
import software.amazon.awssdk.services.ssooidc.SsoOidcClient
import software.amazon.awssdk.utils.SdkAutoCloseable
import software.aws.toolkits.jetbrains.core.AwsClientManager
import software.aws.toolkits.jetbrains.core.credentials.sono.IDENTITY_CENTER_ROLE_ACCESS_SCOPE
import software.aws.toolkits.jetbrains.core.credentials.sso.SsoAccessTokenProvider
import software.aws.toolkits.jetbrains.core.credentials.sso.SsoCache
import software.aws.toolkits.jetbrains.core.credentials.sso.SsoCredentialProvider

class ProfileLegacySsoProvider(ssoCache: SsoCache, profile: Profile) : AwsCredentialsProvider, SdkAutoCloseable {
    private val ssoClient: SsoClient
    private val ssoOidcClient: SsoOidcClient
    private val credentialsProvider: SsoCredentialProvider

    init {
        val ssoRegion = profile.requiredProperty(ProfileProperty.SSO_REGION)
        val clientManager = AwsClientManager.getInstance()

        ssoClient = clientManager.createUnmanagedClient(AnonymousCredentialsProvider.create(), Region.of(ssoRegion))
        ssoOidcClient = clientManager.createUnmanagedClient(AnonymousCredentialsProvider.create(), Region.of(ssoRegion))

        val ssoAccessTokenProvider = SsoAccessTokenProvider(
            profile.requiredProperty(ProfileProperty.SSO_START_URL),
            ssoRegion,
            ssoCache,
            ssoOidcClient,
<<<<<<< HEAD
            listOf(IDENTITY_CENTER_ROLE_ACCESS_SCOPE)
=======
            isAlwaysShowDeviceCode = true,
>>>>>>> 528b4008
        )

        credentialsProvider = SsoCredentialProvider(
            profile.requiredProperty(ProfileProperty.SSO_ACCOUNT_ID),
            profile.requiredProperty(ProfileProperty.SSO_ROLE_NAME),
            ssoClient,
            ssoAccessTokenProvider
        )
    }

    override fun resolveCredentials(): AwsCredentials = credentialsProvider.resolveCredentials()

    override fun close() {
        credentialsProvider.close()
        ssoClient.close()
        ssoOidcClient.close()
    }
}<|MERGE_RESOLUTION|>--- conflicted
+++ resolved
@@ -35,11 +35,8 @@
             ssoRegion,
             ssoCache,
             ssoOidcClient,
-<<<<<<< HEAD
-            listOf(IDENTITY_CENTER_ROLE_ACCESS_SCOPE)
-=======
+            listOf(IDENTITY_CENTER_ROLE_ACCESS_SCOPE),
             isAlwaysShowDeviceCode = true,
->>>>>>> 528b4008
         )
 
         credentialsProvider = SsoCredentialProvider(
