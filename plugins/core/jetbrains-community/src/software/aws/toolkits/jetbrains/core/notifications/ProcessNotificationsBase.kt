--- conflicted
+++ resolved
@@ -21,16 +21,13 @@
 }
 
 @Service(Service.Level.PROJECT)
-class ProcessNotificationsBase {
+class ProcessNotificationsBase(
+    private val project: Project
+) {
     private val notifListener = mutableListOf<NotifListener>()
     init {
-<<<<<<< HEAD
-        NotificationPollingService.getInstance().addObserver {
-            retrieveStartupAndEmergencyNotifications()
-=======
         NotificationPollingService.getInstance().addObserver { isStartup ->
             retrieveStartupAndEmergencyNotifications(isStartup)
->>>>>>> 580674e8
         }
     }
 
@@ -43,8 +40,7 @@
         return NotificationMapperUtil.mapper.readValue(content)
     }
 
-<<<<<<< HEAD
-    fun retrieveStartupAndEmergencyNotifications() {
+    fun retrieveStartupAndEmergencyNotifications(isStartup: Boolean) {
         val notifications = getNotificationsFromFile()
 
         notifications?.let { notificationsList ->
@@ -54,25 +50,10 @@
                 }
                 ?: Pair(emptyList(), emptyList())
 
-
-            val startupNotificationsList = NotificationsList(
-                schema = notificationsList.schema,
-                notifications = startupNotifications
-            )
-
-            val emergencyNotificationsList = NotificationsList(
-                schema = notificationsList.schema,
-                notifications = emergencyNotifications
-            )
-
-            // Now you can process each list separately
-            // TODO: Process the separated lists as needed
+            (if (isStartup) startupNotifications else emptyList())
+                .plus(emergencyNotifications)
+                .forEach { processNotification(project, it) }
         }
-=======
-    fun retrieveStartupAndEmergencyNotifications(isStartup: Boolean) {
-        // TODO: separates notifications into startup and emergency
-        // iterates through the 2 lists and processes each notification(if it isn't dismissed)
->>>>>>> 580674e8
     }
 
     fun processNotification(project: Project, notificationData: NotificationData) {
