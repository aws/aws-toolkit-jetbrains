// Copyright 2024 Amazon.com, Inc. or its affiliates. All Rights Reserved.
// SPDX-License-Identifier: Apache-2.0

package software.aws.toolkits.jetbrains.core.gettingstarted.editor

import com.intellij.openapi.project.Project
import com.intellij.ui.dsl.builder.Panel
import software.aws.toolkits.core.credentials.CredentialIdentifier
import software.aws.toolkits.jetbrains.core.credentials.AwsBearerTokenConnection
import software.aws.toolkits.jetbrains.core.credentials.AwsConnectionManager
import software.aws.toolkits.jetbrains.core.credentials.ConnectionState
import software.aws.toolkits.jetbrains.core.credentials.CredentialManager
import software.aws.toolkits.jetbrains.core.credentials.ToolkitAuthManager
import software.aws.toolkits.jetbrains.core.credentials.ToolkitConnectionManager
import software.aws.toolkits.jetbrains.core.credentials.lazyIsUnauthedBearerConnection
import software.aws.toolkits.jetbrains.core.credentials.pinning.CodeCatalystConnection
import software.aws.toolkits.jetbrains.core.credentials.pinning.CodeWhispererConnection
import software.aws.toolkits.jetbrains.core.credentials.pinning.QConnection
import software.aws.toolkits.jetbrains.core.credentials.profiles.SsoSessionConstants
import software.aws.toolkits.jetbrains.core.credentials.sono.SONO_URL
import software.aws.toolkits.jetbrains.utils.isRunningOnRemoteBackend
import java.util.Locale

enum class ActiveConnectionType {
    BUILDER_ID,
    IAM_IDC,
    IAM,
    UNKNOWN,
}

enum class BearerTokenFeatureSet {
    CODEWHISPERER,
    CODECATALYST,
    Q,
}

fun controlPanelVisibility(currentPanel: Panel, newPanel: Panel) {
    currentPanel.visible(false)
    newPanel.visible(true)
}

sealed interface ActiveConnection {
    val activeConnectionBearer: AwsBearerTokenConnection?
    val connectionType: ActiveConnectionType?
    val activeConnectionIam: CredentialIdentifier?

    data class ExpiredBearer(
        override val activeConnectionBearer: AwsBearerTokenConnection?,
        override val connectionType: ActiveConnectionType?,
        override val activeConnectionIam: CredentialIdentifier? = null,
    ) : ActiveConnection

    data class ExpiredIam(
        override val activeConnectionBearer: AwsBearerTokenConnection? = null,
        override val connectionType: ActiveConnectionType?,
        override val activeConnectionIam: CredentialIdentifier?,
    ) : ActiveConnection

    data class ValidBearer(
        override val activeConnectionBearer: AwsBearerTokenConnection?,
        override val connectionType: ActiveConnectionType?,
        override val activeConnectionIam: CredentialIdentifier? = null,
    ) : ActiveConnection

    data class ValidIam(
        override val activeConnectionBearer: AwsBearerTokenConnection? = null,
        override val connectionType: ActiveConnectionType?,
        override val activeConnectionIam: CredentialIdentifier?,
    ) : ActiveConnection

    object NotConnected : ActiveConnection {
        override val activeConnectionBearer: AwsBearerTokenConnection?
            get() = null

        override val connectionType: ActiveConnectionType?
            get() = null

        override val activeConnectionIam: CredentialIdentifier?
            get() = null
    }
}

fun checkBearerConnectionValidity(project: Project, source: BearerTokenFeatureSet): ActiveConnection {
    val connections = ToolkitAuthManager.getInstance().listConnections().filterIsInstance<AwsBearerTokenConnection>()
    if (connections.isEmpty()) return ActiveConnection.NotConnected

    val activeConnection = when (source) {
        BearerTokenFeatureSet.CODEWHISPERER -> ToolkitConnectionManager.getInstance(project).activeConnectionForFeature(
            CodeWhispererConnection.getInstance()
        )
        BearerTokenFeatureSet.CODECATALYST -> ToolkitConnectionManager.getInstance(project).activeConnectionForFeature(
            CodeCatalystConnection.getInstance()
        )
        BearerTokenFeatureSet.Q -> ToolkitConnectionManager.getInstance(project).activeConnectionForFeature(
            QConnection.getInstance()
        )
    } ?: return ActiveConnection.NotConnected

    activeConnection as AwsBearerTokenConnection
    val connectionType = if (activeConnection.startUrl == SONO_URL) ActiveConnectionType.BUILDER_ID else ActiveConnectionType.IAM_IDC
    return if (activeConnection.lazyIsUnauthedBearerConnection()) {
        ActiveConnection.ExpiredBearer(activeConnection, connectionType)
    } else {
        ActiveConnection.ValidBearer(activeConnection, connectionType)
    }
}

fun checkIamConnectionValidity(project: Project): ActiveConnection {
    val currConn = AwsConnectionManager.getInstance(project).selectedCredentialIdentifier ?: return ActiveConnection.NotConnected
    val invalidConnection = AwsConnectionManager.getInstance(project).connectionState.let { it.isTerminal && it !is ConnectionState.ValidConnection }
    return if (invalidConnection) {
        ActiveConnection.ExpiredIam(connectionType = isCredentialSso(currConn.shortName), activeConnectionIam = currConn)
    } else {
        ActiveConnection.ValidIam(connectionType = isCredentialSso(currConn.shortName), activeConnectionIam = currConn)
    }
}

/**
 * Finds the first valid [ActiveConnection] and returns it.
 *
 * Inspects IAM connection first and subsequently traverses all bearer connection types.
 * If a valid connection is not found, an expired state will be returned if at least one
 * connection resolved to expired. Otherwise [ActiveConnection.NotConnected] is returned.
 */
fun checkConnectionValidity(project: Project): ActiveConnection {
    val tokenFeatureSets = listOf(
        BearerTokenFeatureSet.CODECATALYST,
        BearerTokenFeatureSet.Q,
        BearerTokenFeatureSet.CODEWHISPERER
    )
    var result = checkIamConnectionValidity(project)

    if (result !is ActiveConnection.ValidIam) {
        for (featureSet in tokenFeatureSets) {
            when (val bearerConnectionStatus = checkBearerConnectionValidity(project, featureSet)) {
                is ActiveConnection.ExpiredBearer -> result = bearerConnectionStatus
                is ActiveConnection.ValidBearer -> {
                    result = bearerConnectionStatus
                    return result
                }
                else -> continue
            }
        }
    }

    return result
}

fun isCredentialSso(providerId: String): ActiveConnectionType {
    val profileName = providerId.split("-").first()
    val ssoSessionIds = CredentialManager.getInstance().getSsoSessionIdentifiers().map {
        it.id.substringAfter(
            "${SsoSessionConstants.SSO_SESSION_SECTION_NAME}:"
        )
    }
    return if (profileName in ssoSessionIds) ActiveConnectionType.IAM_IDC else ActiveConnectionType.IAM
}

fun getSourceOfEntry(
    sourceOfEntry: SourceOfEntry,
    isStartup: Boolean = false,
    connectionInitiatedFromExplorer: Boolean = false,
    connectionInitiatedFromQChatPanel: Boolean = false,
): String {
    val src = if (connectionInitiatedFromExplorer) {
        SourceOfEntry.EXPLORER.toString()
    } else if (connectionInitiatedFromQChatPanel) {
        SourceOfEntry.AMAZONQ_CHAT_PANEL.toString()
    } else {
        sourceOfEntry.toString()
    }
    val source = if (isStartup) SourceOfEntry.FIRST_STARTUP.toString() else src
    return if (isRunningOnRemoteBackend()) "REMOTE_$source" else source
}

enum class SourceOfEntry {
    RESOURCE_EXPLORER,
    CODECATALYST,
    CODEWHISPERER,
    EXPLORER,
    FIRST_STARTUP,
    Q,
    AMAZONQ_CHAT_PANEL,
<<<<<<< HEAD
    LOGIN_BROWSER,
    UNKNOWN;
=======
    UNKNOWN,
    ;
>>>>>>> c8cec7f7
    override fun toString(): String {
        val value = this.name.lowercase()
        // If the string in lowercase contains an _ eg RESOURCE_EXPLORER, this function returns camelCase of the string i.e resourceExplorer
        return if (value.contains("_")) {
            // convert to camelCase
            (
                value.substringBefore("_") +
                    value.substringAfter("_").replaceFirstChar {
                        if (it.isLowerCase()) it.titlecase(Locale.getDefault()) else it.toString()
                    }
                )
        } else {
            value
        }
    }
}<|MERGE_RESOLUTION|>--- conflicted
+++ resolved
@@ -181,13 +181,9 @@
     FIRST_STARTUP,
     Q,
     AMAZONQ_CHAT_PANEL,
-<<<<<<< HEAD
     LOGIN_BROWSER,
-    UNKNOWN;
-=======
     UNKNOWN,
     ;
->>>>>>> c8cec7f7
     override fun toString(): String {
         val value = this.name.lowercase()
         // If the string in lowercase contains an _ eg RESOURCE_EXPLORER, this function returns camelCase of the string i.e resourceExplorer
