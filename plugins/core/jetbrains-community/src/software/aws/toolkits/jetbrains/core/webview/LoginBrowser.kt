--- conflicted
+++ resolved
@@ -127,12 +127,8 @@
     }
 
     protected val onPendingToken: (InteractiveBearerTokenProvider) -> Unit = { provider ->
-<<<<<<< HEAD
-        provider.lastToken
-        startBrowserOpenTimer(provider.startUrl, provider.region)
-=======
         startBrowserOpenTimer(provider.startUrl, provider.region, provider.scopes)
->>>>>>> 06181ddd
+
         projectCoroutineScope(project).launch {
             val authorization = pollForAuthorization(provider)
             if (authorization != null) {
