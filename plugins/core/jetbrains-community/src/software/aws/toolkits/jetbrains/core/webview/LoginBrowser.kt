// Copyright 2024 Amazon.com, Inc. or its affiliates. All Rights Reserved.
// SPDX-License-Identifier: Apache-2.0

package software.aws.toolkits.jetbrains.core.webview

import com.intellij.openapi.application.ApplicationManager
import com.intellij.openapi.application.runInEdt
import com.intellij.openapi.progress.blockingContext
import com.intellij.openapi.project.Project
import com.intellij.platform.ide.progress.withBackgroundProgress
import com.intellij.ui.JBColor
import com.intellij.ui.jcef.JBCefBrowserBase
import com.intellij.ui.jcef.JBCefJSQuery
import kotlinx.coroutines.launch
import kotlinx.coroutines.runBlocking
import software.aws.toolkits.core.region.AwsRegion
import software.aws.toolkits.jetbrains.core.coroutines.projectCoroutineScope
import software.aws.toolkits.jetbrains.core.credentials.AwsBearerTokenConnection
import software.aws.toolkits.jetbrains.core.credentials.Login
<<<<<<< HEAD
=======
import software.aws.toolkits.jetbrains.core.credentials.ToolkitConnection
import software.aws.toolkits.jetbrains.core.credentials.reauthConnectionIfNeeded
>>>>>>> 0fb01543
import software.aws.toolkits.jetbrains.core.credentials.sso.PendingAuthorization
import software.aws.toolkits.jetbrains.core.credentials.sso.bearer.InteractiveBearerTokenProvider
import software.aws.toolkits.jetbrains.utils.pollFor
import software.aws.toolkits.resources.message
import software.aws.toolkits.telemetry.FeatureId
import java.util.concurrent.Future

data class BrowserState(val feature: FeatureId, val browserCancellable: Boolean = false, val requireReauth: Boolean = false)

abstract class LoginBrowser(
    private val project: Project,
    val domain: String,
    val webScriptUri: String
) {
    abstract val jcefBrowser: JBCefBrowserBase

    protected var currentAuthorization: PendingAuthorization? = null

    protected data class BearerConnectionSelectionSettings(val currentSelection: AwsBearerTokenConnection, val onChange: (AwsBearerTokenConnection) -> Unit)
    protected val selectionSettings = mutableMapOf<String, BearerConnectionSelectionSettings>()

    protected val onPendingToken: (InteractiveBearerTokenProvider) -> Unit = { provider ->
        projectCoroutineScope(project).launch {
            val authorization = pollForAuthorization(provider)
            if (authorization != null) {
                executeJS("window.ideClient.updateAuthorization(\"${userCodeFromAuthorization(authorization)}\")")
                currentAuthorization = authorization
            }
        }
    }

    abstract fun prepareBrowser(state: BrowserState)

    fun executeJS(jsScript: String) {
        this.jcefBrowser.cefBrowser.let {
            it.executeJavaScript(jsScript, it.url, 0)
        }
    }

    protected fun cancelLogin() {
        // Essentially Authorization becomes a mutable that allows browser and auth to communicate canceled
        // status. There might be a risk of race condition here by changing this global, for which effort
        // has been made to avoid it (e.g. Cancel button is only enabled if Authorization has been given
        // to browser.). The worst case is that the user will see a stale user code displayed, but not
        // affecting the current login flow.
        currentAuthorization?.progressIndicator?.cancel()
        // TODO: telemetry
    }

    fun userCodeFromAuthorization(authorization: PendingAuthorization) = when (authorization) {
        is PendingAuthorization.DAGAuthorization -> authorization.authorization.userCode
        else -> ""
    }

    open fun loginBuilderId(scopes: List<String>) {
        loginWithBackgroundContext {
            Login.BuilderId(scopes, onPendingToken) {}.loginBuilderId(project)
            // TODO: telemetry
        }
    }

    open fun loginIdC(url: String, region: AwsRegion, scopes: List<String>) {
        val onError: (String) -> Unit = { _ ->
            // TODO: telemetry
        }
        loginWithBackgroundContext {
            Login.IdC(url, region, scopes, onPendingToken, onError).loginIdc(project)
            // TODO: telemetry
        }
    }

    open fun loginIAM(profileName: String, accessKey: String, secretKey: String) {
        // TODO: telemetry, callbacks
        runInEdt {
            Login.LongLivedIAM(
                profileName,
                accessKey,
                secretKey
            ).loginIAM(project, {}, {}, {})
        }
    }

    protected fun<T> loginWithBackgroundContext(action: () -> T): Future<T> =
        ApplicationManager.getApplication().executeOnPooledThread<T> {
            runBlocking {
                withBackgroundProgress(project, message("credentials.pending.title")) {
                    blockingContext {
                        action()
                    }
                }
            }
        }

<<<<<<< HEAD
    abstract fun loadWebView(query: JBCefJSQuery)

    protected suspend fun pollForAuthorization(provider: InteractiveBearerTokenProvider): PendingAuthorization? = pollFor {
        provider.pendingAuthorization
=======
    protected fun reauth(connection: ToolkitConnection?) {
        if (connection is AwsBearerTokenConnection) {
            loginWithBackgroundContext {
                reauthConnectionIfNeeded(project, connection, onPendingToken)
            }
        }
    }

    protected fun loadWebView() {
        jcefBrowser.loadHTML(getWebviewHTML())
>>>>>>> 0fb01543
    }

    companion object {
        fun getWebviewHTML(webScriptUri: String, query: JBCefJSQuery): String {
            val colorMode = if (JBColor.isBright()) "jb-light" else "jb-dark"
            val postMessageToJavaJsCode = query.inject("JSON.stringify(message)")

            val jsScripts = """
            <script>
                (function() {
                    window.ideApi = {
                     postMessage: message => {
                         $postMessageToJavaJsCode
                     }
                };
                }())
            </script>
            <script type="text/javascript" src="$webScriptUri"></script>
        """.trimIndent()

            return """
            <!DOCTYPE html>
            <html>
                <head>
                    <title>AWS Q</title>
                </head>
                <body class="$colorMode">
                    <div id="app"></div>
                    $jsScripts
                </body>
            </html>
        """.trimIndent()
<<<<<<< HEAD
        }
=======
    }

    protected suspend fun pollForAuthorization(provider: InteractiveBearerTokenProvider): PendingAuthorization? = pollFor {
        provider.pendingAuthorization
>>>>>>> 0fb01543
    }
}<|MERGE_RESOLUTION|>--- conflicted
+++ resolved
@@ -17,11 +17,8 @@
 import software.aws.toolkits.jetbrains.core.coroutines.projectCoroutineScope
 import software.aws.toolkits.jetbrains.core.credentials.AwsBearerTokenConnection
 import software.aws.toolkits.jetbrains.core.credentials.Login
-<<<<<<< HEAD
-=======
 import software.aws.toolkits.jetbrains.core.credentials.ToolkitConnection
 import software.aws.toolkits.jetbrains.core.credentials.reauthConnectionIfNeeded
->>>>>>> 0fb01543
 import software.aws.toolkits.jetbrains.core.credentials.sso.PendingAuthorization
 import software.aws.toolkits.jetbrains.core.credentials.sso.bearer.InteractiveBearerTokenProvider
 import software.aws.toolkits.jetbrains.utils.pollFor
@@ -41,6 +38,7 @@
     protected var currentAuthorization: PendingAuthorization? = null
 
     protected data class BearerConnectionSelectionSettings(val currentSelection: AwsBearerTokenConnection, val onChange: (AwsBearerTokenConnection) -> Unit)
+
     protected val selectionSettings = mutableMapOf<String, BearerConnectionSelectionSettings>()
 
     protected val onPendingToken: (InteractiveBearerTokenProvider) -> Unit = { provider ->
@@ -104,7 +102,7 @@
         }
     }
 
-    protected fun<T> loginWithBackgroundContext(action: () -> T): Future<T> =
+    protected fun <T> loginWithBackgroundContext(action: () -> T): Future<T> =
         ApplicationManager.getApplication().executeOnPooledThread<T> {
             runBlocking {
                 withBackgroundProgress(project, message("credentials.pending.title")) {
@@ -115,23 +113,18 @@
             }
         }
 
-<<<<<<< HEAD
     abstract fun loadWebView(query: JBCefJSQuery)
 
     protected suspend fun pollForAuthorization(provider: InteractiveBearerTokenProvider): PendingAuthorization? = pollFor {
         provider.pendingAuthorization
-=======
+    }
+
     protected fun reauth(connection: ToolkitConnection?) {
         if (connection is AwsBearerTokenConnection) {
             loginWithBackgroundContext {
                 reauthConnectionIfNeeded(project, connection, onPendingToken)
             }
         }
-    }
-
-    protected fun loadWebView() {
-        jcefBrowser.loadHTML(getWebviewHTML())
->>>>>>> 0fb01543
     }
 
     companion object {
@@ -164,13 +157,6 @@
                 </body>
             </html>
         """.trimIndent()
-<<<<<<< HEAD
         }
-=======
-    }
-
-    protected suspend fun pollForAuthorization(provider: InteractiveBearerTokenProvider): PendingAuthorization? = pollFor {
-        provider.pendingAuthorization
->>>>>>> 0fb01543
     }
 }