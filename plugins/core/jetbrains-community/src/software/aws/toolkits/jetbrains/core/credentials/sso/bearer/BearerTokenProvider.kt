// Copyright 2022 Amazon.com, Inc. or its affiliates. All Rights Reserved.
// SPDX-License-Identifier: Apache-2.0

package software.aws.toolkits.jetbrains.core.credentials.sso.bearer

import com.intellij.openapi.Disposable
import com.intellij.openapi.application.ApplicationManager
import com.intellij.util.containers.orNull
import software.amazon.awssdk.auth.credentials.AnonymousCredentialsProvider
import software.amazon.awssdk.auth.token.credentials.SdkToken
import software.amazon.awssdk.auth.token.credentials.SdkTokenProvider
import software.amazon.awssdk.core.client.config.ClientOverrideConfiguration
import software.amazon.awssdk.core.interceptor.Context
import software.amazon.awssdk.core.interceptor.ExecutionAttributes
import software.amazon.awssdk.core.interceptor.ExecutionInterceptor
import software.amazon.awssdk.regions.Region
import software.amazon.awssdk.services.ssooidc.SsoOidcClient
import software.amazon.awssdk.services.ssooidc.SsoOidcTokenProvider
import software.amazon.awssdk.services.ssooidc.internal.OnDiskTokenManager
import software.amazon.awssdk.services.ssooidc.model.InvalidGrantException
import software.amazon.awssdk.services.ssooidc.model.SsoOidcException
import software.amazon.awssdk.utils.SdkAutoCloseable
import software.amazon.awssdk.utils.cache.CachedSupplier
import software.amazon.awssdk.utils.cache.NonBlocking
import software.amazon.awssdk.utils.cache.RefreshResult
import software.aws.toolkits.core.ToolkitClientCustomizer
import software.aws.toolkits.core.clients.nullDefaultProfileFile
import software.aws.toolkits.core.credentials.ToolkitBearerTokenProvider
import software.aws.toolkits.core.credentials.ToolkitBearerTokenProviderDelegate
import software.aws.toolkits.core.utils.getLogger
import software.aws.toolkits.core.utils.warn
import software.aws.toolkits.jetbrains.core.AwsClientManager
import software.aws.toolkits.jetbrains.core.credentials.diskCache
import software.aws.toolkits.jetbrains.core.credentials.sso.AccessToken
import software.aws.toolkits.jetbrains.core.credentials.sso.DeviceAuthorizationGrantToken
import software.aws.toolkits.jetbrains.core.credentials.sso.DiskCache
import software.aws.toolkits.jetbrains.core.credentials.sso.PendingAuthorization
import software.aws.toolkits.jetbrains.core.credentials.sso.SsoAccessTokenProvider
import java.time.Duration
import java.time.Instant
import java.util.concurrent.atomic.AtomicReference

internal interface BearerTokenLogoutSupport

interface BearerTokenProvider : SdkTokenProvider, SdkAutoCloseable, ToolkitBearerTokenProviderDelegate {
    /**
     * @return The best available [SdkToken] to the provider without making network calls or prompting for user input
     */
    fun currentToken(): AccessToken?

    /**
     * Not meant to be invoked outside the implementation
     */
    fun refresh(): AccessToken

    /**
     * @return The authentication state of [currentToken]
     */
    fun state(): BearerTokenAuthState = state(currentToken())

    /**
     * Request provider to interactively request user input to obtain a new [AccessToken]
     */
    fun reauthenticate() {
        throw UnsupportedOperationException("Provider is not interactive and cannot reauthenticate")
    }

    fun supportsLogout() = this is BearerTokenLogoutSupport

    fun invalidate() {
        throw UnsupportedOperationException("Provider is not interactive and cannot be invalidated")
    }

    companion object {
        internal fun tokenExpired(accessToken: AccessToken) = Instant.now().isAfter(accessToken.expiresAt)

        internal fun state(accessToken: AccessToken?) = when {
            accessToken == null -> BearerTokenAuthState.NOT_AUTHENTICATED
            tokenExpired(accessToken) -> {
                if (accessToken.refreshToken != null) {
                    BearerTokenAuthState.NEEDS_REFRESH
                } else {
                    // token is invalid if there is no refresh token
                    BearerTokenAuthState.NOT_AUTHENTICATED
                }
            }
            else -> BearerTokenAuthState.AUTHORIZED
        }
    }
}

class InteractiveBearerTokenProvider(
    val startUrl: String,
    val region: String,
    val scopes: List<String>,
<<<<<<< HEAD
    override val id: String,
    cache: DiskCache = diskCache
=======
    id: String,
    cache: DiskCache = diskCache,
>>>>>>> 06181ddd
) : BearerTokenProvider, BearerTokenLogoutSupport, Disposable {
    override val displayName = ToolkitBearerTokenProvider.ssoDisplayName(startUrl)

    private val ssoOidcClient: SsoOidcClient = buildUnmanagedSsoOidcClient(region)
    private val accessTokenProvider =
        SsoAccessTokenProvider(
            startUrl,
            region,
            cache,
            ssoOidcClient,
            scopes = scopes
        )

    private val supplier = CachedSupplier.builder { refreshToken() }.prefetchStrategy(NonBlocking("AWS SSO bearer token refresher")).build()
    internal val lastToken = AtomicReference<AccessToken?>()
    val pendingAuthorization: PendingAuthorization?
        get() = accessTokenProvider.authorization

    init {
        lastToken.set(accessTokenProvider.loadAccessToken())

        ApplicationManager.getApplication().messageBus.connect(this).subscribe(
            BearerTokenProviderListener.TOPIC,
            object : BearerTokenProviderListener {
                override fun invalidate(providerId: String) {
                    if (id == providerId) {
                        invalidate()
                    }
                }

                override fun onChange(providerId: String, newScopes: List<String>?) {
                    newScopes?.let {
                        if (id == providerId && it.toSet() != scopes.toSet()) {
                            invalidate()
                        }
                    }
                }
            }
        )
    }

    // we need to seed CachedSupplier with an initial value, then subsequent calls need to hit the network
    private fun refreshToken(): RefreshResult<out SdkToken> {
        val lastToken = lastToken.get() ?: throw NoTokenInitializedException("Token refresh started before session initialized")
        val token = if (Duration.between(Instant.now(), lastToken.expiresAt) > Duration.ofMinutes(30)) {
            lastToken
        } else {
            refresh()
        }

        return RefreshResult.builder(token)
            .staleTime(token.expiresAt.minus(DEFAULT_STALE_DURATION))
            .prefetchTime(token.expiresAt.minus(DEFAULT_PREFETCH_DURATION))
            .build()
    }

    // how we expect consumers to obtain a token
    override fun resolveToken() = supplier.get()

    override fun close() {
        ssoOidcClient.close()
        supplier.close()
    }

    override fun dispose() {
        close()
    }

    // internal nonsense so we can query the token without triggering a refresh
    override fun currentToken() = lastToken.get()

    /**
     * Only use if you know what you're doing.
     */
    override fun refresh(): AccessToken {
        val lastToken = lastToken.get() ?: throw NoTokenInitializedException("Token refresh started before session initialized")
        return accessTokenProvider.refreshToken(lastToken).also {
            this.lastToken.set(it)
        }
    }

    override fun invalidate() {
        accessTokenProvider.invalidate()
        lastToken.set(null)
        BearerTokenProviderListener.notifyCredUpdate(id)
    }

    override fun reauthenticate() {
        // we probably don't need to invalidate this, but we might as well since we need to login again anyways
        invalidate()
        accessTokenProvider.accessToken().also {
            lastToken.set(it)
            BearerTokenProviderListener.notifyCredUpdate(id)
        }
    }
}

class NoTokenInitializedException(message: String) : Exception(message)

enum class BearerTokenAuthState {
    AUTHORIZED,
    NEEDS_REFRESH,
    NOT_AUTHENTICATED,
}

class ProfileSdkTokenProviderWrapper(private val sessionName: String, region: String) : BearerTokenProvider, Disposable {
    override val id = ToolkitBearerTokenProvider.diskSessionIdentifier(sessionName)
    override val displayName = ToolkitBearerTokenProvider.diskSessionDisplayName(sessionName)

    private val sdkTokenManager = OnDiskTokenManager.create(sessionName)
    private val ssoOidcClient = lazy { buildUnmanagedSsoOidcClient(region) }
    private val tokenProvider = lazy {
        SsoOidcTokenProvider.builder()
            .ssoOidcClient(ssoOidcClient.value)
            .sessionName(sessionName)
            .staleTime(DEFAULT_STALE_DURATION)
            .prefetchTime(DEFAULT_PREFETCH_DURATION)
            .build()
    }

    override fun resolveToken(): SdkToken = tokenProvider.value.resolveToken()

    override fun currentToken(): AccessToken? = sdkTokenManager.loadToken().orNull()?.let {
        DeviceAuthorizationGrantToken(
            startUrl = it.startUrl(),
            region = it.region(),
            accessToken = it.token(),
            refreshToken = it.refreshToken(),
            expiresAt = it.expirationTime().orElseThrow()
        )
    }

    override fun refresh(): AccessToken {
        error("Not yet implemented")
    }

    override fun close() {
        sdkTokenManager.close()
        if (ssoOidcClient.isInitialized()) {
            ssoOidcClient.value.close()
        }
        if (tokenProvider.isInitialized()) {
            tokenProvider.value.close()
        }
    }

    override fun dispose() {
        close()
    }
}

internal val DEFAULT_STALE_DURATION = Duration.ofMinutes(15)
internal val DEFAULT_PREFETCH_DURATION = Duration.ofMinutes(20)

val ssoOidcClientConfigurationBuilder: (ClientOverrideConfiguration.Builder) -> ClientOverrideConfiguration.Builder = { configuration ->
    configuration.nullDefaultProfileFile()

    // Add InvalidGrantException to the RetryOnExceptionsCondition
    configuration.retryStrategy { strategy ->
        strategy.retryOnException {
            it is InvalidGrantException
        }
    }

    configuration.addExecutionInterceptor(object : ExecutionInterceptor {
        override fun modifyException(context: Context.FailedExecution, executionAttributes: ExecutionAttributes): Throwable {
            val exception = context.exception()
            if (exception !is SsoOidcException) {
                return exception
            }

            // SSO OIDC service generally has useful messages in the "errorDescription" field, but this is considered non-standard,
            // so Java SDK does not find it and instead provides a generic default exception string
            try {
                val clazz = exception::class.java
                val errorDescription = clazz.methods.firstOrNull { it.name == "errorDescription" }?.invoke(exception) as? String
                    ?: return exception

                // include the type of exception so we don't lose that information if we're only looking at the message and not the stack trace
                val oidcError = clazz.methods.firstOrNull { it.name == "error" }?.invoke(exception) as? String
                    ?: exception.message?.substringBeforeLast('(')?.trimEnd() ?: clazz.name

                return exception.toBuilder().message("$oidcError: $errorDescription").build()
            } catch (e: Exception) {
                getLogger<BearerTokenProvider>().warn(e) { "Encountered error while augmenting service error message" }
                return exception
            }
        }
    })
}

fun buildUnmanagedSsoOidcClient(region: String): SsoOidcClient =
    AwsClientManager.getInstance()
        .createUnmanagedClient(
            AnonymousCredentialsProvider.create(),
            Region.of(region),
            clientCustomizer = ToolkitClientCustomizer { _, _, _, _, configuration ->
                ssoOidcClientConfigurationBuilder(configuration)
            }
        )<|MERGE_RESOLUTION|>--- conflicted
+++ resolved
@@ -93,13 +93,8 @@
     val startUrl: String,
     val region: String,
     val scopes: List<String>,
-<<<<<<< HEAD
     override val id: String,
-    cache: DiskCache = diskCache
-=======
-    id: String,
     cache: DiskCache = diskCache,
->>>>>>> 06181ddd
 ) : BearerTokenProvider, BearerTokenLogoutSupport, Disposable {
     override val displayName = ToolkitBearerTokenProvider.ssoDisplayName(startUrl)
 
