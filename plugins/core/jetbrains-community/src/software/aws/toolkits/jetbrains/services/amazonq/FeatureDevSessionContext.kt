// Copyright 2024 Amazon.com, Inc. or its affiliates. All Rights Reserved.
// SPDX-License-Identifier: Apache-2.0

package software.aws.toolkits.jetbrains.services.amazonq

import com.intellij.openapi.project.Project
import com.intellij.openapi.project.guessProjectDir
import com.intellij.openapi.vfs.VfsUtil
import com.intellij.openapi.vfs.VirtualFile
import com.intellij.openapi.vfs.VirtualFileVisitor
import com.intellij.openapi.vfs.isFile
import com.intellij.platform.ide.progress.withBackgroundProgress
import kotlinx.coroutines.async
import kotlinx.coroutines.flow.channelFlow
import kotlinx.coroutines.launch
import kotlinx.coroutines.runBlocking
import kotlinx.coroutines.withContext
import org.apache.commons.codec.digest.DigestUtils
import software.aws.toolkits.core.utils.outputStream
import software.aws.toolkits.core.utils.putNextEntry
import software.aws.toolkits.jetbrains.core.coroutines.EDT
import software.aws.toolkits.jetbrains.core.coroutines.getCoroutineBgContext
import software.aws.toolkits.jetbrains.services.telemetry.ALLOWED_CODE_EXTENSIONS
import software.aws.toolkits.jetbrains.utils.isDevFile
import software.aws.toolkits.resources.AwsCoreBundle
import software.aws.toolkits.telemetry.AmazonqTelemetry
import java.io.File
import java.io.FileInputStream
import java.nio.file.Files
import java.nio.file.Path
import java.util.Base64
import java.util.zip.ZipOutputStream
import kotlin.coroutines.coroutineContext
import kotlin.io.path.Path
import kotlin.io.path.relativeTo

interface RepoSizeError {
    val message: String
}
class RepoSizeLimitError(override val message: String) : RuntimeException(), RepoSizeError

class FeatureDevSessionContext(val project: Project, val maxProjectSizeBytes: Long? = null) {
    // TODO: Need to correct this class location in the modules going further to support both amazonq and codescan.

    private val ignorePatterns = setOf(
        "\\.aws-sam",
        "\\.svn",
        "\\.hg/?",
        "\\.rvm",
        "\\.git/?",
        "\\.project",
        "\\.gem",
        "/\\.idea/?",
        "\\.zip$",
        "\\.bin$",
        "\\.png$",
        "\\.jpg$",
        "\\.svg$",
        "\\.pyc$",
        "/license\\.txt$",
        "/License\\.txt$",
        "/LICENSE\\.txt$",
        "/license\\.md$",
        "/License\\.md$",
        "/LICENSE\\.md$",
        "node_modules/?",
        "build/?",
        "dist/?"
    ).map { Regex(it) }

    // well known source files that do not have extensions
    private val wellKnownSourceFiles = setOf(
        "Dockerfile",
        "Dockerfile.build"
    )

    // projectRoot: is the directory where the project is located when selected to open a project.
    val projectRoot = project.guessProjectDir() ?: error("Cannot guess base directory for project ${project.name}")

    // selectedSourceFolder: is the directory selected in replacement of the root, this happens when the project is too big to bundle for uploading.
    private var _selectedSourceFolder = projectRoot
    private var ignorePatternsWithGitIgnore = emptyList<Regex>()
    private val gitIgnoreFile = File(selectedSourceFolder.path, ".gitignore")

    init {
        ignorePatternsWithGitIgnore = (ignorePatterns + parseGitIgnore().map { Regex(it) }).toList()
    }

    // This function checks for existence of `devfile.yaml` in customer's repository, currently only `devfile.yaml` is supported for this feature.
    fun checkForDevFile(): Boolean {
        val devFile = File(projectRoot.path, "/devfile.yaml")
        return devFile.exists()
    }

    fun getWorkspaceRoot(): String = projectRoot.path

    fun getProjectZip(isAutoBuildFeatureEnabled: Boolean?): ZipCreationResult {
        val zippedProject = runBlocking {
            withBackgroundProgress(project, AwsCoreBundle.message("amazonqFeatureDev.placeholder.generating_code")) {
                zipFiles(selectedSourceFolder, isAutoBuildFeatureEnabled)
            }
        }
        val checkSum256: String = Base64.getEncoder().encodeToString(DigestUtils.sha256(FileInputStream(zippedProject)))
        return ZipCreationResult(zippedProject, checkSum256, zippedProject.length())
    }

    fun isFileExtensionAllowed(file: VirtualFile): Boolean {
        // if it is a directory, it is allowed
        if (file.isDirectory) return true

        val extension = file.extension ?: return false
        return ALLOWED_CODE_EXTENSIONS.contains(extension)
    }

    private fun ignoreFileByExtension(file: VirtualFile) =
        !isFileExtensionAllowed(file)

    suspend fun ignoreFile(file: VirtualFile): Boolean = ignoreFile(file.path)

    suspend fun ignoreFile(path: String): Boolean {
        // this method reads like something a JS dev would write and doesn't do what the author thinks
        val deferredResults = ignorePatternsWithGitIgnore.map { pattern ->
            withContext(coroutineContext) {
                async { pattern.containsMatchIn(path) }
            }
        }

        // this will serially iterate over and block
        // ideally we race the results https://github.com/Kotlin/kotlinx.coroutines/issues/2867
        // i.e. Promise.any(...)
        return deferredResults.any { it.await() }
    }

<<<<<<< HEAD
    suspend fun zipFiles(projectRoot: VirtualFile, isAutoBuildFeatureEnabled: Boolean?): File = withContext(getCoroutineBgContext()) {
=======
    private fun wellKnown(file: VirtualFile): Boolean = wellKnownSourceFiles.contains(file.name)

    suspend fun zipFiles(projectRoot: VirtualFile): File = withContext(getCoroutineBgContext()) {
>>>>>>> f39209cb
        val files = mutableListOf<VirtualFile>()
        val ignoredExtensionMap = mutableMapOf<String, Long>().withDefault { 0L }
        var totalSize: Long = 0

        VfsUtil.visitChildrenRecursively(
            projectRoot,
            object : VirtualFileVisitor<Unit>() {
                override fun visitFile(file: VirtualFile): Boolean {
                    val isWellKnown = runBlocking { wellKnown(file) }
                    val isFileIgnoredByExtension = runBlocking { ignoreFileByExtension(file) }
<<<<<<< HEAD
                    // if `isAutoBuildFeatureEnabled` is false, then filter devfile
                    val isFilterDevFile = if (isAutoBuildFeatureEnabled == true) false else isDevFile(file)
                    if (isFileIgnoredByExtension) {
=======
                    if (!isWellKnown && isFileIgnoredByExtension) {
>>>>>>> f39209cb
                        val extension = file.extension.orEmpty()
                        ignoredExtensionMap[extension] = (ignoredExtensionMap[extension] ?: 0) + 1
                        return false
                    }

                    if (isFilterDevFile) {
                        return false
                    }

                    val isFileIgnoredByPattern = runBlocking { ignoreFile(file.name) }
                    if (isFileIgnoredByPattern) {
                        return false
                    }

                    if (file.isFile) {
                        totalSize += file.length
                        files.add(file)

                        if (maxProjectSizeBytes != null && totalSize > maxProjectSizeBytes) {
                            throw RepoSizeLimitError(AwsCoreBundle.message("amazonqFeatureDev.content_length.error_text"))
                        }
                    }
                    return true
                }
            }
        )

        for ((key, value) in ignoredExtensionMap) {
            AmazonqTelemetry.bundleExtensionIgnored(
                count = value,
                filenameExt = key
            )
        }

        // Process files in parallel
        val filesToIncludeFlow = channelFlow {
            // chunk with some reasonable number because we don't actually need a new job for each file
            files.chunked(50).forEach { chunk ->
                launch {
                    for (file in chunk) {
                        send(file)
                    }
                }
            }
        }

        createTemporaryZipFileAsync { zipOutput ->
            filesToIncludeFlow.collect { file ->
                val relativePath = Path(file.path).relativeTo(projectRoot.toNioPath())
                zipOutput.putNextEntry(relativePath.toString(), Path(file.path))
            }
        }
    }.toFile()

    private suspend fun createTemporaryZipFileAsync(block: suspend (ZipOutputStream) -> Unit): Path = withContext(EDT) {
        val file = Files.createTempFile(null, ".zip")
        ZipOutputStream(file.outputStream()).use { zipOutput -> block(zipOutput) }
        file
    }

    private fun parseGitIgnore(): Set<String> {
        if (!gitIgnoreFile.exists()) {
            return emptySet()
        }
        return gitIgnoreFile.readLines()
            .filterNot { it.isBlank() || it.startsWith("#") }
            .map { it.trim() }
            .map { convertGitIgnorePatternToRegex(it) }
            .toSet()
    }

    // gitignore patterns are not regex, method update needed.
    private fun convertGitIgnorePatternToRegex(pattern: String): String = pattern
        .replace(".", "\\.")
        .replace("*", ".*")
        .let { if (it.endsWith("/")) "$it?" else it } // Handle directory-specific patterns by optionally matching trailing slash

    var selectedSourceFolder: VirtualFile
        set(newRoot) {
            _selectedSourceFolder = newRoot
        }
        get() = _selectedSourceFolder
}

data class ZipCreationResult(val payload: File, val checksum: String, val contentLength: Long)<|MERGE_RESOLUTION|>--- conflicted
+++ resolved
@@ -131,13 +131,9 @@
         return deferredResults.any { it.await() }
     }
 
-<<<<<<< HEAD
+    private fun wellKnown(file: VirtualFile): Boolean = wellKnownSourceFiles.contains(file.name)
+
     suspend fun zipFiles(projectRoot: VirtualFile, isAutoBuildFeatureEnabled: Boolean?): File = withContext(getCoroutineBgContext()) {
-=======
-    private fun wellKnown(file: VirtualFile): Boolean = wellKnownSourceFiles.contains(file.name)
-
-    suspend fun zipFiles(projectRoot: VirtualFile): File = withContext(getCoroutineBgContext()) {
->>>>>>> f39209cb
         val files = mutableListOf<VirtualFile>()
         val ignoredExtensionMap = mutableMapOf<String, Long>().withDefault { 0L }
         var totalSize: Long = 0
@@ -148,13 +144,9 @@
                 override fun visitFile(file: VirtualFile): Boolean {
                     val isWellKnown = runBlocking { wellKnown(file) }
                     val isFileIgnoredByExtension = runBlocking { ignoreFileByExtension(file) }
-<<<<<<< HEAD
                     // if `isAutoBuildFeatureEnabled` is false, then filter devfile
                     val isFilterDevFile = if (isAutoBuildFeatureEnabled == true) false else isDevFile(file)
-                    if (isFileIgnoredByExtension) {
-=======
                     if (!isWellKnown && isFileIgnoredByExtension) {
->>>>>>> f39209cb
                         val extension = file.extension.orEmpty()
                         ignoredExtensionMap[extension] = (ignoredExtensionMap[extension] ?: 0) + 1
                         return false
