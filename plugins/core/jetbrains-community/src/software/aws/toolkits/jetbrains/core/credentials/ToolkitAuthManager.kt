// Copyright 2022 Amazon.com, Inc. or its affiliates. All Rights Reserved.
// SPDX-License-Identifier: Apache-2.0

package software.aws.toolkits.jetbrains.core.credentials

import com.intellij.openapi.Disposable
import com.intellij.openapi.components.service
import com.intellij.openapi.extensions.ExtensionPointName
import com.intellij.openapi.progress.ProcessCanceledException
import com.intellij.openapi.project.Project
import migration.software.aws.toolkits.jetbrains.services.telemetry.TelemetryService
import software.amazon.awssdk.services.ssooidc.model.SsoOidcException
import software.aws.toolkits.core.ClientConnectionSettings
import software.aws.toolkits.core.ConnectionSettings
import software.aws.toolkits.core.TokenConnectionSettings
import software.aws.toolkits.core.credentials.CredentialIdentifier
import software.aws.toolkits.core.credentials.ToolkitBearerTokenProvider
import software.aws.toolkits.core.utils.getLogger
import software.aws.toolkits.core.utils.info
import software.aws.toolkits.core.utils.warn
import software.aws.toolkits.jetbrains.core.credentials.pinning.FeatureWithPinnedConnection
import software.aws.toolkits.jetbrains.core.credentials.profiles.ProfileCredentialsIdentifierSso
import software.aws.toolkits.jetbrains.core.credentials.profiles.SsoSessionConstants.SSO_SESSION_SECTION_NAME
import software.aws.toolkits.jetbrains.core.credentials.sso.bearer.BearerTokenAuthState
import software.aws.toolkits.jetbrains.core.credentials.sso.bearer.BearerTokenProvider
import software.aws.toolkits.jetbrains.core.credentials.sso.bearer.BearerTokenProviderListener
import software.aws.toolkits.jetbrains.core.credentials.sso.bearer.InteractiveBearerTokenProvider
import software.aws.toolkits.jetbrains.utils.runUnderProgressIfNeeded
import software.aws.toolkits.resources.AwsCoreBundle
import software.aws.toolkits.telemetry.CredentialSourceId
import software.aws.toolkits.telemetry.CredentialType
import software.aws.toolkits.telemetry.Result
import java.time.Instant

sealed interface ToolkitConnection {
    val id: String
    val label: String

    fun getConnectionSettings(): ClientConnectionSettings<*>
}

interface AwsCredentialConnection : ToolkitConnection {
    override fun getConnectionSettings(): ConnectionSettings
}

interface AwsBearerTokenConnection : ToolkitConnection {
    val sessionName: String
    val startUrl: String
    val region: String
    val scopes: List<String>

    override fun getConnectionSettings(): TokenConnectionSettings
}

sealed interface AuthProfile

data class ManagedSsoProfile(
    var ssoRegion: String = "",
    var startUrl: String = "",
    var scopes: List<String> = emptyList()
) : AuthProfile

data class UserConfigSsoSessionProfile(
    var configSessionName: String = "",
    var ssoRegion: String = "",
    var startUrl: String = "",
    var scopes: List<String> = emptyList()
) : AuthProfile {
    val id
        get() = "$SSO_SESSION_SECTION_NAME:$configSessionName"
}

data class DetectedDiskSsoSessionProfile(
    var profileName: String = "",
    var startUrl: String = "",
    var ssoRegion: String = "",
    var scopes: List<String> = emptyList()
) : AuthProfile

/**
 * Used to contribute connections to [ToolkitAuthManager] on service initialization
 */
interface ToolkitStartupAuthFactory {
    fun buildConnections(): List<ToolkitConnection>

    companion object {
        val EP_NAME = ExtensionPointName.create<ToolkitStartupAuthFactory>("aws.toolkit.core.startupAuthFactory")
    }
}

interface ToolkitConnectionManager : Disposable {
    @Deprecated(
        "Fragile API. Probably leads to unexpected behavior. Use only for toolkit explorer dropdown state.",
        ReplaceWith("activeConnectionForFeature(feature)")
    )
    fun activeConnection(): ToolkitConnection?

    fun activeConnectionForFeature(feature: FeatureWithPinnedConnection): ToolkitConnection?

    fun connectionStateForFeature(feature: FeatureWithPinnedConnection): BearerTokenAuthState

    fun switchConnection(newConnection: ToolkitConnection?)

    override fun dispose() {}

    companion object {
        fun getInstance(project: Project) = project.service<ToolkitConnectionManager>()
    }
}

/**
 * Individual service should subscribe [ToolkitConnectionManagerListener.TOPIC] to fire their service activation / UX update
 *
 * IMPORTANT: Do *not* update this method signature without consultation; an internal partner consumes this method.
 * Inter-plugin calls require relinking on each method signature change, even if it looks safe from a Kotlin standpoint.
 */
@Deprecated("Connections created through this function are not written to the user's ~/.aws/config file")
fun loginSso(
    project: Project?,
    startUrl: String,
    region: String,
    requestedScopes: List<String>,
    onPendingToken: (InteractiveBearerTokenProvider) -> Unit = {},
    onError: (Exception) -> Unit = {},
    onSuccess: () -> Unit = {},
    metadata: ConnectionMetadata? = null
): AwsBearerTokenConnection? {
    fun createAndAuthNewConnection(profile: AuthProfile): AwsBearerTokenConnection? {
        val authManager = ToolkitAuthManager.getInstance()
        val connection = try {
            authManager.tryCreateTransientSsoConnection(profile) { transientConnection ->
                reauthConnectionIfNeeded(
                    project = project,
                    connection = transientConnection,
                    onPendingToken = onPendingToken,
<<<<<<< HEAD
                    isReAuth = false
=======
                    source = metadata?.sourceId,
>>>>>>> 94a5c5dd
                )
            }
        } catch (e: Exception) {
            onError(e)
            null
        }

        if (connection != null) {
            onSuccess()
        }

        project?.let { ToolkitConnectionManager.getInstance(it).switchConnection(connection) }
        return connection
    }

    val connectionId = ToolkitBearerTokenProvider.ssoIdentifier(startUrl, region)

    val manager = ToolkitAuthManager.getInstance()
    val allScopes = requestedScopes.toMutableSet()
    val connection = manager.getConnection(connectionId)?.let { connection ->
        val logger = getLogger<ToolkitAuthManager>()

        if (connection !is AwsBearerTokenConnection) {
            return@let null
        }

        // There is an existing connection we can use
        if (!requestedScopes.all { it in connection.scopes }) {
            allScopes.addAll(connection.scopes)

            logger.info {
                """
                    Forcing reauth on ${connection.id} since requested scopes ($requestedScopes)
                    are not a complete subset of current scopes (${connection.scopes})
                """.trimIndent()
            }
            // can't reuse since requested scopes are not in current connection. forcing reauth
            return@let null
        }

        // For the case when the existing connection is in invalid state, we need to re-auth
        reauthConnectionIfNeeded(
            project = project,
            connection = connection,
            onPendingToken = onPendingToken,
            isReAuth = true
        )
        return@let connection
    }

    if (connection != null) {
        return connection
    }

    // No existing connection, start from scratch
    return createAndAuthNewConnection(
        ManagedSsoProfile(
            region,
            startUrl,
            allScopes.toList()
        )
    )
}

@Suppress("UnusedParameter")
fun logoutFromSsoConnection(project: Project?, connection: AwsBearerTokenConnection, callback: () -> Unit = {}) {
    try {
        ToolkitAuthManager.getInstance().deleteConnection(connection.id)
        if (connection is ProfileSsoManagedBearerSsoConnection) {
            deleteSsoConnection(connection)
        }
    } finally {
        callback()
    }
}

fun lazyGetUnauthedBearerConnections() =
    ToolkitAuthManager.getInstance().listConnections().filterIsInstance<AwsBearerTokenConnection>().filter {
        it.lazyIsUnauthedBearerConnection()
    }

fun AwsBearerTokenConnection.lazyIsUnauthedBearerConnection(): Boolean {
    val provider = (getConnectionSettings().tokenProvider.delegate as? BearerTokenProvider)

    if (provider != null) {
        if (provider.currentToken() == null) {
            // provider is unauthed if no token
            return true
        }

        // or token can't be used directly without interaction
        return provider.state() != BearerTokenAuthState.AUTHORIZED
    }

    // not a bearer token provider
    return false
}

fun reauthConnectionIfNeeded(
    project: Project?,
    connection: ToolkitConnection,
    onPendingToken: (InteractiveBearerTokenProvider) -> Unit = {},
    isReAuth: Boolean = false,
    source: String? = null,
): BearerTokenProvider {
    val tokenProvider = (connection.getConnectionSettings() as TokenConnectionSettings).tokenProvider.delegate as BearerTokenProvider
    if (tokenProvider is InteractiveBearerTokenProvider) {
        onPendingToken(tokenProvider)
    }

    val startUrl = (connection as AwsBearerTokenConnection).startUrl
    var didReauth = false
    maybeReauthProviderIfNeeded(project, tokenProvider) {
        didReauth = true
        runUnderProgressIfNeeded(project, AwsCoreBundle.message("credentials.pending.title"), true) {
            try {
                tokenProvider.reauthenticate()
                if (isReAuth) {
                    recordLoginWithBrowser(
                        credentialStartUrl = startUrl,
                        credentialSourceId = getCredentialIdForTelemetry(connection),
                        isReAuth = true,
                        result = Result.Succeeded,
                        source = source,
                    )
                    recordAddConnection(
                        credentialSourceId = getCredentialIdForTelemetry(connection),
                        isReAuth = true,
                        result = Result.Succeeded,
                        source = source,
                    )
                }
            } catch (e: Exception) {
                if (isReAuth) {
                    val result = if (e is ProcessCanceledException) Result.Cancelled else Result.Failed
                    recordLoginWithBrowser(
                        credentialStartUrl = startUrl,
                        credentialSourceId = getCredentialIdForTelemetry(connection),
                        isReAuth = true,
                        result = result,
                        source = source,
                    )
                    recordAddConnection(
                        credentialSourceId = getCredentialIdForTelemetry(connection),
                        isReAuth = true,
                        result = result,
                        source = source,
                    )
                }

                throw e
            }
        }
    }

    if (!didReauth) {
        // webview is stuck if reauth was not needed (i.e. token on disk is valid)
        project?.let { ToolkitConnectionManager.getInstance(it).switchConnection(connection) }
    }
    return tokenProvider
}

// Return true if need to re-auth, false otherwise
fun maybeReauthProviderIfNeeded(
    project: Project?,
    tokenProvider: BearerTokenProvider,
    onReauthRequired: (SsoOidcException?) -> Any
): Boolean {
    val state = tokenProvider.state()
    when (state) {
        BearerTokenAuthState.NOT_AUTHENTICATED -> {
            getLogger<ToolkitAuthManager>().info { "Token provider NOT_AUTHENTICATED, requesting login" }
            onReauthRequired(null)
            return true
        }

        BearerTokenAuthState.NEEDS_REFRESH -> {
            try {
                return runUnderProgressIfNeeded(project, AwsCoreBundle.message("credentials.refreshing"), true) {
                    tokenProvider.resolveToken()
                    BearerTokenProviderListener.notifyCredUpdate(tokenProvider.id)
                    return@runUnderProgressIfNeeded false
                }
            } catch (e: SsoOidcException) {
                getLogger<ToolkitAuthManager>().warn(e) { "Redriving bearer token login flow since token could not be refreshed" }
                onReauthRequired(e)
                return true
            }
        }

        BearerTokenAuthState.AUTHORIZED -> {
            return false
        }
    }
}

fun deleteSsoConnection(connection: ProfileSsoManagedBearerSsoConnection) =
    deleteSsoConnection(connection.configSessionName)

fun deleteSsoConnection(connection: CredentialIdentifier) =
    deleteSsoConnection(getSsoSessionProfileNameFromCredentials(connection))

fun deleteSsoConnection(sessionName: String) = DefaultConfigFilesFacade().deleteSsoConnectionFromConfig(sessionName)

private fun getSsoSessionProfileNameFromCredentials(connection: CredentialIdentifier): String {
    connection as ProfileCredentialsIdentifierSso
    return connection.ssoSessionName
}

private fun recordLoginWithBrowser(
    credentialStartUrl: String? = null,
    credentialSourceId: CredentialSourceId? = null,
    reason: String? = null,
    isReAuth: Boolean,
    result: Result,
    source: String? = null
) {
    TelemetryService.getInstance().record(null as Project?) {
        datum("aws_loginWithBrowser") {
            createTime(Instant.now())
            unit(software.amazon.awssdk.services.toolkittelemetry.model.Unit.NONE)
            value(1.0)
            passive(false)
            credentialSourceId?.let { metadata("credentialSourceId", it.toString()) }
            credentialStartUrl?.let { metadata("credentialStartUrl", it) }
            metadata("credentialType", CredentialType.BearerToken.toString())
            metadata("isReAuth", isReAuth.toString())
            reason?.let { metadata("reason", it) }
            metadata("result", result.toString())
            source?.let { metadata("source", it) }
        }
    }
}

private fun recordAddConnection(
    credentialSourceId: CredentialSourceId? = null,
    reason: String? = null,
    isReAuth: Boolean,
    result: Result,
    source: String? = null
) {
    TelemetryService.getInstance().record(null as Project?) {
        datum("auth_addConnection") {
            createTime(Instant.now())
            unit(software.amazon.awssdk.services.toolkittelemetry.model.Unit.NONE)
            value(1.0)
            passive(false)
            credentialSourceId?.let { metadata("credentialSourceId", it.toString()) }
            metadata("isReAuth", isReAuth.toString())
            reason?.let { metadata("reason", it) }
            metadata("result", result.toString())
            source?.let { metadata("source", it) }
        }
    }
}

data class ConnectionMetadata(
    val sourceId: String? = null
)<|MERGE_RESOLUTION|>--- conflicted
+++ resolved
@@ -133,11 +133,8 @@
                     project = project,
                     connection = transientConnection,
                     onPendingToken = onPendingToken,
-<<<<<<< HEAD
-                    isReAuth = false
-=======
+                    isReAuth = false,
                     source = metadata?.sourceId,
->>>>>>> 94a5c5dd
                 )
             }
         } catch (e: Exception) {
