// Copyright 2022 Amazon.com, Inc. or its affiliates. All Rights Reserved.
// SPDX-License-Identifier: Apache-2.0

package software.aws.toolkits.jetbrains.core.credentials

import com.intellij.openapi.Disposable
import com.intellij.openapi.components.service
import com.intellij.openapi.extensions.ExtensionPointName
import com.intellij.openapi.project.Project
import migration.software.aws.toolkits.jetbrains.services.telemetry.TelemetryService
import software.amazon.awssdk.services.ssooidc.model.SsoOidcException
import software.aws.toolkits.core.ClientConnectionSettings
import software.aws.toolkits.core.ConnectionSettings
import software.aws.toolkits.core.TokenConnectionSettings
import software.aws.toolkits.core.credentials.CredentialIdentifier
import software.aws.toolkits.core.credentials.ToolkitBearerTokenProvider
import software.aws.toolkits.core.utils.getLogger
import software.aws.toolkits.core.utils.info
import software.aws.toolkits.core.utils.warn
import software.aws.toolkits.jetbrains.core.credentials.pinning.FeatureWithPinnedConnection
import software.aws.toolkits.jetbrains.core.credentials.profiles.ProfileCredentialsIdentifierSso
import software.aws.toolkits.jetbrains.core.credentials.profiles.SsoSessionConstants.SSO_SESSION_SECTION_NAME
import software.aws.toolkits.jetbrains.core.credentials.sso.bearer.BearerTokenAuthState
import software.aws.toolkits.jetbrains.core.credentials.sso.bearer.BearerTokenProvider
import software.aws.toolkits.jetbrains.core.credentials.sso.bearer.BearerTokenProviderListener
import software.aws.toolkits.jetbrains.core.credentials.sso.bearer.InteractiveBearerTokenProvider
import software.aws.toolkits.jetbrains.utils.runUnderProgressIfNeeded
import software.aws.toolkits.resources.AwsCoreBundle
import software.aws.toolkits.telemetry.CredentialSourceId
import software.aws.toolkits.telemetry.CredentialType
import software.aws.toolkits.telemetry.Result
import java.time.Instant

sealed interface ToolkitConnection {
    val id: String
    val label: String

    fun getConnectionSettings(): ClientConnectionSettings<*>
}

interface AwsCredentialConnection : ToolkitConnection {
    override fun getConnectionSettings(): ConnectionSettings
}

interface AwsBearerTokenConnection : ToolkitConnection {
    val sessionName: String
    val startUrl: String
    val region: String
    val scopes: List<String>

    override fun getConnectionSettings(): TokenConnectionSettings
}

sealed interface AuthProfile

data class ManagedSsoProfile(
    var ssoRegion: String = "",
    var startUrl: String = "",
    var scopes: List<String> = emptyList()
) : AuthProfile

data class UserConfigSsoSessionProfile(
    var configSessionName: String = "",
    var ssoRegion: String = "",
    var startUrl: String = "",
    var scopes: List<String> = emptyList()
) : AuthProfile {
    val id
        get() = "$SSO_SESSION_SECTION_NAME:$configSessionName"
}

data class DetectedDiskSsoSessionProfile(
    var profileName: String = "",
    var startUrl: String = "",
    var ssoRegion: String = "",
    var scopes: List<String> = emptyList()
) : AuthProfile

/**
 * Used to contribute connections to [ToolkitAuthManager] on service initialization
 */
interface ToolkitStartupAuthFactory {
    fun buildConnections(): List<ToolkitConnection>

    companion object {
        val EP_NAME = ExtensionPointName.create<ToolkitStartupAuthFactory>("aws.toolkit.core.startupAuthFactory")
    }
}

interface ToolkitConnectionManager : Disposable {
    fun activeConnection(): ToolkitConnection?

    fun activeConnectionForFeature(feature: FeatureWithPinnedConnection): ToolkitConnection?

    fun connectionStateForFeature(feature: FeatureWithPinnedConnection): BearerTokenAuthState

    fun switchConnection(newConnection: ToolkitConnection?)

    override fun dispose() {}

    companion object {
        fun getInstance(project: Project?) = project?.let { it.service<ToolkitConnectionManager>() } ?: service()
    }
}

/**
 * Individual service should subscribe [ToolkitConnectionManagerListener.TOPIC] to fire their service activation / UX update
 *
 * IMPORTANT: Do *not* update this method signature without consultation; an internal partner consumes this method.
 * Inter-plugin calls require relinking on each method signature change, even if it looks safe from a Kotlin standpoint.
 */
@Deprecated("Connections created through this function are not written to the user's ~/.aws/config file")
fun loginSso(
    project: Project?,
    startUrl: String,
    region: String,
    requestedScopes: List<String>,
    onPendingToken: (InteractiveBearerTokenProvider) -> Unit = {},
    onError: (Exception) -> Unit = {},
    onSuccess: () -> Unit = {},
    metadata: ConnectionMetadata? = null
): AwsBearerTokenConnection? {
    fun createAndAuthNewConnection(profile: AuthProfile): AwsBearerTokenConnection? {
        val authManager = ToolkitAuthManager.getInstance()
        val connection = try {
            authManager.tryCreateTransientSsoConnection(profile) { transientConnection ->
                reauthConnectionIfNeeded(
                    project = project,
                    connection = transientConnection,
                    onPendingToken = onPendingToken,
                )
            }
        } catch (e: Exception) {
            onError(e)
            null
        }

        if (connection != null) {
            onSuccess()
        }

        ToolkitConnectionManager.getInstance(project).switchConnection(connection)
        return connection
    }

    val connectionId = ToolkitBearerTokenProvider.ssoIdentifier(startUrl, region)

    val manager = ToolkitAuthManager.getInstance()
    val allScopes = requestedScopes.toMutableSet()
    return manager.getConnection(connectionId)?.let { connection ->
        val logger = getLogger<ToolkitAuthManager>()

        if (connection !is AwsBearerTokenConnection) {
            return@let null
        }

        // There is an existing connection we can use
        if (!requestedScopes.all { it in connection.scopes }) {
            allScopes.addAll(connection.scopes)

            logger.info {
                """
                    Forcing reauth on ${connection.id} since requested scopes ($requestedScopes)
                    are not a complete subset of current scopes (${connection.scopes})
                """.trimIndent()
            }
            // can't reuse since requested scopes are not in current connection. forcing reauth
            return createAndAuthNewConnection(
                ManagedSsoProfile(
                    region,
                    startUrl,
                    allScopes.toList()
                )
            )
        }

        // For the case when the existing connection is in invalid state, we need to re-auth
        reauthConnectionIfNeeded(
            project = project,
            connection = connection,
            isReAuth = true
        )
        return connection
    } ?: run {
        // No existing connection, start from scratch
        createAndAuthNewConnection(
            ManagedSsoProfile(
                region,
                startUrl,
                allScopes.toList()
            )
        )
    }
}

@Suppress("UnusedParameter")
fun logoutFromSsoConnection(project: Project?, connection: AwsBearerTokenConnection, callback: () -> Unit = {}) {
    try {
        ToolkitAuthManager.getInstance().deleteConnection(connection.id)
        if (connection is ProfileSsoManagedBearerSsoConnection) {
            deleteSsoConnection(connection)
        }
    } finally {
        callback()
    }
}

fun lazyGetUnauthedBearerConnections() =
    ToolkitAuthManager.getInstance().listConnections().filterIsInstance<AwsBearerTokenConnection>().filter {
        it.lazyIsUnauthedBearerConnection()
    }

fun AwsBearerTokenConnection.lazyIsUnauthedBearerConnection(): Boolean {
    val provider = (getConnectionSettings().tokenProvider.delegate as? BearerTokenProvider)

    if (provider != null) {
        if (provider.currentToken() == null) {
            // provider is unauthed if no token
            return true
        }

        // or token can't be used directly without interaction
        return provider.state() != BearerTokenAuthState.AUTHORIZED
    }

    // not a bearer token provider
    return false
}

fun reauthConnectionIfNeeded(
    project: Project?,
    connection: ToolkitConnection,
    onPendingToken: (InteractiveBearerTokenProvider) -> Unit = {},
    isReAuth: Boolean = false
): BearerTokenProvider {
    val tokenProvider = (connection.getConnectionSettings() as TokenConnectionSettings).tokenProvider.delegate as BearerTokenProvider
    if (tokenProvider is InteractiveBearerTokenProvider) {
        onPendingToken(tokenProvider)
    }

    maybeReauthProviderIfNeeded(project, tokenProvider) {
<<<<<<< HEAD
        runUnderProgressIfNeeded(project, message("credentials.pending.title"), true) {
            try {
                tokenProvider.reauthenticate()
                if (isReAuth) {
                    recordLoginWithBrowser(
                        credentialStartUrl = tokenProvider.currentToken()?.ssoUrl,
                        credentialSourceId = CredentialSourceId.AwsId,
                        isReAuth = true,
                        result = Result.Succeeded
                    )
                    recordAddConnection(
                        credentialSourceId = CredentialSourceId.AwsId,
                        isReAuth = true,
                        result = Result.Succeeded
                    )
                }
            } catch (e: Exception) {
                if (isReAuth) {
                    recordLoginWithBrowser(
                        credentialStartUrl = tokenProvider.currentToken()?.ssoUrl,
                        credentialSourceId = CredentialSourceId.AwsId,
                        isReAuth = true,
                        result = Result.Failed
                    )
                    recordAddConnection(
                        credentialSourceId = CredentialSourceId.AwsId,
                        isReAuth = true,
                        result = Result.Failed
                    )
                }
            }
=======
        runUnderProgressIfNeeded(project, AwsCoreBundle.message("credentials.pending.title"), true) {
            tokenProvider.reauthenticate()
>>>>>>> 9f31cdaf
        }
    }
    return tokenProvider
}

// Return true if need to re-auth, false otherwise
fun maybeReauthProviderIfNeeded(
    project: Project?,
    tokenProvider: BearerTokenProvider,
    onReauthRequired: (SsoOidcException?) -> Any
): Boolean {
    val state = tokenProvider.state()
    when (state) {
        BearerTokenAuthState.NOT_AUTHENTICATED -> {
            getLogger<ToolkitAuthManager>().info { "Token provider NOT_AUTHENTICATED, requesting login" }
            onReauthRequired(null)
            return true
        }

        BearerTokenAuthState.NEEDS_REFRESH -> {
            try {
                return runUnderProgressIfNeeded(project, AwsCoreBundle.message("credentials.refreshing"), true) {
                    tokenProvider.resolveToken()
                    BearerTokenProviderListener.notifyCredUpdate(tokenProvider.id)
                    return@runUnderProgressIfNeeded false
                }
            } catch (e: SsoOidcException) {
                getLogger<ToolkitAuthManager>().warn(e) { "Redriving bearer token login flow since token could not be refreshed" }
                onReauthRequired(e)
                return true
            }
        }

        BearerTokenAuthState.AUTHORIZED -> {
            return false
        }
    }
}

fun deleteSsoConnection(connection: ProfileSsoManagedBearerSsoConnection) =
    deleteSsoConnection(connection.configSessionName)

fun deleteSsoConnection(connection: CredentialIdentifier) =
    deleteSsoConnection(getSsoSessionProfileNameFromCredentials(connection))

fun deleteSsoConnection(sessionName: String) = DefaultConfigFilesFacade().deleteSsoConnectionFromConfig(sessionName)

private fun getSsoSessionProfileNameFromCredentials(connection: CredentialIdentifier): String {
    connection as ProfileCredentialsIdentifierSso
    return connection.ssoSessionName
}

private fun recordLoginWithBrowser(
    credentialStartUrl: String? = null,
    credentialSourceId: CredentialSourceId? = null,
    reason: String? = null,
    isReAuth: Boolean,
    result: Result,
    source: String? = null
) {
    TelemetryService.getInstance().record(null as Project?) {
        datum("aws_loginWithBrowser") {
            createTime(Instant.now())
            unit(software.amazon.awssdk.services.toolkittelemetry.model.Unit.NONE)
            value(1.0)
            passive(false)
            credentialSourceId?.let { metadata("credentialSourceId", it.toString()) }
            credentialStartUrl?.let { metadata("credentialStartUrl", it) }
            metadata("credentialType", CredentialType.BearerToken.toString())
            metadata("isReAuth", isReAuth.toString())
            reason?.let { metadata("reason", it) }
            metadata("result", result.toString())
            source?.let { metadata("source", it) }
        }
    }
}

private fun recordAddConnection(
    credentialSourceId: CredentialSourceId? = null,
    reason: String? = null,
    isReAuth: Boolean,
    result: Result,
    source: String? = null
) {
    TelemetryService.getInstance().record(null as Project?) {
        datum("auth_addConnection") {
            createTime(Instant.now())
            unit(software.amazon.awssdk.services.toolkittelemetry.model.Unit.NONE)
            value(1.0)
            passive(false)
            credentialSourceId?.let { metadata("credentialSourceId", it.toString()) }
            metadata("isReAuth", isReAuth.toString())
            reason?.let { metadata("reason", it) }
            metadata("result", result.toString())
            source?.let { metadata("source", it) }
        }
    }
}

data class ConnectionMetadata(
    val sourceId: String? = null
)<|MERGE_RESOLUTION|>--- conflicted
+++ resolved
@@ -26,6 +26,7 @@
 import software.aws.toolkits.jetbrains.core.credentials.sso.bearer.InteractiveBearerTokenProvider
 import software.aws.toolkits.jetbrains.utils.runUnderProgressIfNeeded
 import software.aws.toolkits.resources.AwsCoreBundle
+import software.aws.toolkits.resources.AwsCoreBundle.message
 import software.aws.toolkits.telemetry.CredentialSourceId
 import software.aws.toolkits.telemetry.CredentialType
 import software.aws.toolkits.telemetry.Result
@@ -239,7 +240,6 @@
     }
 
     maybeReauthProviderIfNeeded(project, tokenProvider) {
-<<<<<<< HEAD
         runUnderProgressIfNeeded(project, message("credentials.pending.title"), true) {
             try {
                 tokenProvider.reauthenticate()
@@ -271,10 +271,7 @@
                     )
                 }
             }
-=======
-        runUnderProgressIfNeeded(project, AwsCoreBundle.message("credentials.pending.title"), true) {
-            tokenProvider.reauthenticate()
->>>>>>> 9f31cdaf
+
         }
     }
     return tokenProvider
