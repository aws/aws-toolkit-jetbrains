--- conflicted
+++ resolved
@@ -28,11 +28,8 @@
     JsonSubTypes.Type(value = BrowserMessage.SendUiClickTelemetry::class, name = "sendUiClickTelemetry"),
     JsonSubTypes.Type(value = BrowserMessage.SwitchProfile::class, name = "switchProfile"),
     JsonSubTypes.Type(value = BrowserMessage.PublishWebviewTelemetry::class, name = "webviewTelemetry"),
-<<<<<<< HEAD
-    JsonSubTypes.Type(value = BrowserMessage.OpenUrl::class, name = "openUrl")
-=======
+    JsonSubTypes.Type(value = BrowserMessage.OpenUrl::class, name = "openUrl"),
     JsonSubTypes.Type(value = BrowserMessage.ListProfiles::class, name = "listProfiles")
->>>>>>> 330f565f
 )
 sealed interface BrowserMessage {
 
