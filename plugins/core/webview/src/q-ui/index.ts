// Copyright 2024 Amazon.com, Inc. or its affiliates. All Rights Reserved.
// SPDX-License-Identifier: Apache-2.0

// eslint-disable-next-line header/header
import { createApp } from 'vue'
import {createStore, Store} from 'vuex'
import HelloWorld from './components/root.vue'
import {AwsBearerTokenConnection, Feature, IdcInfo, Region, Stage, State} from "../model";
import {IdeClient} from "../ideClient";
import './assets/common.scss'

const app = createApp(HelloWorld, { app: 'AMAZONQ' })
const store = createStore<State>({
    state: {
        stage: 'START' as Stage,
        ssoRegions: [] as Region[],
        authorizationCode: undefined,
        lastLoginIdcInfo: {
            startUrl: '',
            region: '',
        },
        feature: 'Q',
        cancellable: false,
        existingConnections: [] as AwsBearerTokenConnection[]
    },
    getters: {},
    mutations: {
        setStage(state: State, stage: Stage) {
            state.stage = stage
        },
        setSsoRegions(state: State, regions: Region[]) {
            state.ssoRegions = regions
        },
        setCancellable() {

        },
        setAuthorizationCode(state: State, code: string) {
            state.authorizationCode = code
        },
        setFeature(state: State, feature: Feature) {
            state.feature = feature
        },
        setLastLoginIdcInfo(state: State, idcInfo: IdcInfo) {
<<<<<<< HEAD
            state.lastLoginIdcInfo.profileName = idcInfo.profileName
=======
            console.log('state idc info is updated')
>>>>>>> cf4f21ae
            state.lastLoginIdcInfo.startUrl = idcInfo.startUrl
            state.lastLoginIdcInfo.region = idcInfo.region
        },
        setExistingConnections(state: State, connections: AwsBearerTokenConnection[]) {
            state.existingConnections = connections
        },
        reset(state: State) {
            state.stage = 'START'
            state.ssoRegions = []
            state.authorizationCode = undefined
            state.lastLoginIdcInfo = {
                startUrl: '',
                region: ''
            }
        }
    },
    actions: {},
    modules: {},
})

window.ideClient = new IdeClient(store)
app.directive('autofocus', {
    // When the bound element is inserted into the DOM...
    mounted: function (el) {
        el.focus();
    }
});
app.use(store).mount('#app')<|MERGE_RESOLUTION|>--- conflicted
+++ resolved
@@ -41,11 +41,7 @@
             state.feature = feature
         },
         setLastLoginIdcInfo(state: State, idcInfo: IdcInfo) {
-<<<<<<< HEAD
-            state.lastLoginIdcInfo.profileName = idcInfo.profileName
-=======
             console.log('state idc info is updated')
->>>>>>> cf4f21ae
             state.lastLoginIdcInfo.startUrl = idcInfo.startUrl
             state.lastLoginIdcInfo.region = idcInfo.region
         },
