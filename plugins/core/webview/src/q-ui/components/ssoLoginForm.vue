--- conflicted
+++ resolved
@@ -139,36 +139,6 @@
     font-size: 12px;
 }
 
-<<<<<<< HEAD
-.url-input, .region-select {
-    height: 37px;
-    border-radius: 4px;
-}
-
-.url-input, .sso-profile, .region-select {
-    width: 100%;
-}
-
-.sso-profile, .url-input {
-    padding-left: 10px;
-    box-sizing: border-box;
-}
-
-.url-input {
-    margin-left: 3px;
-    margin-right: 3px;
-}
-
-.region-select {
-    padding-left: 6px;
-}
-
-a {
-    color: #29a7ff;
-}
-
-=======
->>>>>>> baecb3f3
 /* Theme specific styles */
 body.jb-dark {
     .url-input, .region-select, .sso-profile {
