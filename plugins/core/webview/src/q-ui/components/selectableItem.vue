<!-- Copyright 2024 Amazon.com, Inc. or its affiliates. All Rights Reserved. -->
<!-- SPDX-License-Identifier: Apache-2.0 -->

<template>
    <div class="item-container" :class="{ selected: isSelected }" @click="toggleSelection" @focus="toggleSelection" tabindex="0">
        <div class="icon">
            <svg
<<<<<<< HEAD
                v-if="itemTitle == 'Use for free'"
=======
                v-if="itemId === LoginOption.BUILDER_ID"
>>>>>>> baecb3f3
                width="20"
                height="20"
                viewBox="0 0 16 16"
                fill="none"
                xmlns="http://www.w3.org/2000/svg"
            >
                <path
                    fill-rule="evenodd"
                    clip-rule="evenodd"
                    d="M8 2C6.68228 2 5.61 3.07228 5.61 4.39C5.61 5.70772 6.68228 6.78 8 6.78C9.31771 6.78 10.39 5.70772 10.39 4.39C10.39 3.07228 9.31772 2 8 2ZM3.61 4.39C3.61 1.96772 5.57771 0 8 0C10.4223 0 12.39 1.96771 12.39 4.39C12.39 5.66447 11.8453 6.81311 10.9762 7.61551C11.1666 7.71116 11.3535 7.81608 11.5368 7.93001C13.5215 9.15787 15 11.3598 15 14V15H1V14C1 11.147 2.63919 8.7213 4.99701 7.59061C4.14356 6.78943 3.61 5.65134 3.61 4.39ZM10.482 9.62922C9.71501 9.15233 8.88729 8.90797 8.00229 8.91L8 8.91C5.59623 8.91 3.5507 10.634 3.09474 13H12.8975C12.601 11.5742 11.6867 10.3744 10.484 9.63047L10.482 9.62922Z"
                    fill="white"
                />
            </svg>
            <svg
<<<<<<< HEAD
                v-if="itemTitle == 'Use professional license' || itemTitle == 'Workforce'"
=======
                v-if="itemId === LoginOption.ENTERPRISE_SSO"
>>>>>>> baecb3f3
                width="20"
                height="20"
                viewBox="0 0 16 16"
                fill="none"
                xmlns="http://www.w3.org/2000/svg"
            >
                <path
                    fill-rule="evenodd"
                    clip-rule="evenodd"
                    d="M4 3C3.44772 3 3 3.44772 3 4C3 4.55229 3.44772 5 4 5C4.55228 5 5 4.55229 5 4C5 3.44772 4.55228 3 4 3ZM1 4C1 2.34315 2.34315 1 4 1C5.65685 1 7 2.34315 7 4C7 5.65676 5.65701 6.99984 4.00029 7C6.21244 7.00016 8 8.78781 8 11C8 8.78772 9.78771 7 12 7C14.2123 7 16 8.78772 16 11V14C16 14.5523 15.5523 15 15 15H9C8.44771 15 8 14.5523 8 14C8 14.5523 7.55228 15 7 15H1C0.447715 15 0 14.5523 0 14V11C0 8.78772 1.78801 7 4.00029 7C2.34344 7 1 5.65685 1 4ZM12 7C10.3431 7 9 5.65685 9 4C9 2.34315 10.3431 1 12 1C13.6569 1 15 2.34315 15 4C15 5.65685 13.6569 7 12 7ZM11 4C11 3.44772 11.4477 3 12 3C12.5523 3 13 3.44772 13 4C13 4.55229 12.5523 5 12 5C11.4477 5 11 4.55229 11 4ZM10 11C10 9.89228 10.8923 9 12 9C13.1077 9 14 9.89228 14 11V13H10V11ZM2 11C2 9.89228 2.89228 9 4 9C5.10772 9 6 9.89228 6 11V13H2V11Z"
                    fill="white"
                />
            </svg>
            <svg
<<<<<<< HEAD
                v-if="itemTitle == 'IAM Credentials'"
=======
                v-if="itemId === LoginOption.IAM_CREDENTIAL"
>>>>>>> baecb3f3
                width="15"
                height="15"
                viewBox="0 0 15 15"
                fill="none"
                xmlns="http://www.w3.org/2000/svg"
            >
                <path
                    d="M10.36 1.06667C11.1778 1.24444 11.8889 1.61778 12.4933 2.18667C13.1333 2.75556 13.56 3.43111 13.7733 4.21333C13.9867 4.96 14.0222 5.72444 13.88 6.50667C13.6667 7.53778 13.1333 8.39111 12.28 9.06667C11.4622 9.74222 10.52 10.08 9.45333 10.08C8.99111 10.08 8.56444 10.0089 8.17333 9.86667L7.37333 10.8267L7 10.9867H5.98667V12.48L5.50667 13.0133H4.01333V14.5067L3.48 14.9867H0.493333L0.0133333 14.5067V12.2133L0.12 11.84L5.13333 6.88C4.99111 6.41778 4.92 5.93778 4.92 5.44C4.92 4.8 5.06222 4.17778 5.34667 3.57333C5.66667 2.93333 6.07556 2.41778 6.57333 2.02667C7.10667 1.6 7.69333 1.31556 8.33333 1.17333C9.00889 0.995556 9.68445 0.96 10.36 1.06667ZM11.6933 8.26667C12.3333 7.76889 12.7422 7.11111 12.92 6.29333C13.0267 5.68889 12.9911 5.10222 12.8133 4.53333C12.6711 3.96444 12.3867 3.46667 11.96 3.04C11.5333 2.61333 11.0356 2.32889 10.4667 2.18667C9.89778 2.00889 9.31111 1.97333 8.70667 2.08C7.92444 2.25778 7.26667 2.66667 6.73333 3.30667C6.2 3.94667 5.93333 4.67556 5.93333 5.49333C5.89778 5.95556 5.96889 6.4 6.14667 6.82667L6.04 7.36L1.02667 12.4267V14.0267H3V12.48L3.48 12H5.02667V10.5067L5.50667 10.0267H6.73333L7.64 9.01333L8.17333 8.85333C8.6 8.99556 9.02667 9.06667 9.45333 9.06667C10.2711 9.06667 11.0178 8.8 11.6933 8.26667ZM10.84 5.54667C10.9467 5.40444 11 5.24444 11 5.06667C11.0356 4.88889 11 4.72889 10.8933 4.58667C10.8222 4.40889 10.7156 4.26667 10.5733 4.16C10.4311 4.05333 10.2533 4 10.04 4C9.86222 3.96444 9.68444 4 9.50667 4.10667C9.36445 4.17778 9.25778 4.28444 9.18667 4.42667C9.04444 4.67556 8.99111 4.94222 9.02667 5.22667C9.09778 5.47556 9.24 5.67111 9.45333 5.81333C9.70222 5.95556 9.95111 6.00889 10.2 5.97333C10.4489 5.90222 10.6622 5.76 10.84 5.54667Z"
                    fill="#C5C5C5"
                />
            </svg>
        </div>
        <div class="text">
            <div class="item-title">{{ itemTitle }}</div>
            <div class="p">{{ itemText }}</div>
        </div>
    </div>
</template>

<script lang="ts">
import { defineComponent } from 'vue'
import {LoginIdentifier} from "../..//model";
export default defineComponent({
    name: 'SelectableItem',
    components: {},
    props: {
        itemText: String,
        itemTitle: String,
        isSelected: Boolean,
        itemId: Number,
    },
    data() {
        return {
            itemText: this.itemText,
            isSelected: this.isSelected,
            itemId: this.itemId,
            itemTitle: this.itemTitle,
            LoginOption: LoginIdentifier
        }
    },
    async created() {},
    methods: {
        toggleSelection() {
            this.$emit('toggle', this.itemId)
        },
    },
})
</script>

<style scoped lang="scss">
.item-container {
    padding: 15px;
    display: flex;
    align-items: center;
}

.selected {
    user-select: none;
}

.item-title {
    font-weight: bold;
    margin-bottom: 2px;
}

.text {
    display: flex;
    flex-direction: column;
    font-size: 15px;
}

.icon {
    margin-right: 15px;
}

/* Theme specific styles */
body.jb-dark {
    .item-container {
        border: 1px solid white;
    }
    .selected {
        border: 1px solid #29a7ff;
    }
    .icon > svg > path {
        fill: white;
    }
}

body.jb-light {
    .item-container {
        border: 1px solid black;
    }
    .selected {
        border: 1px solid #3574f0;
    }
    .icon > svg > path {
        fill: black;
    }
}
</style><|MERGE_RESOLUTION|>--- conflicted
+++ resolved
@@ -5,11 +5,7 @@
     <div class="item-container" :class="{ selected: isSelected }" @click="toggleSelection" @focus="toggleSelection" tabindex="0">
         <div class="icon">
             <svg
-<<<<<<< HEAD
-                v-if="itemTitle == 'Use for free'"
-=======
                 v-if="itemId === LoginOption.BUILDER_ID"
->>>>>>> baecb3f3
                 width="20"
                 height="20"
                 viewBox="0 0 16 16"
@@ -24,11 +20,7 @@
                 />
             </svg>
             <svg
-<<<<<<< HEAD
-                v-if="itemTitle == 'Use professional license' || itemTitle == 'Workforce'"
-=======
                 v-if="itemId === LoginOption.ENTERPRISE_SSO"
->>>>>>> baecb3f3
                 width="20"
                 height="20"
                 viewBox="0 0 16 16"
@@ -43,11 +35,7 @@
                 />
             </svg>
             <svg
-<<<<<<< HEAD
-                v-if="itemTitle == 'IAM Credentials'"
-=======
                 v-if="itemId === LoginOption.IAM_CREDENTIAL"
->>>>>>> baecb3f3
                 width="15"
                 height="15"
                 viewBox="0 0 15 15"
