--- conflicted
+++ resolved
@@ -26,14 +26,8 @@
 }
 
 val download = tasks.register<Download>("downloadResources") {
-<<<<<<< HEAD
-    notCompatibleWithConfigurationCache("requires some untangling")
-
-    dest("$buildDir/downloaded-resources/software/aws/toolkits/resources/")
-=======
     val resourcesDir = layout.buildDirectory.dir("downloaded-resources/software/aws/toolkits/resources/").get().asFile
     dest(resourcesDir)
->>>>>>> 62096365
     src(listOf("https://idetoolkits.amazonwebservices.com/endpoints.json"))
     onlyIfModified(true)
     useETag(true)
