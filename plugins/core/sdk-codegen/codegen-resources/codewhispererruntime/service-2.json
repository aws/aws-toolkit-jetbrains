{
    "version": "2.0",
    "metadata": {
        "apiVersion": "2022-11-11",
        "auth": ["smithy.api#httpBearerAuth"],
        "endpointPrefix": "amazoncodewhispererservice",
        "jsonVersion": "1.0",
        "protocol": "json",
        "protocols": ["json"],
        "serviceFullName": "Amazon CodeWhisperer",
        "serviceId": "CodeWhispererRuntime",
        "signatureVersion": "bearer",
        "signingName": "amazoncodewhispererservice",
        "targetPrefix": "AmazonCodeWhispererService",
        "uid": "codewhispererruntime-2022-11-11"
    },
    "operations": {
        "CreateArtifactUploadUrl": {
            "name": "CreateArtifactUploadUrl",
            "http": {
                "method": "POST",
                "requestUri": "/"
            },
            "input": { "shape": "CreateUploadUrlRequest" },
            "output": { "shape": "CreateUploadUrlResponse" },
            "errors": [
                { "shape": "ThrottlingException" },
                { "shape": "InternalServerException" },
                { "shape": "ValidationException" },
                { "shape": "AccessDeniedException" }
            ],
            "idempotent": true
        },
        "CreateTaskAssistConversation": {
            "name": "CreateTaskAssistConversation",
            "http": {
                "method": "POST",
                "requestUri": "/"
            },
            "input": { "shape": "CreateTaskAssistConversationRequest" },
            "output": { "shape": "CreateTaskAssistConversationResponse" },
            "errors": [
                { "shape": "ThrottlingException" },
                { "shape": "ServiceQuotaExceededException" },
                { "shape": "InternalServerException" },
                { "shape": "ValidationException" },
                { "shape": "AccessDeniedException" }
            ]
        },
        "CreateUploadUrl": {
            "name": "CreateUploadUrl",
            "http": {
                "method": "POST",
                "requestUri": "/"
            },
            "input": { "shape": "CreateUploadUrlRequest" },
            "output": { "shape": "CreateUploadUrlResponse" },
            "errors": [
                { "shape": "ThrottlingException" },
                { "shape": "ConflictException" },
                { "shape": "ServiceQuotaExceededException" },
                { "shape": "ResourceNotFoundException" },
                { "shape": "InternalServerException" },
                { "shape": "ValidationException" },
                { "shape": "AccessDeniedException" }
            ],
            "idempotent": true
        },
        "DeleteTaskAssistConversation": {
            "name": "DeleteTaskAssistConversation",
            "http": {
                "method": "POST",
                "requestUri": "/"
            },
            "input": { "shape": "DeleteTaskAssistConversationRequest" },
            "output": { "shape": "DeleteTaskAssistConversationResponse" },
            "errors": [
                { "shape": "ThrottlingException" },
                { "shape": "ResourceNotFoundException" },
                { "shape": "InternalServerException" },
                { "shape": "ValidationException" },
                { "shape": "AccessDeniedException" }
            ]
        },
        "GenerateCompletions": {
            "name": "GenerateCompletions",
            "http": {
                "method": "POST",
                "requestUri": "/"
            },
            "input": { "shape": "GenerateCompletionsRequest" },
            "output": { "shape": "GenerateCompletionsResponse" },
            "errors": [
                { "shape": "ThrottlingException" },
                { "shape": "InternalServerException" },
                { "shape": "ValidationException" },
                { "shape": "AccessDeniedException" }
            ]
        },
        "GetCodeAnalysis": {
            "name": "GetCodeAnalysis",
            "http": {
                "method": "POST",
                "requestUri": "/"
            },
            "input": { "shape": "GetCodeAnalysisRequest" },
            "output": { "shape": "GetCodeAnalysisResponse" },
            "errors": [
                { "shape": "ThrottlingException" },
                { "shape": "ResourceNotFoundException" },
                { "shape": "InternalServerException" },
                { "shape": "ValidationException" },
                { "shape": "AccessDeniedException" }
            ]
        },
        "GetTaskAssistCodeGeneration": {
            "name": "GetTaskAssistCodeGeneration",
            "http": {
                "method": "POST",
                "requestUri": "/"
            },
            "input": { "shape": "GetTaskAssistCodeGenerationRequest" },
            "output": { "shape": "GetTaskAssistCodeGenerationResponse" },
            "errors": [
                { "shape": "ThrottlingException" },
                { "shape": "ConflictException" },
                { "shape": "ResourceNotFoundException" },
                { "shape": "InternalServerException" },
                { "shape": "ValidationException" },
                { "shape": "AccessDeniedException" }
            ]
        },
        "GetTransformation": {
            "name": "GetTransformation",
            "http": {
                "method": "POST",
                "requestUri": "/"
            },
            "input": { "shape": "GetTransformationRequest" },
            "output": { "shape": "GetTransformationResponse" },
            "errors": [
                { "shape": "ThrottlingException" },
                { "shape": "ResourceNotFoundException" },
                { "shape": "InternalServerException" },
                { "shape": "ValidationException" },
                { "shape": "AccessDeniedException" }
            ]
        },
        "GetTransformationPlan": {
            "name": "GetTransformationPlan",
            "http": {
                "method": "POST",
                "requestUri": "/"
            },
            "input": { "shape": "GetTransformationPlanRequest" },
            "output": { "shape": "GetTransformationPlanResponse" },
            "errors": [
                { "shape": "ThrottlingException" },
                { "shape": "ResourceNotFoundException" },
                { "shape": "InternalServerException" },
                { "shape": "ValidationException" },
                { "shape": "AccessDeniedException" }
            ]
        },
        "ListAvailableCustomizations": {
            "name": "ListAvailableCustomizations",
            "http": {
                "method": "POST",
                "requestUri": "/"
            },
            "input": { "shape": "ListAvailableCustomizationsRequest" },
            "output": { "shape": "ListAvailableCustomizationsResponse" },
            "errors": [
                { "shape": "ThrottlingException" },
                { "shape": "InternalServerException" },
                { "shape": "ValidationException" },
                { "shape": "AccessDeniedException" }
            ]
        },
        "ListCodeAnalysisFindings": {
            "name": "ListCodeAnalysisFindings",
            "http": {
                "method": "POST",
                "requestUri": "/"
            },
            "input": { "shape": "ListCodeAnalysisFindingsRequest" },
            "output": { "shape": "ListCodeAnalysisFindingsResponse" },
            "errors": [
                { "shape": "ThrottlingException" },
                { "shape": "ResourceNotFoundException" },
                { "shape": "InternalServerException" },
                { "shape": "ValidationException" },
                { "shape": "AccessDeniedException" }
            ]
        },
        "ListFeatureEvaluations": {
            "name": "ListFeatureEvaluations",
            "http": {
                "method": "POST",
                "requestUri": "/"
            },
            "input": { "shape": "ListFeatureEvaluationsRequest" },
            "output": { "shape": "ListFeatureEvaluationsResponse" },
            "errors": [
                { "shape": "ThrottlingException" },
                { "shape": "InternalServerException" },
                { "shape": "ValidationException" },
                { "shape": "AccessDeniedException" }
            ]
        },
        "ResumeTransformation": {
            "name": "ResumeTransformation",
            "http": {
                "method": "POST",
                "requestUri": "/"
            },
            "input": { "shape": "ResumeTransformationRequest" },
            "output": { "shape": "ResumeTransformationResponse" },
            "errors": [
                { "shape": "ThrottlingException" },
                { "shape": "ResourceNotFoundException" },
                { "shape": "InternalServerException" },
                { "shape": "ValidationException" },
                { "shape": "AccessDeniedException" }
            ]
        },
        "SendTelemetryEvent": {
            "name": "SendTelemetryEvent",
            "http": {
                "method": "POST",
                "requestUri": "/"
            },
            "input": { "shape": "SendTelemetryEventRequest" },
            "output": { "shape": "SendTelemetryEventResponse" },
            "errors": [
                { "shape": "ThrottlingException" },
                { "shape": "InternalServerException" },
                { "shape": "ValidationException" },
                { "shape": "AccessDeniedException" }
            ],
            "idempotent": true
        },
        "StartCodeAnalysis": {
            "name": "StartCodeAnalysis",
            "http": {
                "method": "POST",
                "requestUri": "/"
            },
            "input": { "shape": "StartCodeAnalysisRequest" },
            "output": { "shape": "StartCodeAnalysisResponse" },
            "errors": [
                { "shape": "ThrottlingException" },
                { "shape": "ConflictException" },
                { "shape": "ResourceNotFoundException" },
                { "shape": "InternalServerException" },
                { "shape": "ValidationException" },
                { "shape": "AccessDeniedException" }
            ],
            "idempotent": true
        },
        "StartTaskAssistCodeGeneration": {
            "name": "StartTaskAssistCodeGeneration",
            "http": {
                "method": "POST",
                "requestUri": "/"
            },
            "input": { "shape": "StartTaskAssistCodeGenerationRequest" },
            "output": { "shape": "StartTaskAssistCodeGenerationResponse" },
            "errors": [
                { "shape": "ThrottlingException" },
                { "shape": "ConflictException" },
                { "shape": "ServiceQuotaExceededException" },
                { "shape": "ResourceNotFoundException" },
                { "shape": "InternalServerException" },
                { "shape": "ValidationException" },
                { "shape": "AccessDeniedException" }
            ]
        },
        "StartTransformation": {
            "name": "StartTransformation",
            "http": {
                "method": "POST",
                "requestUri": "/"
            },
            "input": { "shape": "StartTransformationRequest" },
            "output": { "shape": "StartTransformationResponse" },
            "errors": [
                { "shape": "ThrottlingException" },
                { "shape": "ConflictException" },
                { "shape": "InternalServerException" },
                { "shape": "ValidationException" },
                { "shape": "AccessDeniedException" }
            ]
        },
        "StopTransformation": {
            "name": "StopTransformation",
            "http": {
                "method": "POST",
                "requestUri": "/"
            },
            "input": { "shape": "StopTransformationRequest" },
            "output": { "shape": "StopTransformationResponse" },
            "errors": [
                { "shape": "ThrottlingException" },
                { "shape": "ResourceNotFoundException" },
                { "shape": "InternalServerException" },
                { "shape": "ValidationException" },
                { "shape": "AccessDeniedException" }
            ]
        }
    },
    "shapes": {
        "AccessDeniedException": {
            "type": "structure",
            "required": ["message"],
            "members": {
                "message": { "shape": "String" },
                "reason": { "shape": "AccessDeniedExceptionReason" }
            },
            "exception": true
        },
        "AccessDeniedExceptionReason": {
            "type": "string",
            "enum": ["UNAUTHORIZED_CUSTOMIZATION_RESOURCE_ACCESS"]
        },
        "AppStudioState": {
            "type": "structure",
            "required": ["namespace", "propertyName", "propertyContext"],
            "members": {
                "namespace": { "shape": "AppStudioStateNamespaceString" },
                "propertyName": { "shape": "AppStudioStatePropertyNameString" },
                "propertyValue": { "shape": "AppStudioStatePropertyValueString" },
                "propertyContext": { "shape": "AppStudioStatePropertyContextString" }
            }
        },
        "AppStudioStateNamespaceString": {
            "type": "string",
            "max": 1024,
            "min": 1,
            "sensitive": true
        },
        "AppStudioStatePropertyContextString": {
            "type": "string",
            "max": 1024,
            "min": 1,
            "sensitive": true
        },
        "AppStudioStatePropertyNameString": {
            "type": "string",
            "max": 1024,
            "min": 1,
            "sensitive": true
        },
        "AppStudioStatePropertyValueString": {
            "type": "string",
            "max": 10240,
            "min": 0,
            "sensitive": true
        },
        "ArtifactId": {
            "type": "string",
            "max": 126,
            "min": 1,
            "pattern": "[a-zA-Z0-9-_]+"
        },
        "ArtifactMap": {
            "type": "map",
            "key": { "shape": "ArtifactType" },
            "value": { "shape": "UploadId" },
            "max": 64,
            "min": 1
        },
        "ArtifactType": {
            "type": "string",
            "enum": ["SourceCode", "BuiltJars"]
        },
        "AssistantResponseMessage": {
            "type": "structure",
            "required": ["content"],
            "members": {
                "messageId": { "shape": "MessageId" },
                "content": { "shape": "AssistantResponseMessageContentString" },
                "supplementaryWebLinks": { "shape": "SupplementaryWebLinks" },
                "references": { "shape": "References" },
                "followupPrompt": { "shape": "FollowupPrompt" }
            }
        },
        "AssistantResponseMessageContentString": {
            "type": "string",
            "max": 4096,
            "min": 0,
            "sensitive": true
        },
        "Base64EncodedPaginationToken": {
            "type": "string",
            "max": 2048,
            "min": 1,
            "pattern": "(?:[A-Za-z0-9\\+/]{4})*(?:[A-Za-z0-9\\+/]{2}\\=\\=|[A-Za-z0-9\\+/]{3}\\=)?"
        },
        "Boolean": {
            "type": "boolean",
            "box": true
        },
        "ChatAddMessageEvent": {
            "type": "structure",
            "required": ["conversationId", "messageId"],
            "members": {
                "conversationId": { "shape": "ConversationId" },
                "messageId": { "shape": "MessageId" },
                "customizationArn": { "shape": "CustomizationArn" },
                "userIntent": { "shape": "UserIntent" },
                "hasCodeSnippet": { "shape": "Boolean" },
                "programmingLanguage": { "shape": "ProgrammingLanguage" },
                "activeEditorTotalCharacters": { "shape": "Integer" },
                "timeToFirstChunkMilliseconds": { "shape": "Double" },
                "timeBetweenChunks": { "shape": "timeBetweenChunks" },
                "fullResponselatency": { "shape": "Double" },
                "requestLength": { "shape": "Integer" },
                "responseLength": { "shape": "Integer" },
                "numberOfCodeBlocks": { "shape": "Integer" },
                "hasProjectLevelContext": { "shape": "Boolean" }
            }
        },
        "ChatHistory": {
            "type": "list",
            "member": { "shape": "ChatMessage" },
            "max": 10,
            "min": 0
        },
        "ChatInteractWithMessageEvent": {
            "type": "structure",
            "required": ["conversationId", "messageId"],
            "members": {
                "conversationId": { "shape": "ConversationId" },
                "messageId": { "shape": "MessageId" },
                "customizationArn": { "shape": "CustomizationArn" },
                "interactionType": { "shape": "ChatMessageInteractionType" },
                "interactionTarget": { "shape": "ChatInteractWithMessageEventInteractionTargetString" },
                "acceptedCharacterCount": { "shape": "Integer" },
                "acceptedLineCount": { "shape": "Integer" },
                "acceptedSnippetHasReference": { "shape": "Boolean" },
                "hasProjectLevelContext": { "shape": "Boolean" },
                "userIntent": { "shape": "UserIntent" }
            }
        },
        "ChatInteractWithMessageEventInteractionTargetString": {
            "type": "string",
            "max": 1024,
            "min": 1
        },
        "ChatMessage": {
            "type": "structure",
            "members": {
                "userInputMessage": { "shape": "UserInputMessage" },
                "assistantResponseMessage": { "shape": "AssistantResponseMessage" }
            },
            "union": true
        },
        "ChatMessageInteractionType": {
            "type": "string",
            "enum": ["INSERT_AT_CURSOR", "COPY_SNIPPET", "COPY", "CLICK_LINK", "CLICK_BODY_LINK", "CLICK_FOLLOW_UP", "HOVER_REFERENCE", "UPVOTE", "DOWNVOTE"]
        },
        "ChatTriggerType": {
            "type": "string",
            "enum": ["MANUAL", "DIAGNOSTIC"]
        },
        "ChatUserModificationEvent": {
            "type": "structure",
            "required": ["conversationId", "messageId", "modificationPercentage"],
            "members": {
                "conversationId": { "shape": "ConversationId" },
                "customizationArn": { "shape": "CustomizationArn" },
                "messageId": { "shape": "MessageId" },
                "programmingLanguage": { "shape": "ProgrammingLanguage" },
                "modificationPercentage": { "shape": "Double" },
                "hasProjectLevelContext": { "shape": "Boolean" }
            }
        },
        "CodeAnalysisFindingsSchema": {
            "type": "string",
            "enum": ["codeanalysis/findings/1.0"]
        },
        "CodeAnalysisScope": {
            "type": "string",
            "enum": ["FILE", "PROJECT"]
        },
        "CodeAnalysisStatus": {
            "type": "string",
            "enum": ["Completed", "Pending", "Failed"]
        },
        "CodeAnalysisUploadContext": {
            "type": "structure",
            "required": ["codeScanName"],
            "members": {
                "codeScanName": { "shape": "CodeScanName" }
            }
        },
        "CodeCoverageEvent": {
            "type": "structure",
            "required": ["programmingLanguage", "acceptedCharacterCount", "totalCharacterCount", "timestamp"],
            "members": {
                "customizationArn": { "shape": "CustomizationArn" },
                "programmingLanguage": { "shape": "ProgrammingLanguage" },
                "acceptedCharacterCount": { "shape": "PrimitiveInteger" },
                "totalCharacterCount": { "shape": "PrimitiveInteger" },
                "timestamp": { "shape": "Timestamp" },
                "unmodifiedAcceptedCharacterCount": { "shape": "PrimitiveInteger" }
            }
        },
        "CodeGenerationId": {
            "type": "string",
            "max": 128,
            "min": 1
        },
        "CodeGenerationStatus": {
            "type": "structure",
            "required": ["status", "currentStage"],
            "members": {
                "status": { "shape": "CodeGenerationWorkflowStatus" },
                "currentStage": { "shape": "CodeGenerationWorkflowStage" }
            }
        },
        "CodeGenerationStatusDetail": {
            "type": "string",
            "sensitive": true
        },
        "CodeGenerationWorkflowStage": {
            "type": "string",
            "enum": ["InitialCodeGeneration", "CodeRefinement"]
        },
        "CodeGenerationWorkflowStatus": {
            "type": "string",
            "enum": ["InProgress", "Complete", "Failed"]
        },
        "CodeScanEvent": {
            "type": "structure",
            "required": ["programmingLanguage", "codeScanJobId", "timestamp"],
            "members": {
                "programmingLanguage": { "shape": "ProgrammingLanguage" },
                "codeScanJobId": { "shape": "CodeScanJobId" },
                "timestamp": { "shape": "Timestamp" },
                "codeAnalysisScope": { "shape": "CodeAnalysisScope" }
            }
        },
        "CodeScanJobId": {
            "type": "string",
            "max": 128,
            "min": 1
        },
        "CodeScanName": {
            "type": "string",
            "max": 128,
            "min": 1
        },
        "CodeScanRemediationsEvent": {
            "type": "structure",
            "members": {
                "programmingLanguage": { "shape": "ProgrammingLanguage" },
                "CodeScanRemediationsEventType": { "shape": "CodeScanRemediationsEventType" },
                "timestamp": { "shape": "Timestamp" },
                "detectorId": { "shape": "String" },
                "findingId": { "shape": "String" },
                "ruleId": { "shape": "String" },
                "component": { "shape": "String" },
                "reason": { "shape": "String" },
                "result": { "shape": "String" },
                "includesFix": { "shape": "Boolean" }
            }
        },
        "CodeScanRemediationsEventType": {
            "type": "string",
            "enum": ["CODESCAN_ISSUE_HOVER", "CODESCAN_ISSUE_APPLY_FIX", "CODESCAN_ISSUE_VIEW_DETAILS"]
        },
        "Completion": {
            "type": "structure",
            "required": ["content"],
            "members": {
                "content": { "shape": "CompletionContentString" },
                "references": { "shape": "References" },
                "mostRelevantMissingImports": { "shape": "Imports" }
            }
        },
        "CompletionContentString": {
            "type": "string",
            "max": 5120,
            "min": 1,
            "sensitive": true
        },
        "CompletionType": {
            "type": "string",
            "enum": ["BLOCK", "LINE"]
        },
        "Completions": {
            "type": "list",
            "member": { "shape": "Completion" },
            "max": 10,
            "min": 0
        },
        "ConflictException": {
            "type": "structure",
            "required": ["message"],
            "members": {
                "message": { "shape": "String" }
            },
            "exception": true
        },
        "ConsoleState": {
            "type": "structure",
            "members": {
                "region": { "shape": "String" },
                "consoleUrl": { "shape": "SensitiveString" },
                "serviceId": { "shape": "String" },
                "serviceConsolePage": { "shape": "String" },
                "serviceSubconsolePage": { "shape": "String" },
                "taskName": { "shape": "SensitiveString" }
            }
        },
        "ContentChecksumType": {
            "type": "string",
            "enum": ["SHA_256"]
        },
        "ContextTruncationScheme": {
            "type": "string",
            "enum": ["ANALYSIS", "GUMBY"]
        },
        "ConversationId": {
            "type": "string",
            "max": 128,
            "min": 1
        },
        "ConversationState": {
            "type": "structure",
            "required": ["currentMessage", "chatTriggerType"],
            "members": {
                "conversationId": { "shape": "ConversationId" },
                "history": { "shape": "ChatHistory" },
                "currentMessage": { "shape": "ChatMessage" },
                "chatTriggerType": { "shape": "ChatTriggerType" },
                "customizationArn": { "shape": "ResourceArn" }
            }
        },
        "CreateTaskAssistConversationRequest": {
            "type": "structure",
            "members": {}
        },
        "CreateTaskAssistConversationResponse": {
            "type": "structure",
            "required": ["conversationId"],
            "members": {
                "conversationId": { "shape": "ConversationId" }
            }
        },
        "CreateUploadUrlRequest": {
            "type": "structure",
            "members": {
                "contentMd5": { "shape": "CreateUploadUrlRequestContentMd5String" },
                "contentChecksum": { "shape": "CreateUploadUrlRequestContentChecksumString" },
                "contentChecksumType": { "shape": "ContentChecksumType" },
                "contentLength": { "shape": "CreateUploadUrlRequestContentLengthLong" },
                "artifactType": { "shape": "ArtifactType" },
                "uploadIntent": { "shape": "UploadIntent" },
                "uploadContext": { "shape": "UploadContext" },
                "uploadId": { "shape": "UploadId" }
            }
        },
        "CreateUploadUrlRequestContentChecksumString": {
            "type": "string",
            "max": 512,
            "min": 1,
            "sensitive": true
        },
        "CreateUploadUrlRequestContentLengthLong": {
            "type": "long",
            "box": true,
            "min": 1
        },
        "CreateUploadUrlRequestContentMd5String": {
            "type": "string",
            "max": 128,
            "min": 1,
            "sensitive": true
        },
        "CreateUploadUrlResponse": {
            "type": "structure",
            "required": ["uploadId", "uploadUrl"],
            "members": {
                "uploadId": { "shape": "UploadId" },
                "uploadUrl": { "shape": "PreSignedUrl" },
                "kmsKeyArn": { "shape": "ResourceArn" },
                "requestHeaders": { "shape": "RequestHeaders" }
            }
        },
        "CursorState": {
            "type": "structure",
            "members": {
                "position": { "shape": "Position" },
                "range": { "shape": "Range" }
            },
            "union": true
        },
        "Customization": {
            "type": "structure",
            "required": ["arn"],
            "members": {
                "arn": { "shape": "CustomizationArn" },
                "name": { "shape": "CustomizationName" },
                "description": { "shape": "Description" }
            }
        },
        "CustomizationArn": {
            "type": "string",
            "max": 950,
            "min": 0,
            "pattern": "arn:[-.a-z0-9]{1,63}:codewhisperer:([-.a-z0-9]{0,63}:){2}([a-zA-Z0-9-_:/]){1,1023}"
        },
        "CustomizationName": {
            "type": "string",
            "max": 100,
            "min": 1,
            "pattern": "[a-zA-Z][a-zA-Z0-9_-]*"
        },
        "Customizations": {
            "type": "list",
            "member": { "shape": "Customization" }
        },
        "DeleteTaskAssistConversationRequest": {
            "type": "structure",
            "required": ["conversationId"],
            "members": {
                "conversationId": { "shape": "ConversationId" }
            }
        },
        "DeleteTaskAssistConversationResponse": {
            "type": "structure",
            "required": ["conversationId"],
            "members": {
                "conversationId": { "shape": "ConversationId" }
            }
        },
        "Description": {
            "type": "string",
            "max": 256,
            "min": 0,
            "pattern": "[\\sa-zA-Z0-9_-]*"
        },
        "Diagnostic": {
            "type": "structure",
            "members": {
                "textDocumentDiagnostic": { "shape": "TextDocumentDiagnostic" },
                "runtimeDiagnostic": { "shape": "RuntimeDiagnostic" }
            },
            "union": true
        },
        "DiagnosticSeverity": {
            "type": "string",
            "enum": ["ERROR", "WARNING", "INFORMATION", "HINT"]
        },
        "Dimension": {
            "type": "structure",
            "members": {
                "name": { "shape": "DimensionNameString" },
                "value": { "shape": "DimensionValueString" }
            }
        },
        "DimensionList": {
            "type": "list",
            "member": { "shape": "Dimension" },
            "max": 30,
            "min": 0
        },
        "DimensionNameString": {
            "type": "string",
            "max": 255,
            "min": 1,
            "pattern": "[-a-zA-Z0-9._]*"
        },
        "DimensionValueString": {
            "type": "string",
            "max": 1024,
            "min": 1,
            "pattern": "[-a-zA-Z0-9._]*"
        },
        "DocumentSymbol": {
            "type": "structure",
            "required": ["name", "type"],
            "members": {
                "name": { "shape": "DocumentSymbolNameString" },
                "type": { "shape": "SymbolType" },
                "source": { "shape": "DocumentSymbolSourceString" }
            }
        },
        "DocumentSymbolNameString": {
            "type": "string",
            "max": 256,
            "min": 1
        },
        "DocumentSymbolSourceString": {
            "type": "string",
            "max": 256,
            "min": 1
        },
        "DocumentSymbols": {
            "type": "list",
            "member": { "shape": "DocumentSymbol" },
            "max": 1000,
            "min": 0
        },
        "Double": {
            "type": "double",
            "box": true
        },
        "EditorState": {
            "type": "structure",
            "members": {
                "document": { "shape": "TextDocument" },
                "cursorState": { "shape": "CursorState" },
                "relevantDocuments": { "shape": "RelevantDocumentList" },
                "useRelevantDocuments": { "shape": "Boolean" }
            }
        },
        "EnvState": {
            "type": "structure",
            "members": {
                "operatingSystem": { "shape": "EnvStateOperatingSystemString" },
                "currentWorkingDirectory": { "shape": "EnvStateCurrentWorkingDirectoryString" },
                "environmentVariables": { "shape": "EnvironmentVariables" }
            }
        },
        "EnvStateCurrentWorkingDirectoryString": {
            "type": "string",
            "max": 256,
            "min": 1,
            "sensitive": true
        },
        "EnvStateOperatingSystemString": {
            "type": "string",
            "max": 32,
            "min": 1,
            "pattern": "(macos|linux|windows)"
        },
        "EnvironmentVariable": {
            "type": "structure",
            "members": {
                "key": { "shape": "EnvironmentVariableKeyString" },
                "value": { "shape": "EnvironmentVariableValueString" }
            }
        },
        "EnvironmentVariableKeyString": {
            "type": "string",
            "max": 256,
            "min": 1,
            "sensitive": true
        },
        "EnvironmentVariableValueString": {
            "type": "string",
            "max": 1024,
            "min": 1,
            "sensitive": true
        },
        "EnvironmentVariables": {
            "type": "list",
            "member": { "shape": "EnvironmentVariable" },
            "max": 100,
            "min": 0
        },
        "FeatureDevEvent": {
            "type": "structure",
            "required": ["conversationId"],
            "members": {
                "conversationId": { "shape": "ConversationId" }
            }
        },
        "FeatureEvaluation": {
            "type": "structure",
            "required": ["feature", "variation", "value"],
            "members": {
                "feature": { "shape": "FeatureName" },
                "variation": { "shape": "FeatureVariation" },
                "value": { "shape": "FeatureValue" }
            }
        },
        "FeatureEvaluationsList": {
            "type": "list",
            "member": { "shape": "FeatureEvaluation" },
            "max": 50,
            "min": 0
        },
        "FeatureName": {
            "type": "string",
            "max": 128,
            "min": 1,
            "pattern": "[-a-zA-Z0-9._]*"
        },
        "FeatureValue": {
            "type": "structure",
            "members": {
                "boolValue": { "shape": "Boolean" },
                "doubleValue": { "shape": "Double" },
                "longValue": { "shape": "Long" },
                "stringValue": { "shape": "FeatureValueStringType" }
            },
            "union": true
        },
        "FeatureValueStringType": {
            "type": "string",
            "max": 512,
            "min": 0
        },
        "FeatureVariation": {
            "type": "string",
            "max": 128,
            "min": 1,
            "pattern": "[-a-zA-Z0-9._]*"
        },
        "FileContext": {
            "type": "structure",
            "required": ["leftFileContent", "rightFileContent", "filename", "programmingLanguage"],
            "members": {
                "leftFileContent": { "shape": "FileContextLeftFileContentString" },
                "rightFileContent": { "shape": "FileContextRightFileContentString" },
                "filename": { "shape": "FileContextFilenameString" },
                "programmingLanguage": { "shape": "ProgrammingLanguage" }
            }
        },
        "FileContextFilenameString": {
            "type": "string",
            "max": 1024,
            "min": 1,
            "sensitive": true
        },
        "FileContextLeftFileContentString": {
            "type": "string",
            "max": 10240,
            "min": 0,
            "sensitive": true
        },
        "FileContextRightFileContentString": {
            "type": "string",
            "max": 10240,
            "min": 0,
            "sensitive": true
        },
        "FollowupPrompt": {
            "type": "structure",
            "required": ["content"],
            "members": {
                "content": { "shape": "FollowupPromptContentString" },
                "userIntent": { "shape": "UserIntent" }
            }
        },
        "FollowupPromptContentString": {
            "type": "string",
            "max": 4096,
            "min": 0,
            "sensitive": true
        },
        "GenerateCompletionsRequest": {
            "type": "structure",
            "required": ["fileContext"],
            "members": {
                "fileContext": { "shape": "FileContext" },
                "maxResults": { "shape": "GenerateCompletionsRequestMaxResultsInteger" },
                "nextToken": { "shape": "GenerateCompletionsRequestNextTokenString" },
                "referenceTrackerConfiguration": { "shape": "ReferenceTrackerConfiguration" },
                "supplementalContexts": { "shape": "SupplementalContextList" },
                "customizationArn": { "shape": "CustomizationArn" },
                "optOutPreference": { "shape": "OptOutPreference" },
                "userContext": { "shape": "UserContext" },
                "profileArn": { "shape": "ProfileArn" }
            }
        },
        "GenerateCompletionsRequestMaxResultsInteger": {
            "type": "integer",
            "box": true,
            "max": 10,
            "min": 1
        },
        "GenerateCompletionsRequestNextTokenString": {
            "type": "string",
            "max": 2048,
            "min": 0,
            "pattern": "(?:[A-Za-z0-9\\+/]{4})*(?:[A-Za-z0-9\\+/]{2}\\=\\=|[A-Za-z0-9\\+/]{3}\\=)?",
            "sensitive": true
        },
        "GenerateCompletionsResponse": {
            "type": "structure",
            "members": {
                "completions": { "shape": "Completions" },
                "nextToken": { "shape": "SensitiveString" }
            }
        },
        "GetCodeAnalysisRequest": {
            "type": "structure",
            "required": ["jobId"],
            "members": {
                "jobId": { "shape": "GetCodeAnalysisRequestJobIdString" }
            }
        },
        "GetCodeAnalysisRequestJobIdString": {
            "type": "string",
            "max": 256,
            "min": 1
        },
        "GetCodeAnalysisResponse": {
            "type": "structure",
            "required": ["status"],
            "members": {
                "status": { "shape": "CodeAnalysisStatus" },
                "errorMessage": { "shape": "SensitiveString" }
            }
        },
        "GetTaskAssistCodeGenerationRequest": {
            "type": "structure",
            "required": ["conversationId", "codeGenerationId"],
            "members": {
                "conversationId": { "shape": "ConversationId" },
                "codeGenerationId": { "shape": "CodeGenerationId" }
            }
        },
        "GetTaskAssistCodeGenerationResponse": {
            "type": "structure",
            "required": ["conversationId", "codeGenerationStatus"],
            "members": {
                "conversationId": { "shape": "ConversationId" },
                "codeGenerationStatus": { "shape": "CodeGenerationStatus" },
                "codeGenerationStatusDetail": { "shape": "CodeGenerationStatusDetail" },
                "codeGenerationRemainingIterationCount": { "shape": "Integer" },
                "codeGenerationTotalIterationCount": { "shape": "Integer" }
            }
        },
        "GetTransformationPlanRequest": {
            "type": "structure",
            "required": ["transformationJobId"],
            "members": {
                "transformationJobId": { "shape": "TransformationJobId" }
            }
        },
        "GetTransformationPlanResponse": {
            "type": "structure",
            "required": ["transformationPlan"],
            "members": {
                "transformationPlan": { "shape": "TransformationPlan" }
            }
        },
        "GetTransformationRequest": {
            "type": "structure",
            "required": ["transformationJobId"],
            "members": {
                "transformationJobId": { "shape": "TransformationJobId" }
            }
        },
        "GetTransformationResponse": {
            "type": "structure",
            "required": ["transformationJob"],
            "members": {
                "transformationJob": { "shape": "TransformationJob" }
            }
        },
        "GitState": {
            "type": "structure",
            "members": {
                "status": { "shape": "GitStateStatusString" }
            }
        },
        "GitStateStatusString": {
            "type": "string",
            "max": 4096,
            "min": 0,
            "sensitive": true
        },
        "IdeCategory": {
            "type": "string",
            "enum": ["JETBRAINS", "VSCODE", "CLI", "JUPYTER_MD", "JUPYTER_SM"],
            "max": 64,
            "min": 1
        },
        "IdempotencyToken": {
            "type": "string",
            "max": 256,
            "min": 1
        },
        "Import": {
            "type": "structure",
            "members": {
                "statement": { "shape": "ImportStatementString" }
            }
        },
        "ImportStatementString": {
            "type": "string",
            "max": 1024,
            "min": 1,
            "sensitive": true
        },
        "Imports": {
            "type": "list",
            "member": { "shape": "Import" },
            "max": 10,
            "min": 0
        },
        "InlineChatEvent": {
            "type": "structure",
<<<<<<< HEAD
            "required": ["requestId", "timestamp"],
            "members": {
                "requestId": { "shape": "UUID" },
                "timestamp":{"shape":"Timestamp"},
                "inputLength": { "shape": "PrimitiveInteger" },
                "numSelectedLines": { "shape": "PrimitiveInteger" },
                "numSuggestionAddChars": { "shape": "PrimitiveInteger" },
                "numSuggestionAddLines": { "shape": "PrimitiveInteger" },
                "numSuggestionDelChars": { "shape": "PrimitiveInteger" },
                "numSuggestionDelLines": { "shape": "PrimitiveInteger" },
                "codeIntent": { "shape": "Boolean" },
                "userDecision": { "shape": "InlineChatUserDecision" },
                "responseStartLatency": { "shape": "Double" },
                "responseEndLatency": { "shape": "Double" },
                "charactersRemoved": { "shape": "PrimitiveInteger" },
                "charactersAdded": { "shape": "PrimitiveInteger"}
            }
        },
        "InlineChatUserDecision": {
            "type": "string",
            "enum": ["ACCEPT", "REJECT", "DISMISS"]
        },
        "Integer":{
            "type":"integer",
            "box":true
=======
            "members": {
                "inputLength": { "shape": "PrimitiveInteger" },
                "numSelectedLines": { "shape": "PrimitiveInteger" },
                "codeIntent": { "shape": "Boolean" },
                "userDecision": { "shape": "InlineChatUserDecision" },
                "responseStartLatency": { "shape": "Double" },
                "responseEndLatency": { "shape": "Double" }
            }
>>>>>>> a81caf64
        },
        "InlineChatUserDecision": {
            "type": "string",
            "enum": ["ACCEPT", "REJECT", "DISMISS"]
        },
        "Integer": {
            "type": "integer",
            "box": true
        },
        "InternalServerException": {
            "type": "structure",
            "required": ["message"],
            "members": {
                "message": { "shape": "String" }
            },
            "exception": true,
            "fault": true,
            "retryable": { "throttling": false }
        },
        "ListAvailableCustomizationsRequest": {
            "type": "structure",
            "members": {
                "maxResults": { "shape": "ListAvailableCustomizationsRequestMaxResultsInteger" },
                "nextToken": { "shape": "Base64EncodedPaginationToken" }
            }
        },
        "ListAvailableCustomizationsRequestMaxResultsInteger": {
            "type": "integer",
            "box": true,
            "max": 100,
            "min": 1
        },
        "ListAvailableCustomizationsResponse": {
            "type": "structure",
            "required": ["customizations"],
            "members": {
                "customizations": { "shape": "Customizations" },
                "nextToken": { "shape": "Base64EncodedPaginationToken" }
            }
        },
        "ListCodeAnalysisFindingsRequest": {
            "type": "structure",
            "required": ["jobId", "codeAnalysisFindingsSchema"],
            "members": {
                "jobId": { "shape": "ListCodeAnalysisFindingsRequestJobIdString" },
                "nextToken": { "shape": "PaginationToken" },
                "codeAnalysisFindingsSchema": { "shape": "CodeAnalysisFindingsSchema" }
            }
        },
        "ListCodeAnalysisFindingsRequestJobIdString": {
            "type": "string",
            "max": 256,
            "min": 1
        },
        "ListCodeAnalysisFindingsResponse": {
            "type": "structure",
            "required": ["codeAnalysisFindings"],
            "members": {
                "nextToken": { "shape": "PaginationToken" },
                "codeAnalysisFindings": { "shape": "SensitiveString" }
            }
        },
        "ListFeatureEvaluationsRequest": {
            "type": "structure",
            "required": ["userContext"],
            "members": {
                "userContext": { "shape": "UserContext" }
            }
        },
        "ListFeatureEvaluationsResponse": {
            "type": "structure",
            "required": ["featureEvaluations"],
            "members": {
                "featureEvaluations": { "shape": "FeatureEvaluationsList" }
            }
        },
        "Long": {
            "type": "long",
            "box": true
        },
        "MessageId": {
            "type": "string",
            "max": 128,
            "min": 0
        },
        "MetricData": {
            "type": "structure",
            "required": ["metricName", "metricValue", "timestamp", "product"],
            "members": {
                "metricName": { "shape": "MetricDataMetricNameString" },
                "metricValue": { "shape": "Double" },
                "timestamp": { "shape": "Timestamp" },
                "product": { "shape": "MetricDataProductString" },
                "dimensions": { "shape": "DimensionList" }
            }
        },
        "MetricDataMetricNameString": {
            "type": "string",
            "max": 1024,
            "min": 1,
            "pattern": "[-a-zA-Z0-9._]*"
        },
        "MetricDataProductString": {
            "type": "string",
            "max": 128,
            "min": 1,
            "pattern": "[-a-zA-Z0-9._]*"
        },
        "OperatingSystem": {
            "type": "string",
            "enum": ["MAC", "WINDOWS", "LINUX"],
            "max": 64,
            "min": 1
        },
        "OptOutPreference": {
            "type": "string",
            "enum": ["OPTIN", "OPTOUT"]
        },
        "PaginationToken": {
            "type": "string",
            "max": 2048,
            "min": 1,
            "pattern": "\\S+"
        },
        "Position": {
            "type": "structure",
            "required": ["line", "character"],
            "members": {
                "line": { "shape": "Integer" },
                "character": { "shape": "Integer" }
            }
        },
        "PreSignedUrl": {
            "type": "string",
            "max": 2048,
            "min": 1,
            "sensitive": true
        },
        "PrimitiveInteger": { "type": "integer" },
        "ProfileArn": {
            "type": "string",
            "max": 950,
            "min": 0,
            "pattern": "arn:aws:codewhisperer:[-.a-z0-9]{1,63}:\\d{12}:profile/([a-zA-Z0-9]){12}"
        },
        "ProgrammingLanguage": {
            "type": "structure",
            "required": ["languageName"],
            "members": {
                "languageName": { "shape": "ProgrammingLanguageLanguageNameString" }
            }
        },
        "ProgrammingLanguageLanguageNameString": {
            "type": "string",
            "max": 128,
            "min": 1,
            "pattern": "(python|javascript|java|csharp|typescript|c|cpp|go|kotlin|php|ruby|rust|scala|shell|sql|json|yaml|vue|tf|tsx|jsx|plaintext)"
        },
        "ProgressUpdates": {
            "type": "list",
            "member": { "shape": "TransformationProgressUpdate" }
        },
        "Range": {
            "type": "structure",
            "required": ["start", "end"],
            "members": {
                "start": { "shape": "Position" },
                "end": { "shape": "Position" }
            }
        },
        "RecommendationsWithReferencesPreference": {
            "type": "string",
            "enum": ["BLOCK", "ALLOW"]
        },
        "Reference": {
            "type": "structure",
            "members": {
                "licenseName": { "shape": "ReferenceLicenseNameString" },
                "repository": { "shape": "ReferenceRepositoryString" },
                "url": { "shape": "ReferenceUrlString" },
                "recommendationContentSpan": { "shape": "Span" }
            }
        },
        "ReferenceLicenseNameString": {
            "type": "string",
            "max": 1024,
            "min": 1
        },
        "ReferenceRepositoryString": {
            "type": "string",
            "max": 1024,
            "min": 1
        },
        "ReferenceTrackerConfiguration": {
            "type": "structure",
            "required": ["recommendationsWithReferences"],
            "members": {
                "recommendationsWithReferences": { "shape": "RecommendationsWithReferencesPreference" }
            }
        },
        "ReferenceUrlString": {
            "type": "string",
            "max": 1024,
            "min": 1
        },
        "References": {
            "type": "list",
            "member": { "shape": "Reference" },
            "max": 10,
            "min": 0
        },
        "RelevantDocumentList": {
            "type": "list",
            "member": { "shape": "RelevantTextDocument" },
            "max": 5,
            "min": 0
        },
        "RelevantTextDocument": {
            "type": "structure",
            "required": ["relativeFilePath"],
            "members": {
                "relativeFilePath": { "shape": "RelevantTextDocumentRelativeFilePathString" },
                "programmingLanguage": { "shape": "ProgrammingLanguage" },
                "text": { "shape": "RelevantTextDocumentTextString" },
                "documentSymbols": { "shape": "DocumentSymbols" }
            }
        },
        "RelevantTextDocumentRelativeFilePathString": {
            "type": "string",
            "max": 4096,
            "min": 1,
            "sensitive": true
        },
        "RelevantTextDocumentTextString": {
            "type": "string",
            "max": 10240,
            "min": 0,
            "sensitive": true
        },
        "RequestHeaderKey": {
            "type": "string",
            "max": 64,
            "min": 1
        },
        "RequestHeaderValue": {
            "type": "string",
            "max": 256,
            "min": 1
        },
        "RequestHeaders": {
            "type": "map",
            "key": { "shape": "RequestHeaderKey" },
            "value": { "shape": "RequestHeaderValue" },
            "max": 16,
            "min": 1,
            "sensitive": true
        },
        "ResourceArn": {
            "type": "string",
            "max": 1224,
            "min": 0,
            "pattern": "arn:([-.a-z0-9]{1,63}:){2}([-.a-z0-9]{0,63}:){2}([a-zA-Z0-9-_:/]){1,1023}"
        },
        "ResourceNotFoundException": {
            "type": "structure",
            "required": ["message"],
            "members": {
                "message": { "shape": "String" }
            },
            "exception": true
        },
        "ResumeTransformationRequest": {
            "type": "structure",
            "required": ["transformationJobId"],
            "members": {
                "transformationJobId": { "shape": "TransformationJobId" },
                "userActionStatus": { "shape": "TransformationUserActionStatus" }
            }
        },
        "ResumeTransformationResponse": {
            "type": "structure",
            "required": ["transformationStatus"],
            "members": {
                "transformationStatus": { "shape": "TransformationStatus" }
            }
        },
        "RuntimeDiagnostic": {
            "type": "structure",
            "required": ["source", "severity", "message"],
            "members": {
                "source": { "shape": "RuntimeDiagnosticSourceString" },
                "severity": { "shape": "DiagnosticSeverity" },
                "message": { "shape": "RuntimeDiagnosticMessageString" }
            }
        },
        "RuntimeDiagnosticMessageString": {
            "type": "string",
            "max": 1024,
            "min": 0,
            "sensitive": true
        },
        "RuntimeDiagnosticSourceString": {
            "type": "string",
            "max": 1024,
            "min": 0,
            "sensitive": true
        },
        "SendTelemetryEventRequest": {
            "type": "structure",
            "required": ["telemetryEvent"],
            "members": {
                "clientToken": {
                    "shape": "IdempotencyToken",
                    "idempotencyToken": true
                },
                "telemetryEvent": { "shape": "TelemetryEvent" },
                "optOutPreference": { "shape": "OptOutPreference" },
                "userContext": { "shape": "UserContext" },
                "profileArn": { "shape": "ProfileArn" }
            }
        },
        "SendTelemetryEventResponse": {
            "type": "structure",
            "members": {}
        },
        "SensitiveString": {
            "type": "string",
            "sensitive": true
        },
        "ServiceQuotaExceededException": {
            "type": "structure",
            "required": ["message"],
            "members": {
                "message": { "shape": "String" }
            },
            "exception": true
        },
        "ShellHistory": {
            "type": "list",
            "member": { "shape": "ShellHistoryEntry" },
            "max": 20,
            "min": 0
        },
        "ShellHistoryEntry": {
            "type": "structure",
            "required": ["command"],
            "members": {
                "command": { "shape": "ShellHistoryEntryCommandString" },
                "directory": { "shape": "ShellHistoryEntryDirectoryString" },
                "exitCode": { "shape": "Integer" },
                "stdout": { "shape": "ShellHistoryEntryStdoutString" },
                "stderr": { "shape": "ShellHistoryEntryStderrString" }
            }
        },
        "ShellHistoryEntryCommandString": {
            "type": "string",
            "max": 1024,
            "min": 1,
            "sensitive": true
        },
        "ShellHistoryEntryDirectoryString": {
            "type": "string",
            "max": 256,
            "min": 1,
            "sensitive": true
        },
        "ShellHistoryEntryStderrString": {
            "type": "string",
            "max": 4096,
            "min": 0,
            "sensitive": true
        },
        "ShellHistoryEntryStdoutString": {
            "type": "string",
            "max": 4096,
            "min": 0,
            "sensitive": true
        },
        "ShellState": {
            "type": "structure",
            "required": ["shellName"],
            "members": {
                "shellName": { "shape": "ShellStateShellNameString" },
                "shellHistory": { "shape": "ShellHistory" }
            }
        },
        "ShellStateShellNameString": {
            "type": "string",
            "max": 32,
            "min": 1,
            "pattern": "(zsh|bash|fish|pwsh|nu)"
        },
        "Span": {
            "type": "structure",
            "members": {
                "start": { "shape": "SpanStartInteger" },
                "end": { "shape": "SpanEndInteger" }
            }
        },
        "SpanEndInteger": {
            "type": "integer",
            "box": true,
            "min": 0
        },
        "SpanStartInteger": {
            "type": "integer",
            "box": true,
            "min": 0
        },
        "StartCodeAnalysisRequest": {
            "type": "structure",
            "required": ["artifacts", "programmingLanguage"],
            "members": {
                "artifacts": { "shape": "ArtifactMap" },
                "programmingLanguage": { "shape": "ProgrammingLanguage" },
                "clientToken": {
                    "shape": "StartCodeAnalysisRequestClientTokenString",
                    "idempotencyToken": true
                },
                "scope": { "shape": "CodeAnalysisScope" },
                "codeScanName": { "shape": "CodeScanName" }
            }
        },
        "StartCodeAnalysisRequestClientTokenString": {
            "type": "string",
            "max": 256,
            "min": 1
        },
        "StartCodeAnalysisResponse": {
            "type": "structure",
            "required": ["jobId", "status"],
            "members": {
                "jobId": { "shape": "StartCodeAnalysisResponseJobIdString" },
                "status": { "shape": "CodeAnalysisStatus" },
                "errorMessage": { "shape": "SensitiveString" }
            }
        },
        "StartCodeAnalysisResponseJobIdString": {
            "type": "string",
            "max": 256,
            "min": 1
        },
        "StartTaskAssistCodeGenerationRequest": {
            "type": "structure",
            "required": ["conversationState", "workspaceState"],
            "members": {
                "conversationState": { "shape": "ConversationState" },
                "workspaceState": { "shape": "WorkspaceState" },
                "taskAssistPlan": { "shape": "TaskAssistPlan" },
                "codeGenerationId": { "shape": "CodeGenerationId" },
                "currentCodeGenerationId": { "shape": "CodeGenerationId" }
            }
        },
        "StartTaskAssistCodeGenerationResponse": {
            "type": "structure",
            "required": ["conversationId", "codeGenerationId"],
            "members": {
                "conversationId": { "shape": "ConversationId" },
                "codeGenerationId": { "shape": "CodeGenerationId" }
            }
        },
        "StartTransformationRequest": {
            "type": "structure",
            "required": ["workspaceState", "transformationSpec"],
            "members": {
                "workspaceState": { "shape": "WorkspaceState" },
                "transformationSpec": { "shape": "TransformationSpec" }
            }
        },
        "StartTransformationResponse": {
            "type": "structure",
            "required": ["transformationJobId"],
            "members": {
                "transformationJobId": { "shape": "TransformationJobId" }
            }
        },
        "StepId": {
            "type": "string",
            "max": 126,
            "min": 1
        },
        "StopTransformationRequest": {
            "type": "structure",
            "required": ["transformationJobId"],
            "members": {
                "transformationJobId": { "shape": "TransformationJobId" }
            }
        },
        "StopTransformationResponse": {
            "type": "structure",
            "required": ["transformationStatus"],
            "members": {
                "transformationStatus": { "shape": "TransformationStatus" }
            }
        },
        "String": { "type": "string" },
        "SuggestionState": {
            "type": "string",
            "enum": ["ACCEPT", "REJECT", "DISCARD", "EMPTY"]
        },
        "SupplementalContext": {
            "type": "structure",
            "required": ["filePath", "content"],
            "members": {
                "filePath": { "shape": "SupplementalContextFilePathString" },
                "content": { "shape": "SupplementalContextContentString" }
            }
        },
        "SupplementalContextContentString": {
            "type": "string",
            "max": 10240,
            "min": 1,
            "sensitive": true
        },
        "SupplementalContextFilePathString": {
            "type": "string",
            "max": 1024,
            "min": 1,
            "sensitive": true
        },
        "SupplementalContextList": {
            "type": "list",
            "member": { "shape": "SupplementalContext" },
            "max": 5,
            "min": 0
        },
        "SupplementaryWebLink": {
            "type": "structure",
            "required": ["url", "title"],
            "members": {
                "url": { "shape": "SupplementaryWebLinkUrlString" },
                "title": { "shape": "SupplementaryWebLinkTitleString" },
                "snippet": { "shape": "SupplementaryWebLinkSnippetString" }
            }
        },
        "SupplementaryWebLinkSnippetString": {
            "type": "string",
            "max": 1024,
            "min": 1,
            "sensitive": true
        },
        "SupplementaryWebLinkTitleString": {
            "type": "string",
            "max": 1024,
            "min": 1,
            "sensitive": true
        },
        "SupplementaryWebLinkUrlString": {
            "type": "string",
            "max": 1024,
            "min": 1,
            "sensitive": true
        },
        "SupplementaryWebLinks": {
            "type": "list",
            "member": { "shape": "SupplementaryWebLink" },
            "max": 10,
            "min": 0
        },
        "SymbolType": {
            "type": "string",
            "enum": ["DECLARATION", "USAGE"]
        },
        "TaskAssistPlan": {
            "type": "list",
            "member": { "shape": "TaskAssistPlanStep" },
            "min": 0
        },
        "TaskAssistPlanStep": {
            "type": "structure",
            "required": ["filePath", "description"],
            "members": {
                "filePath": { "shape": "TaskAssistPlanStepFilePathString" },
                "description": { "shape": "TaskAssistPlanStepDescriptionString" },
                "startLine": { "shape": "TaskAssistPlanStepStartLineInteger" },
                "endLine": { "shape": "TaskAssistPlanStepEndLineInteger" },
                "action": { "shape": "TaskAssistPlanStepAction" }
            }
        },
        "TaskAssistPlanStepAction": {
            "type": "string",
            "enum": ["MODIFY", "CREATE", "DELETE", "UNKNOWN"]
        },
        "TaskAssistPlanStepDescriptionString": {
            "type": "string",
            "max": 1024,
            "min": 1
        },
        "TaskAssistPlanStepEndLineInteger": {
            "type": "integer",
            "box": true,
            "min": 0
        },
        "TaskAssistPlanStepFilePathString": {
            "type": "string",
            "max": 1024,
            "min": 1
        },
        "TaskAssistPlanStepStartLineInteger": {
            "type": "integer",
            "box": true,
            "min": 0
        },
        "TaskAssistPlanningUploadContext": {
            "type": "structure",
            "required": ["conversationId"],
            "members": {
                "conversationId": { "shape": "ConversationId" }
            }
        },
        "TelemetryEvent": {
            "type": "structure",
            "members": {
                "userTriggerDecisionEvent": { "shape": "UserTriggerDecisionEvent" },
                "codeCoverageEvent": { "shape": "CodeCoverageEvent" },
                "userModificationEvent": { "shape": "UserModificationEvent" },
                "codeScanEvent": { "shape": "CodeScanEvent" },
                "codeScanRemediationsEvent": { "shape": "CodeScanRemediationsEvent" },
                "metricData": { "shape": "MetricData" },
                "chatAddMessageEvent": { "shape": "ChatAddMessageEvent" },
                "chatInteractWithMessageEvent": { "shape": "ChatInteractWithMessageEvent" },
                "chatUserModificationEvent": { "shape": "ChatUserModificationEvent" },
                "terminalUserInteractionEvent": { "shape": "TerminalUserInteractionEvent" },
                "featureDevEvent": { "shape": "FeatureDevEvent" },
                "inlineChatEvent": { "shape": "InlineChatEvent" }
            },
            "union": true
        },
        "TerminalUserInteractionEvent": {
            "type": "structure",
            "members": {
                "terminalUserInteractionEventType": { "shape": "TerminalUserInteractionEventType" },
                "terminal": { "shape": "String" },
                "terminalVersion": { "shape": "String" },
                "shell": { "shape": "String" },
                "shellVersion": { "shape": "String" },
                "duration": { "shape": "Integer" },
                "timeToSuggestion": { "shape": "Integer" },
                "isCompletionAccepted": { "shape": "Boolean" },
                "cliToolCommand": { "shape": "String" }
            }
        },
        "TerminalUserInteractionEventType": {
            "type": "string",
            "enum": ["CODEWHISPERER_TERMINAL_TRANSLATION_ACTION", "CODEWHISPERER_TERMINAL_COMPLETION_INSERTED"]
        },
        "TextDocument": {
            "type": "structure",
            "required": ["relativeFilePath"],
            "members": {
                "relativeFilePath": { "shape": "TextDocumentRelativeFilePathString" },
                "programmingLanguage": { "shape": "ProgrammingLanguage" },
                "text": { "shape": "TextDocumentTextString" },
                "documentSymbols": { "shape": "DocumentSymbols" }
            }
        },
        "TextDocumentDiagnostic": {
            "type": "structure",
            "required": ["document", "range", "source", "severity", "message"],
            "members": {
                "document": { "shape": "TextDocument" },
                "range": { "shape": "Range" },
                "source": { "shape": "SensitiveString" },
                "severity": { "shape": "DiagnosticSeverity" },
                "message": { "shape": "TextDocumentDiagnosticMessageString" }
            }
        },
        "TextDocumentDiagnosticMessageString": {
            "type": "string",
            "max": 1024,
            "min": 0,
            "sensitive": true
        },
        "TextDocumentRelativeFilePathString": {
            "type": "string",
            "max": 4096,
            "min": 1,
            "sensitive": true
        },
        "TextDocumentTextString": {
            "type": "string",
            "max": 10240,
            "min": 0,
            "sensitive": true
        },
        "ThrottlingException": {
            "type": "structure",
            "required": ["message"],
            "members": {
                "message": { "shape": "String" }
            },
            "exception": true,
            "retryable": { "throttling": true }
        },
        "Timestamp": { "type": "timestamp" },
        "TransformationDotNetRuntimeEnv": {
            "type": "string",
            "enum": [
                "NET_FRAMEWORK_V_3_5",
                "NET_FRAMEWORK_V_4_0",
                "NET_FRAMEWORK_V_4_5",
                "NET_FRAMEWORK_V_4_5_1",
                "NET_FRAMEWORK_V_4_5_2",
                "NET_FRAMEWORK_V_4_6",
                "NET_FRAMEWORK_V_4_6_1",
                "NET_FRAMEWORK_V_4_6_2",
                "NET_FRAMEWORK_V_4_7",
                "NET_FRAMEWORK_V_4_7_1",
                "NET_FRAMEWORK_V_4_7_2",
                "NET_FRAMEWORK_V_4_8",
                "NET_FRAMEWORK_V_4_8_1",
                "NET_CORE_APP_1_0",
                "NET_CORE_APP_1_1",
                "NET_CORE_APP_2_0",
                "NET_CORE_APP_2_1",
                "NET_CORE_APP_2_2",
                "NET_CORE_APP_3_0",
                "NET_CORE_APP_3_1",
                "NET_5_0",
                "NET_6_0",
                "NET_7_0",
                "NET_8_0"
            ]
        },
        "TransformationDownloadArtifact": {
            "type": "structure",
            "members": {
                "downloadArtifactType": { "shape": "TransformationDownloadArtifactType" },
                "downloadArtifactId": { "shape": "ArtifactId" }
            }
        },
        "TransformationDownloadArtifactType": {
            "type": "string",
            "enum": ["ClientInstructions", "Logs", "GeneratedCode"]
        },
        "TransformationDownloadArtifacts": {
            "type": "list",
            "member": { "shape": "TransformationDownloadArtifact" },
            "max": 10,
            "min": 0
        },
<<<<<<< HEAD
        "TelemetryEvent":{
            "type":"structure",
            "members":{
                "userTriggerDecisionEvent":{"shape":"UserTriggerDecisionEvent"},
                "codeCoverageEvent":{"shape":"CodeCoverageEvent"},
                "userModificationEvent":{"shape":"UserModificationEvent"},
                "codeScanEvent":{"shape":"CodeScanEvent"},
                "codeScanRemediationsEvent": { "shape": "CodeScanRemediationsEvent" },
                "metricData":{"shape":"MetricData"},
                "chatAddMessageEvent": { "shape": "ChatAddMessageEvent" },
                "chatInteractWithMessageEvent": { "shape": "ChatInteractWithMessageEvent" },
                "chatUserModificationEvent": { "shape": "ChatUserModificationEvent" },
                "featureDevEvent":  { "shape":  "FeatureDevEvent" },
                "inlineChatEvent": { "shape": "InlineChatEvent" }
            },
            "union":true
=======
        "TransformationJavaRuntimeEnv": {
            "type": "string",
            "enum": ["JVM_8", "JVM_11", "JVM_17"]
>>>>>>> a81caf64
        },
        "TransformationJob": {
            "type": "structure",
            "members": {
                "jobId": { "shape": "TransformationJobId" },
                "transformationSpec": { "shape": "TransformationSpec" },
                "status": { "shape": "TransformationStatus" },
                "reason": { "shape": "String" },
                "creationTime": { "shape": "Timestamp" },
                "startExecutionTime": { "shape": "Timestamp" },
                "endExecutionTime": { "shape": "Timestamp" }
            }
        },
        "TransformationJobId": {
            "type": "string",
            "max": 128,
            "min": 1
        },
        "TransformationLanguage": {
            "type": "string",
            "enum": ["JAVA_8", "JAVA_11", "JAVA_17", "C_SHARP", "COBOL", "PL_I", "JCL"]
        },
        "TransformationLanguages": {
            "type": "list",
            "member": { "shape": "TransformationLanguage" }
        },
        "TransformationMainframeRuntimeEnv": {
            "type": "string",
            "enum": ["MAINFRAME"]
        },
        "TransformationOperatingSystemFamily": {
            "type": "string",
            "enum": ["WINDOWS", "LINUX"]
        },
        "TransformationPlan": {
            "type": "structure",
            "required": ["transformationSteps"],
            "members": {
                "transformationSteps": { "shape": "TransformationSteps" }
            }
        },
        "TransformationPlatformConfig": {
            "type": "structure",
            "members": {
                "operatingSystemFamily": { "shape": "TransformationOperatingSystemFamily" }
            }
        },
        "TransformationProgressUpdate": {
            "type": "structure",
            "required": ["name", "status"],
            "members": {
                "name": { "shape": "String" },
                "status": { "shape": "TransformationProgressUpdateStatus" },
                "description": { "shape": "String" },
                "startTime": { "shape": "Timestamp" },
                "endTime": { "shape": "Timestamp" },
                "downloadArtifacts": { "shape": "TransformationDownloadArtifacts" }
            }
        },
        "TransformationProgressUpdateStatus": {
            "type": "string",
            "enum": ["IN_PROGRESS", "COMPLETED", "FAILED", "PAUSED", "AWAITING_CLIENT_ACTION"]
        },
        "TransformationProjectArtifactDescriptor": {
            "type": "structure",
            "members": {
                "sourceCodeArtifact": { "shape": "TransformationSourceCodeArtifactDescriptor" }
            },
            "union": true
        },
        "TransformationProjectState": {
            "type": "structure",
            "members": {
                "language": { "shape": "TransformationLanguage" },
                "runtimeEnv": { "shape": "TransformationRuntimeEnv" },
                "platformConfig": { "shape": "TransformationPlatformConfig" },
                "projectArtifact": { "shape": "TransformationProjectArtifactDescriptor" }
            }
        },
        "TransformationRuntimeEnv": {
            "type": "structure",
            "members": {
                "java": { "shape": "TransformationJavaRuntimeEnv" },
                "dotNet": { "shape": "TransformationDotNetRuntimeEnv" },
                "mainframe": { "shape": "TransformationMainframeRuntimeEnv" }
            },
            "union": true
        },
        "TransformationSourceCodeArtifactDescriptor": {
            "type": "structure",
            "members": {
                "languages": { "shape": "TransformationLanguages" },
                "runtimeEnv": { "shape": "TransformationRuntimeEnv" }
            }
        },
        "TransformationSpec": {
            "type": "structure",
            "members": {
                "transformationType": { "shape": "TransformationType" },
                "source": { "shape": "TransformationProjectState" },
                "target": { "shape": "TransformationProjectState" }
            }
        },
        "TransformationStatus": {
            "type": "string",
            "enum": [
                "CREATED",
                "ACCEPTED",
                "REJECTED",
                "STARTED",
                "PREPARING",
                "PREPARED",
                "PLANNING",
                "PLANNED",
                "TRANSFORMING",
                "TRANSFORMED",
                "FAILED",
                "COMPLETED",
                "PARTIALLY_COMPLETED",
                "STOPPING",
                "STOPPED",
                "PAUSED",
                "RESUMED"
            ]
        },
        "TransformationStep": {
            "type": "structure",
            "required": ["id", "name", "description", "status"],
            "members": {
                "id": { "shape": "StepId" },
                "name": { "shape": "String" },
                "description": { "shape": "String" },
                "status": { "shape": "TransformationStepStatus" },
                "progressUpdates": { "shape": "ProgressUpdates" },
                "startTime": { "shape": "Timestamp" },
                "endTime": { "shape": "Timestamp" }
            }
        },
        "TransformationStepStatus": {
            "type": "string",
            "enum": ["CREATED", "COMPLETED", "PARTIALLY_COMPLETED", "STOPPED", "FAILED", "PAUSED"]
        },
        "TransformationSteps": {
            "type": "list",
            "member": { "shape": "TransformationStep" }
        },
        "TransformationType": {
            "type": "string",
            "enum": ["LANGUAGE_UPGRADE", "DOCUMENT_GENERATION"]
        },
        "TransformationUploadArtifactType": {
            "type": "string",
            "enum": ["Dependencies", "ClientBuildResult"]
        },
        "TransformationUploadContext": {
            "type": "structure",
            "required": ["jobId", "uploadArtifactType"],
            "members": {
                "jobId": { "shape": "TransformationJobId" },
                "uploadArtifactType": { "shape": "TransformationUploadArtifactType" }
            }
        },
        "TransformationUserActionStatus": {
            "type": "string",
            "enum": ["COMPLETED", "REJECTED"]
        },
        "UUID": {
            "type": "string",
            "max": 36,
            "min": 36
        },
        "UploadContext": {
            "type": "structure",
            "members": {
                "taskAssistPlanningUploadContext": { "shape": "TaskAssistPlanningUploadContext" },
                "transformationUploadContext": { "shape": "TransformationUploadContext" },
                "codeAnalysisUploadContext": { "shape": "CodeAnalysisUploadContext" }
            },
            "union": true
        },
        "UploadId": {
            "type": "string",
            "max": 128,
            "min": 1
        },
        "UploadIntent": {
            "type": "string",
            "enum": [
                "TRANSFORMATION",
                "TASK_ASSIST_PLANNING",
                "AUTOMATIC_FILE_SECURITY_SCAN",
                "FULL_PROJECT_SECURITY_SCAN"
            ]
        },
        "UserContext": {
            "type": "structure",
            "required": ["ideCategory", "operatingSystem", "product"],
            "members": {
                "ideCategory": { "shape": "IdeCategory" },
                "operatingSystem": { "shape": "OperatingSystem" },
                "product": { "shape": "UserContextProductString" },
                "clientId": { "shape": "UUID" },
                "ideVersion": { "shape": "String" }
            }
        },
        "UserContextProductString": {
            "type": "string",
            "max": 128,
            "min": 1,
            "pattern": "[-a-zA-Z0-9._]*"
        },
        "UserInputMessage": {
            "type": "structure",
            "required": ["content"],
            "members": {
                "content": { "shape": "UserInputMessageContentString" },
                "userInputMessageContext": { "shape": "UserInputMessageContext" },
                "userIntent": { "shape": "UserIntent" }
            }
        },
        "UserInputMessageContentString": {
            "type": "string",
            "max": 4096,
            "min": 0,
            "sensitive": true
        },
        "UserInputMessageContext": {
            "type": "structure",
            "members": {
                "editorState": { "shape": "EditorState" },
                "shellState": { "shape": "ShellState" },
                "gitState": { "shape": "GitState" },
                "envState": { "shape": "EnvState" },
                "appStudioContext": { "shape": "AppStudioState" },
                "diagnostic": { "shape": "Diagnostic" },
                "consoleState": { "shape": "ConsoleState" },
                "userSettings": { "shape": "UserSettings" }
            }
        },
        "UserIntent": {
            "type": "string",
            "enum": [
                "SUGGEST_ALTERNATE_IMPLEMENTATION",
                "APPLY_COMMON_BEST_PRACTICES",
                "IMPROVE_CODE",
                "SHOW_EXAMPLES",
                "CITE_SOURCES",
                "EXPLAIN_LINE_BY_LINE",
                "EXPLAIN_CODE_SELECTION",
                "GENERATE_UNIT_TESTS"
            ]
        },
        "UserModificationEvent":{
            "type":"structure",
            "required":[
                "sessionId",
                "requestId",
                "programmingLanguage",
                "modificationPercentage",
                "timestamp",
                "acceptedCharacterCount",
                "unmodifiedAcceptedCharacterCount"
            ],
            "members":{
                "sessionId":{"shape":"UUID"},
                "requestId":{"shape":"UUID"},
                "programmingLanguage":{"shape":"ProgrammingLanguage"},
                "modificationPercentage":{"shape":"Double"},
                "customizationArn":{"shape":"CustomizationArn"},
                "timestamp":{"shape":"Timestamp"},
                "acceptedCharacterCount":{"shape":"PrimitiveInteger"},
                "unmodifiedAcceptedCharacterCount":{"shape":"PrimitiveInteger"}
            }
        },
        "UserSettings": {
            "type": "structure",
            "members": {
                "hasConsentedToCrossRegionCalls": { "shape": "Boolean" }
            }
        },
        "UserTriggerDecisionEvent": {
            "type": "structure",
            "required": [
                "sessionId",
                "requestId",
                "programmingLanguage",
                "completionType",
                "suggestionState",
                "recommendationLatencyMilliseconds",
                "timestamp"
            ],
            "members":{
                "sessionId":{"shape":"UUID"},
                "requestId":{"shape":"UUID"},
                "customizationArn":{"shape":"CustomizationArn"},
                "programmingLanguage":{"shape":"ProgrammingLanguage"},
                "completionType":{"shape":"CompletionType"},
                "suggestionState":{"shape":"SuggestionState"},
                "recommendationLatencyMilliseconds":{"shape":"Double"},
                "timestamp":{"shape":"Timestamp"},
                "triggerToResponseLatencyMilliseconds":{"shape":"Double"},
                "suggestionReferenceCount":{"shape":"PrimitiveInteger"},
                "generatedLine":{"shape":"PrimitiveInteger"},
                "numberOfRecommendations":{"shape":"PrimitiveInteger"},
                "perceivedLatencyMilliseconds":{"shape":"Double"},
                "acceptedCharacterCount":{"shape":"PrimitiveInteger"}
            }
        },
        "ValidationException": {
            "type": "structure",
            "required": ["message"],
            "members": {
                "message": { "shape": "String" },
                "reason": { "shape": "ValidationExceptionReason" }
            },
            "exception": true
        },
        "ValidationExceptionReason": {
            "type": "string",
            "enum": ["INVALID_CONVERSATION_ID", "CONTENT_LENGTH_EXCEEDS_THRESHOLD"]
        },
        "WorkspaceState": {
            "type": "structure",
            "required": ["uploadId", "programmingLanguage"],
            "members": {
                "uploadId": { "shape": "UploadId" },
                "programmingLanguage": { "shape": "ProgrammingLanguage" },
                "contextTruncationScheme": { "shape": "ContextTruncationScheme" }
            }
        },
        "timeBetweenChunks": {
            "type": "list",
            "member": { "shape": "Double" },
            "max": 100,
            "min": 0
        }
    }
}<|MERGE_RESOLUTION|>--- conflicted
+++ resolved
@@ -1099,7 +1099,6 @@
         },
         "InlineChatEvent": {
             "type": "structure",
-<<<<<<< HEAD
             "required": ["requestId", "timestamp"],
             "members": {
                 "requestId": { "shape": "UUID" },
@@ -1117,24 +1116,6 @@
                 "charactersRemoved": { "shape": "PrimitiveInteger" },
                 "charactersAdded": { "shape": "PrimitiveInteger"}
             }
-        },
-        "InlineChatUserDecision": {
-            "type": "string",
-            "enum": ["ACCEPT", "REJECT", "DISMISS"]
-        },
-        "Integer":{
-            "type":"integer",
-            "box":true
-=======
-            "members": {
-                "inputLength": { "shape": "PrimitiveInteger" },
-                "numSelectedLines": { "shape": "PrimitiveInteger" },
-                "codeIntent": { "shape": "Boolean" },
-                "userDecision": { "shape": "InlineChatUserDecision" },
-                "responseStartLatency": { "shape": "Double" },
-                "responseEndLatency": { "shape": "Double" }
-            }
->>>>>>> a81caf64
         },
         "InlineChatUserDecision": {
             "type": "string",
@@ -1876,28 +1857,9 @@
             "max": 10,
             "min": 0
         },
-<<<<<<< HEAD
-        "TelemetryEvent":{
-            "type":"structure",
-            "members":{
-                "userTriggerDecisionEvent":{"shape":"UserTriggerDecisionEvent"},
-                "codeCoverageEvent":{"shape":"CodeCoverageEvent"},
-                "userModificationEvent":{"shape":"UserModificationEvent"},
-                "codeScanEvent":{"shape":"CodeScanEvent"},
-                "codeScanRemediationsEvent": { "shape": "CodeScanRemediationsEvent" },
-                "metricData":{"shape":"MetricData"},
-                "chatAddMessageEvent": { "shape": "ChatAddMessageEvent" },
-                "chatInteractWithMessageEvent": { "shape": "ChatInteractWithMessageEvent" },
-                "chatUserModificationEvent": { "shape": "ChatUserModificationEvent" },
-                "featureDevEvent":  { "shape":  "FeatureDevEvent" },
-                "inlineChatEvent": { "shape": "InlineChatEvent" }
-            },
-            "union":true
-=======
         "TransformationJavaRuntimeEnv": {
             "type": "string",
             "enum": ["JVM_8", "JVM_11", "JVM_17"]
->>>>>>> a81caf64
         },
         "TransformationJob": {
             "type": "structure",
