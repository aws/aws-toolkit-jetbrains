language: java
install: true

env:
  global:
    - LOCAL_ENV_RUN=true

matrix:
  include:
    - os: linux
<<<<<<< HEAD
      dist: trusty
=======
      dist: xenial
      jdk:
        - openjdk8
      addons:
        apt:
          update: true
          sources:
            - sourceline: deb [arch=amd64] https://packages.microsoft.com/repos/microsoft-ubuntu-xenial-prod xenial main
              key_url: https://packages.microsoft.com/keys/microsoft.asc
            - sourceline: deb http://download.mono-project.com/repo/ubuntu stable-xenial/snapshots/5.20 main
              key_url: http://keyserver.ubuntu.com/pks/lookup?op=get&search=0xA6A19B38D3D831EF
          packages:
            - dotnet-sdk-2.2
            - mono-complete
>>>>>>> 7bc9d7b4
    - os: osx
      # .NET Core 2 requires OSX 10.12+
      osx_image: xcode8.3
      jdk:
        - oraclejdk8
      addons:
        homebrew:
          update: true
          packages:
            - mono
          casks:
            - dotnet-sdk

script:
- ./gradlew check -S --info --console plain

after_success:
- bash <(curl -s https://codecov.io/bash) -F unittest

branches:
  only:
  - master
  - /^feature\/.*$/<|MERGE_RESOLUTION|>--- conflicted
+++ resolved
@@ -8,9 +8,6 @@
 matrix:
   include:
     - os: linux
-<<<<<<< HEAD
-      dist: trusty
-=======
       dist: xenial
       jdk:
         - openjdk8
@@ -25,7 +22,6 @@
           packages:
             - dotnet-sdk-2.2
             - mono-complete
->>>>>>> 7bc9d7b4
     - os: osx
       # .NET Core 2 requires OSX 10.12+
       osx_image: xcode8.3
