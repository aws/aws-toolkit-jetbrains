--- conflicted
+++ resolved
@@ -8,17 +8,15 @@
 
 dependencies {
     compileOnly(libs.detekt.api)
+
     testImplementation(libs.detekt.test)
     testImplementation(libs.junit4)
     testImplementation(libs.assertj)
-<<<<<<< HEAD
 
+    testRuntimeOnly(libs.slf4j.api)
     testRuntimeOnly(libs.junit5.jupiterVintage)
 }
 
 tasks.test {
     useJUnitPlatform()
-=======
-    testRuntimeOnly(libs.slf4j.api)
->>>>>>> f9299310
 }