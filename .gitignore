--- conflicted
+++ resolved
@@ -2,11 +2,7 @@
 out/
 target/
 /.idea/
-<<<<<<< HEAD
 build/
+*.iml
 .DS_Store
-*.iml
-=======
-.DS_Store
-Build/
->>>>>>> f47a15ea
+Build/