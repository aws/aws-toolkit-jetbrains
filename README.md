--- conflicted
+++ resolved
@@ -3,11 +3,7 @@
 
 AWS Toolkit for JetBrains - a plugin for interacting with AWS from JetBrains IDEs. The plugin includes features that make it easier to write applications on [Amazon Web Services](https://aws.amazon.com/) using a JetBrains IDE.
 
-<<<<<<< HEAD
-The Toolkit is currently in preview and only available if built from [source](#building-from-source).
-=======
 The toolkit is in preview and only available if built from [source](#building-from-source). This is pre-release software and we recommend against using it in a production environment.
->>>>>>> 97eaf5b4
 
 This is an open source project because we want you to be involved. We love issues, feature requests, code reviews, pull requests or any positive contribution.
 
