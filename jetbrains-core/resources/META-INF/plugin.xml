--- conflicted
+++ resolved
@@ -188,15 +188,11 @@
         <applicationService serviceInterface="software.aws.toolkits.jetbrains.core.AwsResourceCache"
                             serviceImplementation="software.aws.toolkits.jetbrains.core.DefaultAwsResourceCache"
                             testServiceImplementation="software.aws.toolkits.jetbrains.core.MockResourceCache"/>
-<<<<<<< HEAD
         <applicationService serviceImplementation="software.aws.toolkits.jetbrains.services.dynamic.DynamicResourceSchemaMapping"/>
         <applicationService serviceImplementation="software.aws.toolkits.jetbrains.services.dynamic.DynamicResourceSupportedTypes"/>
 
         <projectService serviceImplementation = "software.aws.toolkits.jetbrains.services.dynamic.DynamicResourceUpdateManager"/>
-=======
         <applicationService serviceImplementation="software.aws.toolkits.jetbrains.core.experiments.ToolkitExperimentManager"/>
-
->>>>>>> 9b774f37
 
         <projectService serviceImplementation="software.aws.toolkits.jetbrains.core.explorer.ExplorerToolWindow"/>
         <projectService serviceImplementation="software.aws.toolkits.jetbrains.services.cloudformation.stack.StackWindowManager"/>
@@ -215,14 +211,10 @@
         <toolWindow id="aws.sqs" anchor="bottom" doNotActivateOnStart="true" canCloseContents="true"
                     factoryClass="software.aws.toolkits.jetbrains.services.sqs.toolwindow.SqsWindowFactory" icon="AwsIcons.Resources.Sqs.SQS_TOOL_WINDOW"/>
 
-<<<<<<< HEAD
         <applicationConfigurable id="aws" groupId="tools" key="aws.settings.title" instance="software.aws.toolkits.jetbrains.settings.AwsSettingsConfigurable"/>
         <projectConfigurable id="aws.lambda" parentId="aws" instance="software.aws.toolkits.jetbrains.services.lambda.settings.LambdaSettingsConfigurable"/>
         <applicationConfigurable parentId="aws" key="aws.settings.dynamic_resources_configurable.title" instance="software.aws.toolkits.jetbrains.settings.DynamicResourcesConfigurable" />
-=======
-        <projectConfigurable id="aws" groupId="tools" key="aws.settings.title" instance="software.aws.toolkits.jetbrains.settings.AwsSettingsConfigurable"/>
         <applicationConfigurable id="aws.experiments" parentId="aws" instance="software.aws.toolkits.jetbrains.core.experiments.ExperimentConfigurable"/>
->>>>>>> 9b774f37
 
         <programRunner implementation="software.aws.toolkits.jetbrains.services.lambda.execution.sam.SamInvokeRunner"/>
         <programRunner implementation="software.aws.toolkits.jetbrains.services.lambda.execution.remote.RemoteLambdaRunner"/>
