<!-- Copyright 2019 Amazon.com, Inc. or its affiliates. All Rights Reserved. -->
<!-- SPDX-License-Identifier: Apache-2.0 -->

<idea-plugin xmlns:xi="http://www.w3.org/2001/XInclude">
    <id>aws.toolkit</id>
    <name>AWS Toolkit</name>
    <version>1.0</version>

    <description><![CDATA[
<p>
    The AWS Toolkit is an open-source plug-in for JetBrains IDEs that makes it easier to develop applications built on
    AWS. The toolkit helps you create, test, and debug serverless applications built using the AWS Serverless
    Application Model (<a href="https://aws.amazon.com/serverless/sam/">SAM</a>).</p>
<br/>
<p>
    See <a href="https://docs.aws.amazon.com/console/toolkit-for-jetbrains/install">Installing the AWS Toolkit for
    JetBrains</a> in the AWS Toolkit for JetBrains User Guide.
</p>
<br/>
<p>To use this AWS Toolkit, you will first need an AWS account, a user within that account, and an access key for that
    user.
</p>
<br/>
<p>To use the AWS Toolkit to do AWS serverless application development and to run/debug AWS Lambda functions locally,
    you will also need to install the AWS CLI, Docker, and the AWS SAM CLI. The preceding link covers setting up all of
    these prerequisites.
</p>
<br/>
<p>
    If you come across bugs with the toolkit or have feature requests, please raise an <a
        href="https://github.com/aws/aws-toolkit-jetbrains/issues">issue</a>.
</p>

<p><h2><strong>Features</strong></h2></p>

<p><strong>SAM features support Java, Python, Node.js, and .NET Core</strong></p>

<ul>
    <li>
        <strong>New Project Wizard</strong> - Get started quickly by using one of the quickstart serverless application
        templates <a href="https://docs.aws.amazon.com/console/toolkit-for-jetbrains/new-project">Learn More</a>
    </li>

    <li>
        <strong>Run/Debug Local Lambda Functions</strong> - Locally test and step-through debug functions in a
        Lambda-like execution environment provided by the AWS SAM CLI
        <a href="https://docs.aws.amazon.com/console/toolkit-for-jetbrains/lambda-local">Learn More</a>
    </li>

    <li>
        <strong>Resource Explorer</strong> - View your AWS Lambda remote functions & related CloudFormation stacks
        <a href="https://docs.aws.amazon.com/console/toolkit-for-jetbrains/aws-explorer">Learn More</a>
    </li>

    <li>
        <strong>Invoke Remote Lambda Functions</strong> - Invoke remote functions using a sharable run-configuration
        <a href="https://docs.aws.amazon.com/console/toolkit-for-jetbrains/lambda-remote">Learn More</a>
    </li>

    <li>
        <strong>Deploy SAM-based Applications</strong> - Package, deploy & track SAM-based applications
        <a href="https://docs.aws.amazon.com/console/toolkit-for-jetbrains/sam-deploy">Learn More</a>
    </li>
</ul>
    ]]></description>

    <vendor email="aws-toolkit-jetbrains@amazon.com" url="https://aws.amazon.com/">AWS</vendor>
    <idea-version since-build="193" until-build="201.*"/>

    <!-- please see http://www.jetbrains.org/intellij/sdk/docs/basics/getting_started/plugin_compatibility.html
         on how to target different products -->
    <!-- All dependencies have to be defined here, you can't define more in an optional config-file,
        See PluginManagerCore#mergeOptionalConfigs -->
    <depends>com.intellij.modules.lang</depends>
    <depends>org.jetbrains.plugins.yaml</depends>

    <depends optional="true">org.jetbrains.idea.maven</depends>
    <depends optional="true">org.jetbrains.plugins.gradle</depends>
    <depends optional="true">org.jetbrains.plugins.terminal</depends>
    <depends optional="true">com.intellij.modules.externalSystem</depends>
    <depends optional="true">Docker</depends>
    <depends optional="true" config-file="ext-java.xml">com.intellij.modules.java</depends>
    <depends optional="true" config-file="ext-python.xml">com.intellij.modules.python</depends>
    <depends optional="true" config-file="ext-nodejs.xml">JavaScriptDebugger</depends>
    <depends optional="true" config-file="ext-rider.xml">com.intellij.modules.rider</depends>
    <!--TODO enable to enable RDS/Redshift features-->
    <!--depends optional="true" config-file="ext-datagrip.xml">com.intellij.database</depends-->

    <xi:include href="/META-INF/change-notes.xml" xpointer="xpointer(/idea-plugin/*)">
        <xi:fallback/>
    </xi:include>

    <xi:include href="/META-INF/plugin-extra.xml" xpointer="xpointer(/idea-plugin/*)">
        <xi:fallback/>
    </xi:include>

    <projectListeners>
        <listener class="software.aws.toolkits.jetbrains.core.credentials.CredentialStatusNotification"
                  topic="software.aws.toolkits.jetbrains.core.credentials.ConnectionSettingsStateChangeNotifier"/>
    </projectListeners>
    <extensionPoints>
        <extensionPoint name="credentialProviderFactory" interface="software.aws.toolkits.core.credentials.CredentialProviderFactory"/>

        <extensionPoint name="lambda.runtimeGroup" beanClass="software.aws.toolkits.jetbrains.services.lambda.RuntimeGroupExtensionPoint">
            <with attribute="implementation" implements="software.aws.toolkits.jetbrains.services.lambda.RuntimeGroupInformation"/>
            <with attribute="runtimeGroup" implements="software.aws.toolkits.jetbrains.services.lambda.RuntimeGroup"/>
        </extensionPoint>

        <extensionPoint name="lambda.builder" beanClass="software.aws.toolkits.jetbrains.services.lambda.RuntimeGroupExtensionPoint">
            <with attribute="implementation" implements="software.aws.toolkits.jetbrains.services.lambda.LambdaBuilder"/>
            <with attribute="runtimeGroup" implements="software.aws.toolkits.jetbrains.services.lambda.RuntimeGroup"/>
        </extensionPoint>

        <extensionPoint name="lambda.sam.debugSupport" beanClass="software.aws.toolkits.jetbrains.services.lambda.RuntimeGroupExtensionPoint">
            <with attribute="implementation" implements="software.aws.toolkits.jetbrains.services.lambda.execution.local.SamDebugSupport"/>
            <with attribute="runtimeGroup" implements="software.aws.toolkits.jetbrains.services.lambda.RuntimeGroup"/>
        </extensionPoint>

        <extensionPoint name="lambda.handlerResolver" beanClass="software.aws.toolkits.jetbrains.services.lambda.RuntimeGroupExtensionPoint">
            <with attribute="implementation" implements="software.aws.toolkits.jetbrains.services.lambda.LambdaHandlerResolver"/>
            <with attribute="runtimeGroup" implements="software.aws.toolkits.jetbrains.services.lambda.RuntimeGroup"/>
        </extensionPoint>

        <extensionPoint name="lambda.sam.projectWizard" beanClass="software.aws.toolkits.jetbrains.services.lambda.RuntimeGroupExtensionPoint">
            <with attribute="implementation" implements="software.aws.toolkits.jetbrains.services.lambda.SamProjectWizard"/>
            <with attribute="runtimeGroup" implements="software.aws.toolkits.jetbrains.services.lambda.RuntimeGroup"/>
        </extensionPoint>

        <extensionPoint name="lambda.handlerCompletion" beanClass="software.aws.toolkits.jetbrains.services.lambda.RuntimeGroupExtensionPoint">
            <with attribute="implementation" implements="software.aws.toolkits.jetbrains.services.lambda.completion.HandlerCompletion"/>
            <with attribute="runtimeGroup" implements="software.aws.toolkits.jetbrains.services.lambda.RuntimeGroup"/>
        </extensionPoint>

        <extensionPoint name="executable" interface="software.aws.toolkits.jetbrains.core.executables.ExecutableType" dynamic="true"/>

        <extensionPoint name="clouddebug.debuggerSupport" interface="software.aws.toolkits.jetbrains.services.clouddebug.DebuggerSupport"/>
        <extensionPoint name="notice" interface="software.aws.toolkits.jetbrains.core.notification.NoticeType" dynamic="true"/>

        <extensionPoint name="explorer.serviceNode" interface="software.aws.toolkits.jetbrains.core.explorer.nodes.AwsExplorerServiceNode" dynamic="true"/>
        <extensionPoint name="explorer.nodeProcessor" interface="software.aws.toolkits.jetbrains.core.explorer.AwsExplorerNodeProcessor" dynamic="true"/>
        <extensionPoint name="explorer.treeStructure" interface="software.aws.toolkits.jetbrains.core.explorer.AwsExplorerTreeStructureProvider" dynamic="true"/>
    </extensionPoints>

    <extensions defaultExtensionNs="com.intellij">
        <!-- Credential Management -->
        <applicationService serviceInterface="software.aws.toolkits.jetbrains.core.RemoteResourceResolverProvider"
                            serviceImplementation="software.aws.toolkits.jetbrains.core.DefaultRemoteResourceResolverProvider"/>
        <applicationService serviceInterface="software.aws.toolkits.core.region.ToolkitRegionProvider"
                            serviceImplementation="software.aws.toolkits.jetbrains.core.region.AwsRegionProvider"
                            testServiceImplementation="software.aws.toolkits.jetbrains.core.region.MockRegionProvider"/>
        <applicationService serviceInterface="software.aws.toolkits.jetbrains.core.credentials.CredentialManager"
                            serviceImplementation="software.aws.toolkits.jetbrains.core.credentials.DefaultCredentialManager"
                            testServiceImplementation="software.aws.toolkits.jetbrains.core.credentials.MockCredentialsManager"/>
        <applicationService serviceInterface="software.aws.toolkits.jetbrains.core.credentials.profiles.ProfileWatcher"
                            serviceImplementation="software.aws.toolkits.jetbrains.core.credentials.profiles.DefaultProfileWatcher"/>
        <applicationService serviceInterface="software.aws.toolkits.jetbrains.settings.AwsSettings"
                            serviceImplementation="software.aws.toolkits.jetbrains.settings.DefaultAwsSettings"
                            testServiceImplementation="software.aws.toolkits.jetbrains.settings.MockAwsSettings" />
        <applicationService serviceImplementation="software.aws.toolkits.jetbrains.settings.SamSettings"/>

        <applicationService serviceImplementation="software.aws.toolkits.jetbrains.settings.CloudDebugSettings"/>

        <projectService serviceImplementation="software.aws.toolkits.jetbrains.settings.LambdaSettings"/>

        <moduleService serviceImplementation="software.aws.toolkits.jetbrains.settings.DeploySettings"/>

        <projectService serviceInterface="software.aws.toolkits.jetbrains.core.credentials.AwsConnectionManager"
                        serviceImplementation="software.aws.toolkits.jetbrains.core.credentials.DefaultAwsConnectionManager"
                        testServiceImplementation="software.aws.toolkits.jetbrains.core.credentials.MockAwsConnectionManager"/>
        <projectService serviceInterface="software.aws.toolkits.jetbrains.core.credentials.CredentialsRegionHandler"
                        serviceImplementation="software.aws.toolkits.jetbrains.core.credentials.DefaultCredentialsRegionHandler"
                        testServiceImplementation="software.aws.toolkits.jetbrains.core.credentials.MockCredentialsRegionHandler"/>

        <statusBarWidgetProvider implementation="software.aws.toolkits.jetbrains.core.credentials.AwsSettingsPanelInstaller"/>

        <postStartupActivity implementation="software.aws.toolkits.jetbrains.core.AwsTelemetryPrompter"/>
        <postStartupActivity implementation="software.aws.toolkits.jetbrains.core.notification.NoticeStartupActivity"/>
        <postStartupActivity implementation="software.aws.toolkits.jetbrains.core.executables.ExecutableLoader"/>

        <applicationService serviceImplementation="software.aws.toolkits.jetbrains.core.AwsSdkClient"/>
        <applicationService serviceInterface="software.aws.toolkits.jetbrains.services.telemetry.TelemetryService"
                            serviceImplementation="software.aws.toolkits.jetbrains.services.telemetry.DefaultTelemetryService"
                            testServiceImplementation="software.aws.toolkits.jetbrains.services.telemetry.MockTelemetryService" />
        <applicationService serviceInterface="software.aws.toolkits.jetbrains.core.executables.ExecutableManager"
                            serviceImplementation="software.aws.toolkits.jetbrains.core.executables.DefaultExecutableManager"/>
        <applicationService serviceInterface="software.aws.toolkits.jetbrains.core.notification.NoticeManager"
                            serviceImplementation="software.aws.toolkits.jetbrains.core.notification.DefaultNoticeManager"/>
        <projectService serviceInterface="software.aws.toolkits.core.ToolkitClientManager"
                        serviceImplementation="software.aws.toolkits.jetbrains.core.AwsClientManager"
                        testServiceImplementation="software.aws.toolkits.jetbrains.core.MockClientManager"/>
        <projectService serviceImplementation="software.aws.toolkits.jetbrains.core.explorer.ExplorerToolWindow"/>
        <projectService serviceInterface="software.aws.toolkits.jetbrains.core.AwsResourceCache"
                        serviceImplementation="software.aws.toolkits.jetbrains.core.DefaultAwsResourceCache"
                        testServiceImplementation="software.aws.toolkits.jetbrains.core.MockResourceCache"/>
        <projectService serviceImplementation="software.aws.toolkits.jetbrains.services.cloudformation.stack.StackWindowManager"/>
        <projectService serviceImplementation="software.aws.toolkits.jetbrains.services.lambda.validation.LambdaHandlerValidator" />
        <projectService serviceImplementation="software.aws.toolkits.jetbrains.core.toolwindow.ToolkitToolWindowManager" />
        <projectService serviceImplementation="software.aws.toolkits.jetbrains.services.cloudwatch.logs.CloudWatchLogWindow" />
        <toolWindow id="aws.explorer" anchor="left" secondary="true"
                    factoryClass="software.aws.toolkits.jetbrains.core.explorer.AwsExplorerFactory"
                    icon="AwsIcons.Logos.AWS"/>

        <projectConfigurable id="aws" groupId="tools" bundle="software.aws.toolkits.resources.localized_messages"
                             key="aws.settings.title"
                             instance="software.aws.toolkits.jetbrains.settings.AwsSettingsConfigurable"/>

        <programRunner implementation="software.aws.toolkits.jetbrains.services.lambda.execution.local.SamInvokeRunner"/>
        <programRunner implementation="software.aws.toolkits.jetbrains.services.lambda.execution.remote.RemoteLambdaRunner"/>
        <fileBasedIndex implementation="software.aws.toolkits.jetbrains.services.cloudformation.CloudFormationTemplateIndex"/>

        <runLineMarkerContributor language="yaml" implementationClass="software.aws.toolkits.jetbrains.services.lambda.execution.template.YamlLambdaRunLineMarkerContributor"/>
        <configurationType implementation="software.aws.toolkits.jetbrains.services.lambda.execution.LambdaRunConfigurationType"/>
        <runConfigurationProducer implementation="software.aws.toolkits.jetbrains.services.lambda.execution.local.LocalLambdaRunConfigurationProducer"/>
        <runConfigurationProducer implementation="software.aws.toolkits.jetbrains.services.lambda.execution.remote.RemoteLambdaRunConfigurationProducer"/>

        <!-- ECS -->
        <configurationType implementation="software.aws.toolkits.jetbrains.services.ecs.execution.EcsCloudDebugRunConfigurationType"/>
        <programRunner implementation="software.aws.toolkits.jetbrains.services.clouddebug.execution.CloudDebuggingRunner"/>
        <runConfigurationProducer implementation="software.aws.toolkits.jetbrains.services.ecs.execution.EcsCloudDebugRunConfigurationProducer" />

        <!-- Project Wizard components -->
        <moduleType id="AWS" implementationClass="software.aws.toolkits.jetbrains.ui.wizard.AwsModuleType" />
        <directoryProjectGenerator implementation="software.aws.toolkits.jetbrains.ui.wizard.SamProjectGenerator" />
        <projectTemplatesFactory implementation="software.aws.toolkits.jetbrains.ui.wizard.SamProjectGeneratorIntelliJAdapter" />

        <webHelpProvider implementation="software.aws.toolkits.jetbrains.core.help.HelpIdTranslator"/>
        
        <!-- S3 -->
        <fileEditorProvider implementation="software.aws.toolkits.jetbrains.services.s3.S3ViewerEditorProvider"/>
        <!-- See this post why order="first" is required https://intellij-support.jetbrains.com/hc/en-us/community/posts/360003460619-fileIconProvider-is-not-showing-Icon-for-custom-LightVirtualFile -->
        <fileIconProvider order="first" implementation="software.aws.toolkits.jetbrains.services.s3.editor.S3FileIconProvider"/>
<<<<<<< HEAD

        <!-- CloudFormation template linting -->
        <externalAnnotator language="JSON"
                           id="annotatorJSON"
                           implementationClass="software.aws.toolkits.jetbrains.services.cloudformation.annotations.CloudFormationLintAnnotator"/>
        <externalAnnotator language="yaml"
                           id="annotatorYAML"
                           implementationClass="software.aws.toolkits.jetbrains.services.cloudformation.annotations.CloudFormationLintAnnotator"/>
        
=======
        <registryKey key="aws.sso.enabled" description="(Experimental) Enable SSO AWS Credentials" restartRequired="true" defaultValue="false"/>
        <registryKey key="aws.credentialProcess.timeout" description="AWS Credential Process timeout (ms)" restartRequired="false" defaultValue="30000"/>
>>>>>>> 94746a44
    </extensions>

    <extensions defaultExtensionNs="JavaScript.JsonSchema">
        <ProviderFactory implementation="software.aws.toolkits.jetbrains.services.ecs.TaskSchemaProviderFactory"/>
    </extensions>

    <extensions defaultExtensionNs="aws.toolkit">
        <credentialProviderFactory implementation="software.aws.toolkits.jetbrains.core.credentials.profiles.ProfileCredentialProviderFactory"/>

        <!-- Executables -->
        <executable implementation="software.aws.toolkits.jetbrains.core.executables.CloudDebugExecutable"/>
        <executable implementation="software.aws.toolkits.jetbrains.core.executables.CfnLintExecutable"/>
        <executable implementation="software.aws.toolkits.jetbrains.services.lambda.sam.SamExecutable"/>

        <explorer.nodeProcessor implementation="software.aws.toolkits.jetbrains.services.clouddebug.CloudDebuggingExplorerProcessor" />
        <explorer.treeStructure implementation="software.aws.toolkits.jetbrains.services.clouddebug.CloudDebuggingExplorerTreeStructureProvider"/>

        <notice implementation="software.aws.toolkits.jetbrains.core.notification.JetBrainsMinimumVersionChange"/>

        <explorer.serviceNode implementation="software.aws.toolkits.jetbrains.core.explorer.nodes.CloudFormationExplorerRootNode"/>
        <explorer.serviceNode implementation="software.aws.toolkits.jetbrains.core.explorer.nodes.CloudWatchRootNode"/>
        <explorer.serviceNode implementation="software.aws.toolkits.jetbrains.core.explorer.nodes.LambdaExplorerRootNode"/>
        <explorer.serviceNode implementation="software.aws.toolkits.jetbrains.core.explorer.nodes.S3ExplorerRootNode"/>
        <explorer.serviceNode implementation="software.aws.toolkits.jetbrains.core.explorer.nodes.EcsExplorerRootNode"/>
        <explorer.serviceNode implementation="software.aws.toolkits.jetbrains.core.explorer.nodes.SchemasExplorerRootNode"/>

    </extensions>

    <actions>
        <group id="aws.toolkit.explorer.ecs.cluster" popup="true" compact="false">
            <action id="ecs.service.showLogGroup" class="software.aws.toolkits.jetbrains.services.ecs.actions.EcsLogGroupAction"/>
            <separator/>
        </group>

        <group id="aws.toolkit.explorer.ecs.service" popup="true" compact="false">
            <reference ref="RunContextGroupInner"/>
            <group id="ecs.container.actions" compact="true" class="software.aws.toolkits.jetbrains.services.ecs.ServiceContainerActions"/>
            <separator/>
            <action id="ecs.function.instrument" class="software.aws.toolkits.jetbrains.services.clouddebug.actions.InstrumentResourceFromExplorerAction"/>
            <action id="clouddebug.resource.deinstrument" class="software.aws.toolkits.jetbrains.services.clouddebug.actions.DeinstrumentResourceFromExplorerAction"/>
            <separator/>
        </group>

        <group id="aws.toolkit.explorer.lambda" popup="true" compact="false">
            <action id="lambda.function.create" class="software.aws.toolkits.jetbrains.services.lambda.upload.CreateLambdaFunction"/>
        </group>

        <group id="aws.toolkit.explorer.lambda.function" popup="false" compact="false">
            <reference ref="RunContextGroupInner"/>
            <separator/>
            <action id="lambda.function.gotohandler"
                    class="software.aws.toolkits.jetbrains.services.lambda.actions.GoToHandlerAction"/>
            <separator/>
            <action id="lambda.function.updateConfiguration"
                    class="software.aws.toolkits.jetbrains.services.lambda.actions.UpdateFunctionConfigurationAction"/>
            <action id="lambda.function.updateCode" class="software.aws.toolkits.jetbrains.services.lambda.actions.UpdateFunctionCodeAction"/>
            <separator/>
            <action id="lambda.function.viewLogStream" class="software.aws.toolkits.jetbrains.services.lambda.actions.LambdaLogGroupAction"/>
            <separator/>
            <action id="lambda.function.delete"
                    class="software.aws.toolkits.jetbrains.services.lambda.actions.DeleteFunctionAction"/>
        </group>

        <group id="aws.toolkit.explorer.cloudformation.stack" popup="true" compact="false">
            <action id="cloudformation.stack.view"
                    class="software.aws.toolkits.jetbrains.services.cloudformation.stack.OpenStackUiAction"/>
            <separator/>
            <action id="cloudformation.stack.delete"
                    class="software.aws.toolkits.jetbrains.services.cloudformation.actions.DeleteStackAction"/>
        </group>

        <group id="aws.toolkit.explorer.logs.group" popup="true" compact="false">
            <action id="cloudwatch.logs.open"
                    class="software.aws.toolkits.jetbrains.services.cloudwatch.logs.actions.OpenLogGroupAction"/>
            <separator/>
            <action id="cloudwatch.logs.delete.group"
                    class="software.aws.toolkits.jetbrains.services.cloudwatch.logs.actions.DeleteGroupAction"/>
        </group>

        <group id="aws.toolkit.explorer.s3" popup="false" compact="false">
        <action id="s3.create.bucket"
                class="software.aws.toolkits.jetbrains.services.s3.bucketActions.CreateBucketAction"/>
        </group>

        <group id="aws.toolkit.explorer.s3.bucket" popup="true" compact="false">
            <action id="s3.open.bucket.viewer"
                    class="software.aws.toolkits.jetbrains.services.s3.bucketActions.OpenBucketViewerAction"/>
            <separator/>
            <action id="s3.copy.bucketname.check"
                    class="software.aws.toolkits.jetbrains.services.s3.bucketActions.CopyBucketNameAction"/>
            <separator/>
            <action id="s3.delete.bucket"
                    class="software.aws.toolkits.jetbrains.services.s3.bucketActions.DeleteBucketAction"/>
        </group>

        <group id="aws.toolkit.explorer.schemas" popup="true" compact="false">
            <action id="schemas.search"
                    class="software.aws.toolkits.jetbrains.services.schemas.search.SearchSchemasAction"/>
        </group>

        <group id="aws.toolkit.explorer.schemas.registry" popup="false" compact="true">
            <action id="schemas.registry.search"
                    class="software.aws.toolkits.jetbrains.services.schemas.search.SearchSchemasInRegistryAction"/>
        </group>

        <group id="aws.toolkit.explorer.schemas.schema" popup="false" compact="true">
            <action id="schemas.schema.view"
                    class="software.aws.toolkits.jetbrains.services.schemas.ViewSchemaAction"/>
            <separator/>
            <action id="schemas.schema.downloadCode"
                    class="software.aws.toolkits.jetbrains.services.schemas.code.DownloadCodeForSchemaAction"/>
        </group>

        <action class="software.aws.toolkits.jetbrains.core.credentials.SettingsSelectorAction" id="aws.settings.selector" icon="AwsIcons.Logos.AWS"/>
        <action class="software.aws.toolkits.jetbrains.core.credentials.RefreshConnectionAction" id="aws.settings.refresh" icon="AllIcons.Actions.Refresh"/>
        <action class="software.aws.toolkits.jetbrains.core.credentials.CreateOrUpdateCredentialProfilesAction" id="aws.settings.upsertCredentials" icon="AwsIcons.Logos.AWS"/>
        <action class="software.aws.toolkits.jetbrains.services.lambda.actions.DeployServerlessApplicationAction" id="serverless.application.deploy" />
        <action class="software.aws.toolkits.jetbrains.settings.ShowSettingsAction" id="aws.settings.show" icon="AllIcons.General.Settings"/>

        <group id="aws.toolkit.serverless.template">
            <add-to-group group-id="ProjectViewPopupMenu" anchor="last"/>
            <add-to-group group-id="EditorPopupMenu" anchor="last"/>
            <add-to-group group-id="EditorTabPopupMenu" anchor="last"/>

            <separator/>
            <reference id="serverless.application.deploy"/>
            <separator/>
        </group>
    </actions>

</idea-plugin><|MERGE_RESOLUTION|>--- conflicted
+++ resolved
@@ -229,7 +229,6 @@
         <fileEditorProvider implementation="software.aws.toolkits.jetbrains.services.s3.S3ViewerEditorProvider"/>
         <!-- See this post why order="first" is required https://intellij-support.jetbrains.com/hc/en-us/community/posts/360003460619-fileIconProvider-is-not-showing-Icon-for-custom-LightVirtualFile -->
         <fileIconProvider order="first" implementation="software.aws.toolkits.jetbrains.services.s3.editor.S3FileIconProvider"/>
-<<<<<<< HEAD
 
         <!-- CloudFormation template linting -->
         <externalAnnotator language="JSON"
@@ -239,10 +238,8 @@
                            id="annotatorYAML"
                            implementationClass="software.aws.toolkits.jetbrains.services.cloudformation.annotations.CloudFormationLintAnnotator"/>
         
-=======
         <registryKey key="aws.sso.enabled" description="(Experimental) Enable SSO AWS Credentials" restartRequired="true" defaultValue="false"/>
         <registryKey key="aws.credentialProcess.timeout" description="AWS Credential Process timeout (ms)" restartRequired="false" defaultValue="30000"/>
->>>>>>> 94746a44
     </extensions>
 
     <extensions defaultExtensionNs="JavaScript.JsonSchema">
