<!-- Copyright 2019 Amazon.com, Inc. or its affiliates. All Rights Reserved. -->
<!-- SPDX-License-Identifier: Apache-2.0 -->

<idea-plugin xmlns:xi="http://www.w3.org/2001/XInclude">
    <id>aws.toolkit</id>
    <name>AWS Toolkit</name>
    <version>1.0</version>

    <description><![CDATA[
<p>
    The AWS Toolkit is an open-source plug-in for JetBrains IDEs that makes it easier to develop applications built on
    AWS. The toolkit helps you create, test, and debug serverless applications built using the AWS Serverless
    Application Model (<a href="https://aws.amazon.com/serverless/sam/">SAM</a>).</p>
<br/>
<p>
    See <a href="https://docs.aws.amazon.com/console/toolkit-for-jetbrains/install">Installing the AWS Toolkit for
    JetBrains</a> in the AWS Toolkit for JetBrains User Guide.
</p>
<br/>
<p>To use this AWS Toolkit, you will first need an AWS account, a user within that account, and an access key for that
    user.
</p>
<br/>
<p>To use the AWS Toolkit to do AWS serverless application development and to run/debug AWS Lambda functions locally,
    you will also need to install the AWS CLI, Docker, and the AWS SAM CLI. The preceding link covers setting up all of
    these prerequisites.
</p>
<br/>
<p>
    If you come across bugs with the toolkit or have feature requests, please raise an <a
        href="https://github.com/aws/aws-toolkit-jetbrains/issues">issue</a>.
</p>

<p><h2><strong>Features</strong></h2></p>

<p><strong>SAM features support Java, Python, Node.js, and .NET Core</strong></p>

<ul>
    <li>
        <strong>New Project Wizard</strong> - Get started quickly by using one of the quickstart serverless application
        templates <a href="https://docs.aws.amazon.com/console/toolkit-for-jetbrains/new-project">Learn More</a>
    </li>

    <li>
        <strong>Run/Debug Local Lambda Functions</strong> - Locally test and step-through debug functions in a
        Lambda-like execution environment provided by the AWS SAM CLI
        <a href="https://docs.aws.amazon.com/console/toolkit-for-jetbrains/lambda-local">Learn More</a>
    </li>

    <li>
        <strong>Resource Explorer</strong> - View your AWS Lambda remote functions & related CloudFormation stacks
        <a href="https://docs.aws.amazon.com/console/toolkit-for-jetbrains/aws-explorer">Learn More</a>
    </li>

    <li>
        <strong>Invoke Remote Lambda Functions</strong> - Invoke remote functions using a sharable run-configuration
        <a href="https://docs.aws.amazon.com/console/toolkit-for-jetbrains/lambda-remote">Learn More</a>
    </li>

    <li>
        <strong>Deploy SAM-based Applications</strong> - Package, deploy & track SAM-based applications
        <a href="https://docs.aws.amazon.com/console/toolkit-for-jetbrains/sam-deploy">Learn More</a>
    </li>
</ul>
    ]]></description>

    <vendor email="aws-toolkit-jetbrains@amazon.com" url="https://aws.amazon.com/">AWS</vendor>
    <idea-version since-build="193" until-build="201.*"/>

    <!-- please see http://www.jetbrains.org/intellij/sdk/docs/basics/getting_started/plugin_compatibility.html
         on how to target different products -->
    <!-- All dependencies have to be defined here, you can't define more in an optional config-file,
        See PluginManagerCore#mergeOptionalConfigs -->
    <depends>com.intellij.modules.lang</depends>
    <depends>org.jetbrains.plugins.yaml</depends>

    <depends optional="true">org.jetbrains.idea.maven</depends>
    <depends optional="true">org.jetbrains.plugins.gradle</depends>
    <depends optional="true">org.jetbrains.plugins.terminal</depends>
    <depends optional="true">com.intellij.modules.externalSystem</depends>
    <depends optional="true">Docker</depends>
    <depends optional="true" config-file="ext-java.xml">com.intellij.modules.java</depends>
    <depends optional="true" config-file="ext-python.xml">com.intellij.modules.python</depends>
    <depends optional="true" config-file="ext-nodejs.xml">JavaScriptDebugger</depends>
    <depends optional="true" config-file="ext-rider.xml">com.intellij.modules.rider</depends>
    <!--TODO enable to enable RDS/Redshift features-->
    <!--depends optional="true" config-file="ext-datagrip.xml">com.intellij.database</depends-->

    <xi:include href="/META-INF/change-notes.xml" xpointer="xpointer(/idea-plugin/*)">
        <xi:fallback/>
    </xi:include>

    <xi:include href="/META-INF/plugin-extra.xml" xpointer="xpointer(/idea-plugin/*)">
        <xi:fallback/>
    </xi:include>

    <projectListeners>
        <listener class="software.aws.toolkits.jetbrains.core.credentials.CredentialStatusNotification"
                  topic="software.aws.toolkits.jetbrains.core.credentials.ConnectionSettingsStateChangeNotifier"/>
    </projectListeners>
    <extensionPoints>
        <extensionPoint name="credentialProviderFactory" interface="software.aws.toolkits.core.credentials.CredentialProviderFactory"/>

        <extensionPoint name="lambda.runtimeGroup" interface="software.aws.toolkits.jetbrains.services.lambda.RuntimeGroup" dynamic="true"/>

        <extensionPoint name="lambda.builder" beanClass="software.aws.toolkits.jetbrains.core.IdBasedExtensionPoint" dynamic="true">
            <with attribute="implementationClass" implements="software.aws.toolkits.jetbrains.services.lambda.LambdaBuilder"/>
        </extensionPoint>

        <extensionPoint name="lambda.sam.debugSupport" beanClass="software.aws.toolkits.jetbrains.core.IdBasedExtensionPoint" dynamic="true">
            <with attribute="implementationClass" implements="software.aws.toolkits.jetbrains.services.lambda.execution.local.SamDebugSupport"/>
        </extensionPoint>

        <extensionPoint name="lambda.handlerResolver" beanClass="software.aws.toolkits.jetbrains.core.IdBasedExtensionPoint" dynamic="true">
            <with attribute="implementationClass" implements="software.aws.toolkits.jetbrains.services.lambda.LambdaHandlerResolver"/>
        </extensionPoint>

        <extensionPoint name="lambda.sam.projectWizard" beanClass="software.aws.toolkits.jetbrains.core.IdBasedExtensionPoint" dynamic="true">
            <with attribute="implementationClass" implements="software.aws.toolkits.jetbrains.services.lambda.SamProjectWizard"/>
        </extensionPoint>

        <extensionPoint name="lambda.handlerCompletion" beanClass="software.aws.toolkits.jetbrains.core.IdBasedExtensionPoint" dynamic="true">
            <with attribute="implementationClass" implements="software.aws.toolkits.jetbrains.services.lambda.completion.HandlerCompletion"/>
        </extensionPoint>

        <extensionPoint name="executable" interface="software.aws.toolkits.jetbrains.core.executables.ExecutableType" dynamic="true"/>

        <extensionPoint name="clouddebug.debuggerSupport" interface="software.aws.toolkits.jetbrains.services.clouddebug.DebuggerSupport"/>
        <extensionPoint name="notice" interface="software.aws.toolkits.jetbrains.core.notification.NoticeType" dynamic="true"/>

        <extensionPoint name="explorer.serviceNode" interface="software.aws.toolkits.jetbrains.core.explorer.nodes.AwsExplorerServiceNode" dynamic="true"/>
        <extensionPoint name="explorer.nodeProcessor" interface="software.aws.toolkits.jetbrains.core.explorer.AwsExplorerNodeProcessor" dynamic="true"/>
        <extensionPoint name="explorer.treeStructure" interface="software.aws.toolkits.jetbrains.core.explorer.AwsExplorerTreeStructureProvider" dynamic="true"/>
    </extensionPoints>

    <extensions defaultExtensionNs="com.intellij">
        <!-- Credential Management -->
        <applicationService serviceInterface="software.aws.toolkits.jetbrains.core.RemoteResourceResolverProvider"
                            serviceImplementation="software.aws.toolkits.jetbrains.core.DefaultRemoteResourceResolverProvider"/>
        <applicationService serviceInterface="software.aws.toolkits.core.region.ToolkitRegionProvider"
                            serviceImplementation="software.aws.toolkits.jetbrains.core.region.AwsRegionProvider"
                            testServiceImplementation="software.aws.toolkits.jetbrains.core.region.MockRegionProvider"/>
        <applicationService serviceInterface="software.aws.toolkits.jetbrains.core.credentials.CredentialManager"
                            serviceImplementation="software.aws.toolkits.jetbrains.core.credentials.DefaultCredentialManager"
                            testServiceImplementation="software.aws.toolkits.jetbrains.core.credentials.MockCredentialsManager"/>
        <applicationService serviceInterface="software.aws.toolkits.jetbrains.core.credentials.profiles.ProfileWatcher"
                            serviceImplementation="software.aws.toolkits.jetbrains.core.credentials.profiles.DefaultProfileWatcher"/>
        <applicationService serviceInterface="software.aws.toolkits.jetbrains.settings.AwsSettings"
                            serviceImplementation="software.aws.toolkits.jetbrains.settings.DefaultAwsSettings"
                            testServiceImplementation="software.aws.toolkits.jetbrains.settings.MockAwsSettings" />
        <applicationService serviceImplementation="software.aws.toolkits.jetbrains.settings.SamSettings"/>

        <applicationService serviceImplementation="software.aws.toolkits.jetbrains.settings.CloudDebugSettings"/>

        <projectService serviceImplementation="software.aws.toolkits.jetbrains.settings.LambdaSettings"/>

        <moduleService serviceImplementation="software.aws.toolkits.jetbrains.settings.DeploySettings"/>

        <projectService serviceInterface="software.aws.toolkits.jetbrains.core.credentials.AwsConnectionManager"
                        serviceImplementation="software.aws.toolkits.jetbrains.core.credentials.DefaultAwsConnectionManager"
                        testServiceImplementation="software.aws.toolkits.jetbrains.core.credentials.MockAwsConnectionManager"/>
        <projectService serviceInterface="software.aws.toolkits.jetbrains.core.credentials.CredentialsRegionHandler"
                        serviceImplementation="software.aws.toolkits.jetbrains.core.credentials.DefaultCredentialsRegionHandler"
                        testServiceImplementation="software.aws.toolkits.jetbrains.core.credentials.MockCredentialsRegionHandler"/>

        <statusBarWidgetProvider implementation="software.aws.toolkits.jetbrains.core.credentials.AwsSettingsPanelInstaller"/>

        <postStartupActivity implementation="software.aws.toolkits.jetbrains.core.AwsTelemetryPrompter"/>
        <postStartupActivity implementation="software.aws.toolkits.jetbrains.core.notification.NoticeStartupActivity"/>
        <postStartupActivity implementation="software.aws.toolkits.jetbrains.core.executables.ExecutableLoader"/>

        <applicationService serviceImplementation="software.aws.toolkits.jetbrains.core.AwsSdkClient"/>
        <applicationService serviceInterface="software.aws.toolkits.jetbrains.services.telemetry.TelemetryService"
                            serviceImplementation="software.aws.toolkits.jetbrains.services.telemetry.DefaultTelemetryService"
                            testServiceImplementation="software.aws.toolkits.jetbrains.services.telemetry.MockTelemetryService" />
        <applicationService serviceInterface="software.aws.toolkits.jetbrains.core.executables.ExecutableManager"
                            serviceImplementation="software.aws.toolkits.jetbrains.core.executables.DefaultExecutableManager"/>
        <applicationService serviceInterface="software.aws.toolkits.jetbrains.core.notification.NoticeManager"
                            serviceImplementation="software.aws.toolkits.jetbrains.core.notification.DefaultNoticeManager"/>
        <projectService serviceInterface="software.aws.toolkits.core.ToolkitClientManager"
                        serviceImplementation="software.aws.toolkits.jetbrains.core.AwsClientManager"
                        testServiceImplementation="software.aws.toolkits.jetbrains.core.MockClientManager"/>
        <projectService serviceImplementation="software.aws.toolkits.jetbrains.core.explorer.ExplorerToolWindow"/>
        <projectService serviceInterface="software.aws.toolkits.jetbrains.core.AwsResourceCache"
                        serviceImplementation="software.aws.toolkits.jetbrains.core.DefaultAwsResourceCache"
                        testServiceImplementation="software.aws.toolkits.jetbrains.core.MockResourceCache"/>
        <projectService serviceImplementation="software.aws.toolkits.jetbrains.services.cloudformation.stack.StackWindowManager"/>
        <projectService serviceImplementation="software.aws.toolkits.jetbrains.services.lambda.validation.LambdaHandlerValidator" />
        <projectService serviceImplementation="software.aws.toolkits.jetbrains.core.toolwindow.ToolkitToolWindowManager" />
        <projectService serviceImplementation="software.aws.toolkits.jetbrains.services.cloudwatch.logs.CloudWatchLogWindow" />
        <projectService serviceImplementation="software.aws.toolkits.jetbrains.services.sqs.toolwindow.SqsWindow" />
        <toolWindow id="aws.explorer" anchor="left" secondary="true"
                    factoryClass="software.aws.toolkits.jetbrains.core.explorer.AwsExplorerFactory"
                    icon="AwsIcons.Logos.AWS"/>

        <projectConfigurable id="aws" groupId="tools" bundle="software.aws.toolkits.resources.localized_messages"
                             key="aws.settings.title"
                             instance="software.aws.toolkits.jetbrains.settings.AwsSettingsConfigurable"/>

        <programRunner implementation="software.aws.toolkits.jetbrains.services.lambda.execution.local.SamInvokeRunner"/>
        <programRunner implementation="software.aws.toolkits.jetbrains.services.lambda.execution.remote.RemoteLambdaRunner"/>
        <fileBasedIndex implementation="software.aws.toolkits.jetbrains.services.cloudformation.CloudFormationTemplateIndex"/>

        <runLineMarkerContributor language="yaml" implementationClass="software.aws.toolkits.jetbrains.services.lambda.execution.template.YamlLambdaRunLineMarkerContributor"/>
        <configurationType implementation="software.aws.toolkits.jetbrains.services.lambda.execution.LambdaRunConfigurationType"/>
        <runConfigurationProducer implementation="software.aws.toolkits.jetbrains.services.lambda.execution.local.LocalLambdaRunConfigurationProducer"/>
        <runConfigurationProducer implementation="software.aws.toolkits.jetbrains.services.lambda.execution.remote.RemoteLambdaRunConfigurationProducer"/>

        <!-- ECS -->
        <configurationType implementation="software.aws.toolkits.jetbrains.services.ecs.execution.EcsCloudDebugRunConfigurationType"/>
        <programRunner implementation="software.aws.toolkits.jetbrains.services.clouddebug.execution.CloudDebuggingRunner"/>
        <runConfigurationProducer implementation="software.aws.toolkits.jetbrains.services.ecs.execution.EcsCloudDebugRunConfigurationProducer" />

        <!-- Project Wizard components -->
        <moduleType id="AWS" implementationClass="software.aws.toolkits.jetbrains.ui.wizard.AwsModuleType" />
        <directoryProjectGenerator implementation="software.aws.toolkits.jetbrains.ui.wizard.SamProjectGenerator" />
        <projectTemplatesFactory implementation="software.aws.toolkits.jetbrains.ui.wizard.SamProjectGeneratorIntelliJAdapter" />

        <webHelpProvider implementation="software.aws.toolkits.jetbrains.core.help.HelpIdTranslator"/>
        
        <!-- S3 -->
        <fileEditorProvider implementation="software.aws.toolkits.jetbrains.services.s3.S3ViewerEditorProvider"/>
        <!-- See this post why order="first" is required https://intellij-support.jetbrains.com/hc/en-us/community/posts/360003460619-fileIconProvider-is-not-showing-Icon-for-custom-LightVirtualFile -->
        <fileIconProvider order="first" implementation="software.aws.toolkits.jetbrains.services.s3.editor.S3FileIconProvider"/>
        <registryKey key="aws.sso.enabled" description="(Experimental) Enable SSO AWS Credentials" restartRequired="true" defaultValue="false"/>
        <registryKey key="aws.credentialProcess.timeout" description="AWS Credential Process timeout (ms)" restartRequired="false" defaultValue="30000"/>
    </extensions>

    <extensions defaultExtensionNs="JavaScript.JsonSchema">
        <ProviderFactory implementation="software.aws.toolkits.jetbrains.services.ecs.TaskSchemaProviderFactory"/>
    </extensions>

    <extensions defaultExtensionNs="aws.toolkit">
        <credentialProviderFactory implementation="software.aws.toolkits.jetbrains.core.credentials.profiles.ProfileCredentialProviderFactory"/>

        <!-- Executables -->
        <executable implementation="software.aws.toolkits.jetbrains.core.executables.CloudDebugExecutable"/>
        <executable implementation="software.aws.toolkits.jetbrains.services.lambda.sam.SamExecutable"/>

        <explorer.nodeProcessor implementation="software.aws.toolkits.jetbrains.services.clouddebug.CloudDebuggingExplorerProcessor" />
        <explorer.treeStructure implementation="software.aws.toolkits.jetbrains.services.clouddebug.CloudDebuggingExplorerTreeStructureProvider"/>

        <notice implementation="software.aws.toolkits.jetbrains.core.notification.JetBrainsMinimumVersionChange"/>

        <explorer.serviceNode implementation="software.aws.toolkits.jetbrains.core.explorer.nodes.CloudFormationExplorerRootNode"/>
        <explorer.serviceNode implementation="software.aws.toolkits.jetbrains.core.explorer.nodes.CloudWatchRootNode"/>
        <explorer.serviceNode implementation="software.aws.toolkits.jetbrains.core.explorer.nodes.LambdaExplorerRootNode"/>
        <explorer.serviceNode implementation="software.aws.toolkits.jetbrains.core.explorer.nodes.S3ExplorerRootNode"/>
        <explorer.serviceNode implementation="software.aws.toolkits.jetbrains.core.explorer.nodes.EcsExplorerRootNode"/>
        <explorer.serviceNode implementation="software.aws.toolkits.jetbrains.core.explorer.nodes.SchemasExplorerRootNode"/>
        <explorer.serviceNode implementation="software.aws.toolkits.jetbrains.core.explorer.nodes.SqsExplorerRootNode"/>

    </extensions>

    <actions>
        <group id="aws.toolkit.explorer.ecs.cluster" popup="true" compact="false">
            <action id="ecs.service.showLogGroup" class="software.aws.toolkits.jetbrains.services.ecs.actions.EcsLogGroupAction"/>
            <separator/>
        </group>

        <group id="aws.toolkit.explorer.ecs.service" popup="true" compact="false">
            <reference ref="RunContextGroupInner"/>
            <group id="ecs.container.actions" compact="true" class="software.aws.toolkits.jetbrains.services.ecs.ServiceContainerActions"/>
            <separator/>
            <action id="ecs.function.instrument" class="software.aws.toolkits.jetbrains.services.clouddebug.actions.InstrumentResourceFromExplorerAction"/>
            <action id="clouddebug.resource.deinstrument" class="software.aws.toolkits.jetbrains.services.clouddebug.actions.DeinstrumentResourceFromExplorerAction"/>
            <separator/>
        </group>

        <group id="aws.toolkit.explorer.lambda" popup="true" compact="false">
            <action id="lambda.function.create" class="software.aws.toolkits.jetbrains.services.lambda.upload.CreateLambdaFunction"/>
        </group>

        <group id="aws.toolkit.explorer.lambda.function" popup="false" compact="false">
            <reference ref="RunContextGroupInner"/>
            <separator/>
            <action id="lambda.function.gotohandler"
                    class="software.aws.toolkits.jetbrains.services.lambda.actions.GoToHandlerAction"/>
            <separator/>
            <action id="lambda.function.updateConfiguration"
                    class="software.aws.toolkits.jetbrains.services.lambda.actions.UpdateFunctionConfigurationAction"/>
            <action id="lambda.function.updateCode" class="software.aws.toolkits.jetbrains.services.lambda.actions.UpdateFunctionCodeAction"/>
            <separator/>
            <action id="lambda.function.viewLogStream" class="software.aws.toolkits.jetbrains.services.lambda.actions.LambdaLogGroupAction"/>
            <separator/>
            <action id="lambda.function.delete"
                    class="software.aws.toolkits.jetbrains.services.lambda.actions.DeleteFunctionAction"/>
        </group>

        <group id="aws.toolkit.explorer.cloudformation.stack" popup="true" compact="false">
            <action id="cloudformation.stack.view"
                    class="software.aws.toolkits.jetbrains.services.cloudformation.stack.OpenStackUiAction"/>
            <separator/>
            <action id="cloudformation.stack.delete"
                    class="software.aws.toolkits.jetbrains.services.cloudformation.actions.DeleteStackAction"/>
        </group>

        <group id="aws.toolkit.explorer.logs.group" popup="true" compact="false">
            <action id="cloudwatch.logs.open"
                    class="software.aws.toolkits.jetbrains.services.cloudwatch.logs.actions.OpenLogGroupAction"/>
            <separator/>
            <action id="cloudwatch.logs.delete.group"
                    class="software.aws.toolkits.jetbrains.services.cloudwatch.logs.actions.DeleteGroupAction"/>
        </group>

        <group id="aws.toolkit.explorer.s3" popup="false" compact="false">
        <action id="s3.create.bucket"
                class="software.aws.toolkits.jetbrains.services.s3.bucketActions.CreateBucketAction"/>
        </group>

        <group id="aws.toolkit.explorer.s3.bucket" popup="true" compact="false">
            <action id="s3.open.bucket.viewer"
                    class="software.aws.toolkits.jetbrains.services.s3.bucketActions.OpenBucketViewerAction"/>
            <separator/>
            <action id="s3.copy.bucketname.check"
                    class="software.aws.toolkits.jetbrains.services.s3.bucketActions.CopyBucketNameAction"/>
            <separator/>
            <action id="s3.delete.bucket"
                    class="software.aws.toolkits.jetbrains.services.s3.bucketActions.DeleteBucketAction"/>
        </group>

        <group id="aws.toolkit.explorer.schemas" popup="true" compact="false">
            <action id="schemas.search"
                    class="software.aws.toolkits.jetbrains.services.schemas.search.SearchSchemasAction"/>
        </group>

        <group id="aws.toolkit.explorer.schemas.registry" popup="false" compact="true">
            <action id="schemas.registry.search"
                    class="software.aws.toolkits.jetbrains.services.schemas.search.SearchSchemasInRegistryAction"/>
        </group>

        <group id="aws.toolkit.explorer.schemas.schema" popup="false" compact="true">
            <action id="schemas.schema.view"
                    class="software.aws.toolkits.jetbrains.services.schemas.ViewSchemaAction"/>
            <separator/>
            <action id="schemas.schema.downloadCode"
                    class="software.aws.toolkits.jetbrains.services.schemas.code.DownloadCodeForSchemaAction"/>
        </group>

        <group id="aws.toolkit.explorer.sqs" popup="true" compact="false">
            <action id="sqs.create.queue"
                    class="software.aws.toolkits.jetbrains.services.sqs.actions.CreateQueueAction"/>
        </group>

        <group id="aws.toolkit.explorer.sqs.queue" popup="true" compact="false">
            <action id="sqs.poll.message"
                    class="software.aws.toolkits.jetbrains.services.sqs.actions.PollMessageAction"/>
            <action id="sqs.send.message"
                    class="software.aws.toolkits.jetbrains.services.sqs.actions.SendMessageAction"/>
            <separator/>
<<<<<<< HEAD
            <action id="sqs.configure.lambda"
                    class="software.aws.toolkits.jetbrains.services.sqs.actions.ConfigureLambdaAction"/>
=======
            <action id="sqs.subscribe.sns"
                    class="software.aws.toolkits.jetbrains.services.sqs.actions.SubscribeSnsAction"/>
>>>>>>> 3c1c0efc
            <separator/>
            <action id="sqs.delete.queue"
                    class="software.aws.toolkits.jetbrains.services.sqs.actions.DeleteQueueAction"/>
        </group>

        <action class="software.aws.toolkits.jetbrains.core.credentials.SettingsSelectorAction" id="aws.settings.selector" icon="AwsIcons.Logos.AWS"/>
        <action class="software.aws.toolkits.jetbrains.core.credentials.RefreshConnectionAction" id="aws.settings.refresh" icon="AllIcons.Actions.Refresh"/>
        <action class="software.aws.toolkits.jetbrains.core.credentials.CreateOrUpdateCredentialProfilesAction" id="aws.settings.upsertCredentials" icon="AwsIcons.Logos.AWS"/>
        <action class="software.aws.toolkits.jetbrains.services.lambda.actions.DeployServerlessApplicationAction" id="serverless.application.deploy" />
        <action class="software.aws.toolkits.jetbrains.settings.ShowSettingsAction" id="aws.settings.show" icon="AllIcons.General.Settings"/>

        <group id="aws.toolkit.serverless.template">
            <add-to-group group-id="ProjectViewPopupMenu" anchor="last"/>
            <add-to-group group-id="EditorPopupMenu" anchor="last"/>
            <add-to-group group-id="EditorTabPopupMenu" anchor="last"/>

            <separator/>
            <reference id="serverless.application.deploy"/>
            <separator/>
        </group>
    </actions>

</idea-plugin><|MERGE_RESOLUTION|>--- conflicted
+++ resolved
@@ -348,13 +348,11 @@
             <action id="sqs.send.message"
                     class="software.aws.toolkits.jetbrains.services.sqs.actions.SendMessageAction"/>
             <separator/>
-<<<<<<< HEAD
             <action id="sqs.configure.lambda"
                     class="software.aws.toolkits.jetbrains.services.sqs.actions.ConfigureLambdaAction"/>
-=======
+            <separator/>
             <action id="sqs.subscribe.sns"
                     class="software.aws.toolkits.jetbrains.services.sqs.actions.SubscribeSnsAction"/>
->>>>>>> 3c1c0efc
             <separator/>
             <action id="sqs.delete.queue"
                     class="software.aws.toolkits.jetbrains.services.sqs.actions.DeleteQueueAction"/>
