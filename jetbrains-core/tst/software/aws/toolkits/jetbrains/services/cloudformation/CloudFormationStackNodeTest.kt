// Copyright 2019 Amazon.com, Inc. or its affiliates. All Rights Reserved.
// SPDX-License-Identifier: Apache-2.0

package software.aws.toolkits.jetbrains.services.cloudformation

import com.intellij.testFramework.ProjectRule
import com.nhaarman.mockitokotlin2.any
import com.nhaarman.mockitokotlin2.whenever
import org.assertj.core.api.Assertions.assertThat
import org.junit.Before
import org.junit.Rule
import org.junit.Test
import software.amazon.awssdk.services.cloudformation.CloudFormationClient
import software.amazon.awssdk.services.cloudformation.model.DescribeStackResourcesRequest
import software.amazon.awssdk.services.cloudformation.model.DescribeStackResourcesResponse
import software.amazon.awssdk.services.cloudformation.model.ResourceStatus
import software.amazon.awssdk.services.cloudformation.model.StackResource
import software.amazon.awssdk.services.cloudformation.model.StackStatus
import software.amazon.awssdk.services.lambda.LambdaClient
import software.amazon.awssdk.services.lambda.model.GetFunctionRequest
import software.amazon.awssdk.services.lambda.model.GetFunctionResponse
import software.amazon.awssdk.services.lambda.model.Runtime
import software.amazon.awssdk.services.lambda.model.TracingConfigResponse
import software.amazon.awssdk.services.lambda.model.TracingMode
import software.aws.toolkits.jetbrains.core.MockClientManagerRule
import software.aws.toolkits.jetbrains.core.explorer.AwsExplorerEmptyNode
import software.aws.toolkits.jetbrains.services.lambda.LambdaFunctionNode
import software.aws.toolkits.jetbrains.utils.delegateMock

class CloudFormationStackNodeTest {

    @JvmField
    @Rule
    val projectRule = ProjectRule()

    @JvmField
    @Rule
    val mockClientManager = MockClientManagerRule(projectRule)

    private val mockCfnClient by lazy {
        mockClientManager.register(CloudFormationClient::class, delegateMock())
    }

    private val mockLambdaClient by lazy {
        mockClientManager.register(LambdaClient::class, delegateMock())
    }

    @Before
    fun setup() {
        whenever(mockCfnClient.describeStackResources(any<DescribeStackResourcesRequest>())).thenReturn(
            DescribeStackResourcesResponse.builder()
                .stackResources(
                    StackResource.builder().resourceType(LAMBDA_FUNCTION_TYPE).resourceStatus(ResourceStatus.CREATE_COMPLETE).logicalResourceId("processor").build(),
                    StackResource.builder().resourceType(LAMBDA_FUNCTION_TYPE).resourceStatus(ResourceStatus.CREATE_COMPLETE).logicalResourceId("processor2").build(),
                    StackResource.builder().resourceType("a dynamodb table").resourceStatus(ResourceStatus.CREATE_COMPLETE).build(),
                    StackResource.builder().resourceType("an IAM role").resourceStatus(ResourceStatus.CREATE_COMPLETE).build()
                )
                .build()
        )

        whenever(mockLambdaClient.getFunction(any<GetFunctionRequest>())).thenReturn(
            GetFunctionResponse.builder()
                .configuration {
                    it.functionName("Foo")
                    it.functionArn("arn:aws:lambda:us-west-2:0123456789:function:Foo")
                    it.lastModified("A ways back")
                    it.handler("blah:blah")
                    it.runtime(Runtime.JAVA8)
                    it.role("SomeRoleArn")
                    it.environment { env -> env.variables(emptyMap()) }
                    it.timeout(60)
                    it.memorySize(128)
                    it.tracingConfig(TracingConfigResponse.builder().mode(TracingMode.PASS_THROUGH).build())
                }
                .build()
        )
    }

    @Test
<<<<<<< HEAD
    fun nodeStartsWithoutChildren() {
        val node = CloudFormationStackNode(projectRule.project, "stack", "stackId", StackStatus.CREATE_COMPLETE)

        assertThat(node.isInitialChildState()).isEqualTo(true)
        assertThat(node.children).isEmpty()
    }

    @Test
    fun nodeRefreshes() {
        val node = CloudFormationStackNode(projectRule.project, "stack", "stackId", StackStatus.CREATE_COMPLETE)
        val children = node.getChildren(true)

        assertThat(node.isInitialChildState()).isEqualTo(false)
=======
    fun nodeRefreshesHitCache() {
        val node = aCloudFormationStackNode(StackStatus.CREATE_COMPLETE)
        assertThat(node.isChildCacheInInitialState).isEqualTo(true)
        val children = node.children

        assertThat(node.isChildCacheInInitialState).isEqualTo(false)
>>>>>>> 29096838
        assertThat(children).hasSize(2)
        assertThat(children).hasOnlyElementsOfType(LambdaFunctionNode::class.java)
    }

    @Test
<<<<<<< HEAD
    fun nodeRefreshesAndCaches() {
        val node = CloudFormationStackNode(projectRule.project, "stack", "stackId", StackStatus.CREATE_COMPLETE)
        node.getChildren(true)

        assertThat(node.children).hasSize(2)
        assertThat(node.children).doesNotHaveAnyElementsOfTypes(AwsExplorerLoadingNode::class.java)
        assertThat(node.children).hasOnlyElementsOfType(LambdaFunctionNode::class.java)
    }

    @Test
    fun failedStackHaveNoChildren() {
        val node = CloudFormationStackNode(projectRule.project, "stack", "stackId", StackStatus.CREATE_FAILED)
=======
    fun failedStackHaveNoChildren() {
        val node = aCloudFormationStackNode(StackStatus.CREATE_FAILED)
>>>>>>> 29096838

        assertThat(node.children).isEmpty()
    }

    @Test
    fun failedStackHaveNoChildrenAfterRefresh() {
<<<<<<< HEAD
        val node = CloudFormationStackNode(projectRule.project, "stack", "stackId", StackStatus.CREATE_FAILED)

        node.getChildren(true)
=======
        val node = aCloudFormationStackNode(StackStatus.CREATE_FAILED)
>>>>>>> 29096838

        assertThat(node.children).isEmpty()
    }

    @Test
    fun inProgressStacksHaveNoChildren() {
<<<<<<< HEAD
        val node = CloudFormationStackNode(projectRule.project, "stack", "stackId", StackStatus.CREATE_IN_PROGRESS)
=======
        val node = aCloudFormationStackNode(StackStatus.CREATE_IN_PROGRESS)
>>>>>>> 29096838

        assertThat(node.children).isEmpty()
    }

    @Test
    fun inProgressStacksHaveNoChildrenAfterRefresh() {
<<<<<<< HEAD
        val node = CloudFormationStackNode(projectRule.project, "stack", "stackId", StackStatus.CREATE_IN_PROGRESS)

        node.getChildren(true)
=======
        val node = aCloudFormationStackNode(StackStatus.CREATE_IN_PROGRESS)
>>>>>>> 29096838

        assertThat(node.children).isEmpty()
    }

    @Test
    fun stackOnlyContainingDeletedResourceHasPlaceholderChild() {
        whenever(mockCfnClient.describeStackResources(any<DescribeStackResourcesRequest>())).thenReturn(
            DescribeStackResourcesResponse.builder()
                .stackResources(
                    StackResource.builder().resourceType(LAMBDA_FUNCTION_TYPE).resourceStatus(ResourceStatus.DELETE_COMPLETE).logicalResourceId("processor").build(),
                    StackResource.builder().resourceType(LAMBDA_FUNCTION_TYPE).resourceStatus(ResourceStatus.DELETE_COMPLETE).logicalResourceId("processor2").build()
                )
                .build()
        )

<<<<<<< HEAD
        val node = CloudFormationStackNode(projectRule.project, "stack", "stackId", StackStatus.CREATE_COMPLETE)
        node.getChildren(true)
=======
        val node = aCloudFormationStackNode(StackStatus.CREATE_COMPLETE)
>>>>>>> 29096838

        assertThat(node.children).hasSize(1)
        assertThat(node.children).hasOnlyElementsOfType(AwsExplorerEmptyNode::class.java)
    }

    private fun aCloudFormationStackNode(status: StackStatus) = CloudFormationStackNode(projectRule.project, "stack", status, "stackId")
}<|MERGE_RESOLUTION|>--- conflicted
+++ resolved
@@ -48,116 +48,69 @@
     @Before
     fun setup() {
         whenever(mockCfnClient.describeStackResources(any<DescribeStackResourcesRequest>())).thenReturn(
-            DescribeStackResourcesResponse.builder()
-                .stackResources(
-                    StackResource.builder().resourceType(LAMBDA_FUNCTION_TYPE).resourceStatus(ResourceStatus.CREATE_COMPLETE).logicalResourceId("processor").build(),
-                    StackResource.builder().resourceType(LAMBDA_FUNCTION_TYPE).resourceStatus(ResourceStatus.CREATE_COMPLETE).logicalResourceId("processor2").build(),
-                    StackResource.builder().resourceType("a dynamodb table").resourceStatus(ResourceStatus.CREATE_COMPLETE).build(),
-                    StackResource.builder().resourceType("an IAM role").resourceStatus(ResourceStatus.CREATE_COMPLETE).build()
-                )
-                .build()
+                DescribeStackResourcesResponse.builder()
+                        .stackResources(
+                                StackResource.builder().resourceType(LAMBDA_FUNCTION_TYPE).resourceStatus(ResourceStatus.CREATE_COMPLETE).logicalResourceId("processor").build(),
+                                StackResource.builder().resourceType(LAMBDA_FUNCTION_TYPE).resourceStatus(ResourceStatus.CREATE_COMPLETE).logicalResourceId("processor2").build(),
+                                StackResource.builder().resourceType("a dynamodb table").resourceStatus(ResourceStatus.CREATE_COMPLETE).build(),
+                                StackResource.builder().resourceType("an IAM role").resourceStatus(ResourceStatus.CREATE_COMPLETE).build()
+                        )
+                        .build()
         )
 
         whenever(mockLambdaClient.getFunction(any<GetFunctionRequest>())).thenReturn(
-            GetFunctionResponse.builder()
-                .configuration {
-                    it.functionName("Foo")
-                    it.functionArn("arn:aws:lambda:us-west-2:0123456789:function:Foo")
-                    it.lastModified("A ways back")
-                    it.handler("blah:blah")
-                    it.runtime(Runtime.JAVA8)
-                    it.role("SomeRoleArn")
-                    it.environment { env -> env.variables(emptyMap()) }
-                    it.timeout(60)
-                    it.memorySize(128)
-                    it.tracingConfig(TracingConfigResponse.builder().mode(TracingMode.PASS_THROUGH).build())
-                }
-                .build()
+                GetFunctionResponse.builder()
+                        .configuration {
+                            it.functionName("Foo")
+                            it.functionArn("arn:aws:lambda:us-west-2:0123456789:function:Foo")
+                            it.lastModified("A ways back")
+                            it.handler("blah:blah")
+                            it.runtime(Runtime.JAVA8)
+                            it.role("SomeRoleArn")
+                            it.environment { env -> env.variables(emptyMap()) }
+                            it.timeout(60)
+                            it.memorySize(128)
+                            it.tracingConfig(TracingConfigResponse.builder().mode(TracingMode.PASS_THROUGH).build())
+                        }
+                        .build()
         )
     }
 
     @Test
-<<<<<<< HEAD
-    fun nodeStartsWithoutChildren() {
-        val node = CloudFormationStackNode(projectRule.project, "stack", "stackId", StackStatus.CREATE_COMPLETE)
-
-        assertThat(node.isInitialChildState()).isEqualTo(true)
-        assertThat(node.children).isEmpty()
-    }
-
-    @Test
-    fun nodeRefreshes() {
-        val node = CloudFormationStackNode(projectRule.project, "stack", "stackId", StackStatus.CREATE_COMPLETE)
-        val children = node.getChildren(true)
-
-        assertThat(node.isInitialChildState()).isEqualTo(false)
-=======
     fun nodeRefreshesHitCache() {
         val node = aCloudFormationStackNode(StackStatus.CREATE_COMPLETE)
         assertThat(node.isChildCacheInInitialState).isEqualTo(true)
         val children = node.children
 
         assertThat(node.isChildCacheInInitialState).isEqualTo(false)
->>>>>>> 29096838
         assertThat(children).hasSize(2)
         assertThat(children).hasOnlyElementsOfType(LambdaFunctionNode::class.java)
     }
 
     @Test
-<<<<<<< HEAD
-    fun nodeRefreshesAndCaches() {
-        val node = CloudFormationStackNode(projectRule.project, "stack", "stackId", StackStatus.CREATE_COMPLETE)
-        node.getChildren(true)
-
-        assertThat(node.children).hasSize(2)
-        assertThat(node.children).doesNotHaveAnyElementsOfTypes(AwsExplorerLoadingNode::class.java)
-        assertThat(node.children).hasOnlyElementsOfType(LambdaFunctionNode::class.java)
-    }
-
-    @Test
-    fun failedStackHaveNoChildren() {
-        val node = CloudFormationStackNode(projectRule.project, "stack", "stackId", StackStatus.CREATE_FAILED)
-=======
     fun failedStackHaveNoChildren() {
         val node = aCloudFormationStackNode(StackStatus.CREATE_FAILED)
->>>>>>> 29096838
 
         assertThat(node.children).isEmpty()
     }
 
     @Test
     fun failedStackHaveNoChildrenAfterRefresh() {
-<<<<<<< HEAD
-        val node = CloudFormationStackNode(projectRule.project, "stack", "stackId", StackStatus.CREATE_FAILED)
-
-        node.getChildren(true)
-=======
         val node = aCloudFormationStackNode(StackStatus.CREATE_FAILED)
->>>>>>> 29096838
 
         assertThat(node.children).isEmpty()
     }
 
     @Test
     fun inProgressStacksHaveNoChildren() {
-<<<<<<< HEAD
-        val node = CloudFormationStackNode(projectRule.project, "stack", "stackId", StackStatus.CREATE_IN_PROGRESS)
-=======
         val node = aCloudFormationStackNode(StackStatus.CREATE_IN_PROGRESS)
->>>>>>> 29096838
 
         assertThat(node.children).isEmpty()
     }
 
     @Test
     fun inProgressStacksHaveNoChildrenAfterRefresh() {
-<<<<<<< HEAD
-        val node = CloudFormationStackNode(projectRule.project, "stack", "stackId", StackStatus.CREATE_IN_PROGRESS)
-
-        node.getChildren(true)
-=======
         val node = aCloudFormationStackNode(StackStatus.CREATE_IN_PROGRESS)
->>>>>>> 29096838
 
         assertThat(node.children).isEmpty()
     }
@@ -165,20 +118,15 @@
     @Test
     fun stackOnlyContainingDeletedResourceHasPlaceholderChild() {
         whenever(mockCfnClient.describeStackResources(any<DescribeStackResourcesRequest>())).thenReturn(
-            DescribeStackResourcesResponse.builder()
-                .stackResources(
-                    StackResource.builder().resourceType(LAMBDA_FUNCTION_TYPE).resourceStatus(ResourceStatus.DELETE_COMPLETE).logicalResourceId("processor").build(),
-                    StackResource.builder().resourceType(LAMBDA_FUNCTION_TYPE).resourceStatus(ResourceStatus.DELETE_COMPLETE).logicalResourceId("processor2").build()
-                )
-                .build()
+                DescribeStackResourcesResponse.builder()
+                        .stackResources(
+                                StackResource.builder().resourceType(LAMBDA_FUNCTION_TYPE).resourceStatus(ResourceStatus.DELETE_COMPLETE).logicalResourceId("processor").build(),
+                                StackResource.builder().resourceType(LAMBDA_FUNCTION_TYPE).resourceStatus(ResourceStatus.DELETE_COMPLETE).logicalResourceId("processor2").build()
+                        )
+                        .build()
         )
 
-<<<<<<< HEAD
-        val node = CloudFormationStackNode(projectRule.project, "stack", "stackId", StackStatus.CREATE_COMPLETE)
-        node.getChildren(true)
-=======
         val node = aCloudFormationStackNode(StackStatus.CREATE_COMPLETE)
->>>>>>> 29096838
 
         assertThat(node.children).hasSize(1)
         assertThat(node.children).hasOnlyElementsOfType(AwsExplorerEmptyNode::class.java)
