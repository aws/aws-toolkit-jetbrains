// Copyright 2022 Amazon.com, Inc. or its affiliates. All Rights Reserved.
// SPDX-License-Identifier: Apache-2.0

package software.aws.toolkits.jetbrains.services.codewhisperer

import com.google.gson.Gson
import com.intellij.openapi.application.ApplicationManager
import com.intellij.openapi.application.runInEdt
import com.intellij.openapi.command.WriteCommandAction
import com.intellij.openapi.editor.Editor
import com.intellij.openapi.ui.popup.JBPopup
import com.intellij.psi.PsiDocumentManager
import com.intellij.testFramework.replaceService
import com.intellij.testFramework.runInEdtAndWait
import org.assertj.core.api.Assertions.assertThat
import org.gradle.internal.impldep.com.amazonaws.ResponseMetadata
import org.junit.After
import org.junit.Before
import org.junit.Test
import org.mockito.kotlin.any
import org.mockito.kotlin.argumentCaptor
import org.mockito.kotlin.atLeast
import org.mockito.kotlin.atLeastOnce
import org.mockito.kotlin.doAnswer
import org.mockito.kotlin.doNothing
import org.mockito.kotlin.doReturn
import org.mockito.kotlin.mock
import org.mockito.kotlin.never
import org.mockito.kotlin.spy
import org.mockito.kotlin.stub
import org.mockito.kotlin.timeout
import org.mockito.kotlin.verify
import org.mockito.kotlin.whenever
import software.amazon.awssdk.awscore.DefaultAwsResponseMetadata
import software.amazon.awssdk.http.SdkHttpResponse
import software.amazon.awssdk.services.codewhisperer.model.ListRecommendationsRequest
import software.amazon.awssdk.services.codewhisperer.model.ListRecommendationsResponse
import software.aws.toolkits.core.telemetry.MetricEvent
import software.aws.toolkits.core.telemetry.TelemetryBatcher
import software.aws.toolkits.core.telemetry.TelemetryPublisher
import software.aws.toolkits.jetbrains.services.codewhisperer.CodeWhispererTestUtil.emptyListResponse
import software.aws.toolkits.jetbrains.services.codewhisperer.CodeWhispererTestUtil.listOfEmptyRecommendationResponse
import software.aws.toolkits.jetbrains.services.codewhisperer.CodeWhispererTestUtil.listOfMixedEmptyAndNonEmptyRecommendationResponse
import software.aws.toolkits.jetbrains.services.codewhisperer.CodeWhispererTestUtil.pythonResponse
import software.aws.toolkits.jetbrains.services.codewhisperer.CodeWhispererTestUtil.pythonTestLeftContext
import software.aws.toolkits.jetbrains.services.codewhisperer.CodeWhispererTestUtil.testCodeWhispererException
import software.aws.toolkits.jetbrains.services.codewhisperer.CodeWhispererTestUtil.testRequestId
import software.aws.toolkits.jetbrains.services.codewhisperer.CodeWhispererTestUtil.testRequestIdForCodeWhispererException
import software.aws.toolkits.jetbrains.services.codewhisperer.CodeWhispererTestUtil.testSessionId
import software.aws.toolkits.jetbrains.services.codewhisperer.editor.CodeWhispererEditorManager
import software.aws.toolkits.jetbrains.services.codewhisperer.explorer.CodeWhispererExplorerActionManager
import software.aws.toolkits.jetbrains.services.codewhisperer.explorer.CodeWhispererExplorerActionManager.Companion.ACTION_PAUSE_CODEWHISPERER
import software.aws.toolkits.jetbrains.services.codewhisperer.explorer.CodeWhispererExplorerActionManager.Companion.ACTION_RESUME_CODEWHISPERER
import software.aws.toolkits.jetbrains.services.codewhisperer.model.InvocationContext
import software.aws.toolkits.jetbrains.services.codewhisperer.service.CodeWhispererService
import software.aws.toolkits.jetbrains.services.codewhisperer.settings.CodeWhispererSettings
import software.aws.toolkits.jetbrains.services.codewhisperer.telemetry.AcceptedSuggestionEntry
import software.aws.toolkits.jetbrains.services.codewhisperer.telemetry.CodeWhispererCodeCoverageTracker
import software.aws.toolkits.jetbrains.services.codewhisperer.telemetry.CodeWhispererUserModificationTracker
import software.aws.toolkits.jetbrains.services.codewhisperer.util.CaretMovement
import software.aws.toolkits.jetbrains.services.codewhisperer.util.CodeWhispererConstants
import software.aws.toolkits.jetbrains.services.telemetry.NoOpPublisher
import software.aws.toolkits.jetbrains.services.telemetry.TelemetryService
import software.aws.toolkits.jetbrains.settings.AwsSettings
import software.aws.toolkits.telemetry.CodewhispererCompletionType
import software.aws.toolkits.telemetry.CodewhispererLanguage
import software.aws.toolkits.telemetry.CodewhispererRuntime
import software.aws.toolkits.telemetry.CodewhispererSuggestionState
import software.aws.toolkits.telemetry.CodewhispererTriggerType
import software.aws.toolkits.telemetry.Result
import java.time.Instant

class CodeWhispererTelemetryTest : CodeWhispererTestBase() {
    private val userDecision = "codewhisperer_userDecision"
    private val userModification = "codewhisperer_userModification"
    private val serviceInvocation = "codewhisperer_serviceInvocation"
    private val codePercentage = "codewhisperer_codePercentage"
    private val awsModifySetting = "aws_modifySetting"
    private val codewhispererSuggestionState = "codewhispererSuggestionState"

    private class TestTelemetryService(
        publisher: TelemetryPublisher = NoOpPublisher(),
        batcher: TelemetryBatcher
    ) : TelemetryService(publisher, batcher)

    private lateinit var telemetryService: TelemetryService
    private lateinit var batcher: TelemetryBatcher
    private lateinit var telemetryServiceSpy: TelemetryService
    private var isTelemetryEnabledDefault: Boolean = false
    @Before
    override fun setUp() {
        super.setUp()
        batcher = mock<TelemetryBatcher>()
        telemetryService = TestTelemetryService(batcher = batcher)
        telemetryServiceSpy = spy(telemetryService)
        ApplicationManager.getApplication().replaceService(TelemetryService::class.java, telemetryServiceSpy, disposableRule.disposable)
        isTelemetryEnabledDefault = AwsSettings.getInstance().isTelemetryEnabled
        AwsSettings.getInstance().isTelemetryEnabled = true
    }

    @Test
    fun `test pre-setup failure will send service invocation event with failed status`() {
        val codewhispererServiceSpy = spy(codewhispererService) {
            onGeneric { getRequestContext(any(), any(), any(), any()) }
                .doAnswer { throw Exception() }
        }
        ApplicationManager.getApplication().replaceService(CodeWhispererService::class.java, codewhispererServiceSpy, disposableRule.disposable)

        invokeCodeWhispererService()

        argumentCaptor<MetricEvent>().apply {
            verify(batcher, atLeastOnce()).enqueue(capture())
            assertEventsContainsFieldsAndCount(
                allValues,
                serviceInvocation,
                1,
                "result" to Result.Failed.toString()
            )
        }
    }

    @Test
    fun `test accepting recommendation will send user modification events with 1 accepted other unseen`() {
        val trackerSpy = spy(CodeWhispererUserModificationTracker(projectRule.project))
        projectRule.project.replaceService(CodeWhispererUserModificationTracker::class.java, trackerSpy, disposableRule.disposable)

        runInEdtAndWait {
            val fakeSuggestionEntry = AcceptedSuggestionEntry(
                Instant.now().minusSeconds(350),
                projectRule.fixture.file.virtualFile,
                projectRule.fixture.editor.document.createRangeMarker(0, 0, true),
                "",
                testSessionId,
                testRequestId,
                0,
                CodewhispererTriggerType.OnDemand,
                CodewhispererCompletionType.Line,
                CodewhispererLanguage.Java,
                CodewhispererRuntime.Java11,
                ""
            )
            trackerSpy.stub {
                onGeneric {
                    trackerSpy.enqueue(any())
                }.doAnswer {
                    trackerSpy.enqueue(fakeSuggestionEntry)
                }.thenCallRealMethod()
            }
        }

        withCodeWhispererServiceInvokedAndWait {
            runInEdtAndWait {
                popupManagerSpy.popupComponents.acceptButton.doClick()
                trackerSpy.dispose()
            }
        }
        val count = pythonResponse.recommendations().size
        argumentCaptor<MetricEvent>().apply {
            // 1 serviceInvocation + 1 userModification + 1 userDecision for accepted +
            // (count - 1) userDecisions for ignored
            verify(batcher, atLeast(2 + count)).enqueue(capture())
            assertEventsContainsFieldsAndCount(allValues, serviceInvocation, 1)
            assertEventsContainsFieldsAndCount(
                allValues,
                userModification,
                1,
                "codewhispererSessionId" to testSessionId
            )
            assertEventsContainsFieldsAndCount(
                allValues,
                userDecision,
                1,
                codewhispererSuggestionState to CodewhispererSuggestionState.Accept.toString()
            )
            assertEventsContainsFieldsAndCount(
                allValues,
                userDecision,
                count - 1,
                codewhispererSuggestionState to CodewhispererSuggestionState.Unseen.toString()
            )
        }
    }

    @Test
    fun `test cancelling popup will send user decision event for all unseen but one rejected`() {
        val statesCaptor = argumentCaptor<InvocationContext>()

        withCodeWhispererServiceInvokedAndWait {
            verify(popupManagerSpy).render(statesCaptor.capture(), any(), any())

            runInEdtAndWait {
                popupManagerSpy.cancelPopup(statesCaptor.firstValue.popup)
            }

            val count = pythonResponse.recommendations().size
            argumentCaptor<MetricEvent>().apply {
                verify(batcher, atLeast(1 + count)).enqueue(capture())
                assertEventsContainsFieldsAndCount(
                    allValues,
                    serviceInvocation,
                    1,
                    "result" to Result.Succeeded.toString()
                )
                assertEventsContainsFieldsAndCount(
                    allValues,
                    userDecision,
                    1,
                    codewhispererSuggestionState to CodewhispererSuggestionState.Reject.toString()
                )
                assertEventsContainsFieldsAndCount(
                    allValues,
                    userDecision,
                    count - 1,
                    codewhispererSuggestionState to CodewhispererSuggestionState.Unseen.toString()
                )
            }
        }
    }

    @Test
    fun `test invoking CodeWhisperer will send service invocation event with succeeded status`() {
        withCodeWhispererServiceInvokedAndWait {
            argumentCaptor<MetricEvent>().apply {
                verify(batcher, atLeastOnce()).enqueue(capture())
                assertEventsContainsFieldsAndCount(
                    allValues,
                    serviceInvocation,
                    1,
                    "result" to Result.Succeeded.toString()
                )
            }
        }
    }

    @Test
    fun `test moving caret backwards before getting back response will send user decision events for all discarded`() {
        val editorManagerSpy = spy(editorManager)
        editorManagerSpy.stub {
            onGeneric {
                getCaretMovement(any(), any())
            } doAnswer {
                CaretMovement.MOVE_BACKWARD
            }
        }
        ApplicationManager.getApplication().replaceService(CodeWhispererEditorManager::class.java, editorManagerSpy, disposableRule.disposable)

        invokeCodeWhispererService()

        val count = pythonResponse.recommendations().size
        runInEdtAndWait {
            argumentCaptor<MetricEvent>().apply {
                verify(batcher, atLeast(1 + count)).enqueue(capture())
                assertEventsContainsFieldsAndCount(
                    allValues,
                    serviceInvocation,
                    1,
                    "result" to Result.Succeeded.toString()
                )
                assertEventsContainsFieldsAndCount(
                    allValues,
                    userDecision,
                    count,
                    codewhispererSuggestionState to CodewhispererSuggestionState.Discard.toString()
                )
            }
        }
    }

    @Test
    fun `test user's typeahead before getting response will discard recommendations whose prefix not matching`() {
        val editorManagerSpy = spy(editorManager)
        val typeahead = "(x, y)"
        editorManagerSpy.stub {
            onGeneric {
                getUserInputSinceInvocation(any(), any())
            } doAnswer {
                typeahead
            }
            onGeneric {
                getCaretMovement(any(), any())
            } doAnswer {
                CaretMovement.MOVE_FORWARD
            }
        }
        ApplicationManager.getApplication().replaceService(CodeWhispererEditorManager::class.java, editorManagerSpy, disposableRule.disposable)

        withCodeWhispererServiceInvokedAndWait { }
        val prefixNotMatchCount = pythonResponse.recommendations().filter {
            !it.content().startsWith(typeahead)
        }.size
        argumentCaptor<MetricEvent>().apply {
            verify(batcher, atLeast(1 + prefixNotMatchCount)).enqueue(capture())
            assertEventsContainsFieldsAndCount(
                allValues,
                serviceInvocation,
                1,
                "result" to Result.Succeeded.toString()
            )
            assertEventsContainsFieldsAndCount(
                allValues,
                userDecision,
                prefixNotMatchCount,
                codewhispererSuggestionState to CodewhispererSuggestionState.Discard.toString()
            )
        }
    }

    @Test
    fun `test getting non-CodeWhisperer Exception will return empty request id`() {
        mockClient.stub {
            on {
                this.listRecommendations(any<ListRecommendationsRequest>())
            } doAnswer {
                throw Exception("wrong path")
            }
        }

        invokeCodeWhispererService()

        argumentCaptor<MetricEvent>().apply {
            verify(batcher, atLeastOnce()).enqueue(capture())
            assertEventsContainsFieldsAndCount(
                allValues,
                serviceInvocation,
                1,
                "codewhispererRequestId" to "",
                "result" to Result.Failed.toString()
            )
        }
    }

    @Test
    fun `test getting CodeWhispererException will capture request id`() {
        mockClient.stub {
            on {
                this.listRecommendations(any<ListRecommendationsRequest>())
            } doAnswer {
                throw testCodeWhispererException
            }
        }

        invokeCodeWhispererService()

        argumentCaptor<MetricEvent>().apply {
            verify(batcher, atLeastOnce()).enqueue(capture())
            assertEventsContainsFieldsAndCount(
                allValues,
                serviceInvocation,
                1,
                "codewhispererRequestId" to testRequestIdForCodeWhispererException,
                "result" to Result.Failed.toString()
            )
        }
    }

    @Test
    fun `test enable CodeWhisperer license filters will send user decision events with state Filter`() {
        CodeWhispererSettings.getInstance().toggleIncludeCodeWithReference(false)
        invokeCodeWhispererService()
        runInEdtAndWait {
            verify(popupManagerSpy, timeout(5000)).cancelPopup(any())
        }
        argumentCaptor<MetricEvent>().apply {
            verify(batcher, atLeast(1 + pythonResponse.recommendations().size)).enqueue(capture())
            assertEventsContainsFieldsAndCount(
                allValues,
                userDecision,
                pythonResponse.recommendations().size,
                "codewhispererSuggestionState" to CodewhispererSuggestionState.Filter.toString()
            )
        }
    }

    @Test
    fun `test user Decision events record CodeWhisperer reference info`() {
        withCodeWhispererServiceInvokedAndWait {}
        argumentCaptor<MetricEvent>().apply {
            verify(batcher, atLeastOnce()).enqueue(capture())
            pythonResponse.recommendations().forEach {
                assertEventsContainsFieldsAndCount(
                    allValues,
                    userDecision,
                    1,
                    "codewhispererSuggestionReferences" to Gson().toJson(it.references().map { ref -> ref.licenseName() }.toSet()),
                    "codewhispererSuggestionReferenceCount" to it.references().size.toString(),
                    atLeast = true
                )
            }
        }
    }

    @Test
    fun `test invoking CodeWhisperer will send service invocation event with sessionId and requestId from response`() {
        val statesCaptor = argumentCaptor<InvocationContext>()
        withCodeWhispererServiceInvokedAndWait {
            verify(popupManagerSpy, timeout(5000).atLeastOnce()).render(statesCaptor.capture(), any(), any())
            val states = statesCaptor.lastValue
            val metricCaptor = argumentCaptor<MetricEvent>()
            verify(batcher, atLeastOnce()).enqueue(metricCaptor.capture())
            assertEventsContainsFieldsAndCount(
                metricCaptor.allValues,
                serviceInvocation,
                1,
                "codewhispererSessionId" to states.responseContext.sessionId,
                "codewhispererRequestId" to states.recommendationContext.details[0].requestId
            )
        }
    }

    @Test
    fun `test userDecision events will record sessionId and requestId from response`() {
        val statesCaptor = argumentCaptor<InvocationContext>()
        withCodeWhispererServiceInvokedAndWait {}
        verify(popupManagerSpy, timeout(5000).atLeastOnce()).render(statesCaptor.capture(), any(), any())
        val states = statesCaptor.lastValue
        val metricCaptor = argumentCaptor<MetricEvent>()
        verify(batcher, atLeastOnce()).enqueue(metricCaptor.capture())
        assertEventsContainsFieldsAndCount(
            metricCaptor.allValues,
            userDecision,
            states.recommendationContext.details.size,
            "codewhispererSessionId" to states.responseContext.sessionId,
            "codewhispererRequestId" to states.recommendationContext.details[0].requestId,
        )
    }

    @Test
    fun `test showing IntelliSense after triggering CodeWhisperer will send userDecision events of state Discard`() {
        val codewhispererServiceSpy = spy(codewhispererService)
        codewhispererServiceSpy.stub {
            onGeneric {
                canDoInvocation(any(), any())
            } doAnswer {
                true
            }
        }
        ApplicationManager.getApplication().replaceService(CodeWhispererService::class.java, codewhispererServiceSpy, disposableRule.disposable)
        popupManagerSpy.stub {
            onGeneric {
                hasConflictingPopups(any())
            } doAnswer {
                true
            }
        }
        invokeCodeWhispererService()

        runInEdtAndWait {
            val metricCaptor = argumentCaptor<MetricEvent>()
            verify(batcher, atLeastOnce()).enqueue(metricCaptor.capture())
            assertEventsContainsFieldsAndCount(
                metricCaptor.allValues,
                userDecision,
                pythonResponse.recommendations().size,
                codewhispererSuggestionState to CodewhispererSuggestionState.Discard.toString(),
            )
        }
    }

    @Test
<<<<<<< HEAD
    fun `test codePercentage tracker will not be activated if CWSPR terms of service is not accepted`() {
        val exploreManagerMock = mock<CodeWhispererExplorerActionManager> {
            on { hasAcceptedTermsOfService() } doReturn false
        }
        ApplicationManager.getApplication().replaceService(CodeWhispererExplorerActionManager::class.java, exploreManagerMock, disposableRule.disposable)
        val project = projectRule.project
        val fixture = projectRule.fixture
        val tracker = CodeWhispererCodeCoverageTracker.getInstance(CodewhispererLanguage.Python)
        assertThat(tracker.isTrackerActive()).isFalse
        runInEdtAndWait {
            WriteCommandAction.runWriteCommandAction(project) {
                fixture.editor.appendString("arbitrary string to trigger documentChanged")
            }
        }
        assertThat(tracker.isTrackerActive()).isFalse
=======
    fun `test codePercentage tracker will not be initialized with unsupportedLanguage`() {
        assertThat(CodeWhispererCodeCoverageTracker.getInstancesMap()).hasSize(0)
        val project = projectRule.project
        val fixture = projectRule.fixture
        val plainTxtFile = fixture.addFileToProject("/notSupported.txt", "")

        runInEdtAndWait {
            fixture.openFileInEditor(plainTxtFile.virtualFile)
            WriteCommandAction.runWriteCommandAction(project) {
                fixture.editor.appendString("random txt string")
            }
        }

        // document changes in unsupported files will not trigger initialization of tracker
        assertThat(CodeWhispererCodeCoverageTracker.getInstancesMap()).hasSize(0)
>>>>>>> bcaac649
    }

    @Test
    fun `test codePercentage metric is correct - 1`() {
        val project = projectRule.project
        val fixture = projectRule.fixture
        val emptyFile = fixture.addFileToProject("/anotherFile.py", "")
        // simulate users typing behavior of the following
        // def addTwoNumbers(
        runInEdtAndWait {
            fixture.openFileInEditor(emptyFile.virtualFile)
            WriteCommandAction.runWriteCommandAction(project) {
                fixture.editor.appendString(pythonTestLeftContext)
            }
        }
        // simulate users accepting the recommendation and delete part of the recommendation
        // (x, y):\n    return x + y
        val deletedTokenByUser = 4
        withCodeWhispererServiceInvokedAndWait {
            runInEdtAndWait {
                popupManagerSpy.popupComponents.acceptButton.doClick()
                val offset = fixture.caretOffset
                WriteCommandAction.runWriteCommandAction(project) {
                    fixture.editor.document.deleteString(offset - deletedTokenByUser, offset)
                    fixture.editor.caretModel.moveToOffset(fixture.editor.document.textLength)
                }
            }
        }

        CodeWhispererCodeCoverageTracker.getInstance(CodewhispererLanguage.Python).dispose()

        val acceptedTokensSize = pythonResponse.recommendations()[0].content().length - deletedTokenByUser
        val totalTokensSize = pythonTestLeftContext.length + pythonResponse.recommendations()[0].content().length - deletedTokenByUser

        val metricCaptor = argumentCaptor<MetricEvent>()
        verify(batcher, atLeastOnce()).enqueue(metricCaptor.capture())
        assertEventsContainsFieldsAndCount(
            metricCaptor.allValues,
            codePercentage,
            1,
            "codewhispererAcceptedTokens" to acceptedTokensSize.toString(),
            "codewhispererTotalTokens" to totalTokensSize.toString(),
            "codewhispererPercentage" to CodeWhispererCodeCoverageTracker.calculatePercentage(acceptedTokensSize, totalTokensSize).toString()
        )
    }

    @Test
    fun `test codePercentage metric is correct - 2`() {
        val project = projectRule.project
        val fixture = projectRule.fixture
        val emptyFile = fixture.addFileToProject("/anotherFile.py", "")
        // simulate users typing behavior of the following
        // def addTwoNumbers
        runInEdtAndWait {
            fixture.openFileInEditor(emptyFile.virtualFile)
            WriteCommandAction.runWriteCommandAction(project) {
                fixture.editor.appendString(pythonTestLeftContext)
            }
        }
        // simulate users accepting the recommendation
        // (x, y):\n    return x + y
        val anotherCodeSnippet = "\ndef functionWritenByMyself():\n\tpass()"
        withCodeWhispererServiceInvokedAndWait {
            runInEdtAndWait {
                popupManagerSpy.popupComponents.acceptButton.doClick()
                WriteCommandAction.runWriteCommandAction(project) {
                    fixture.editor.appendString(anotherCodeSnippet)
                    val currentOffset = fixture.editor.caretModel.offset
                    // delete 1 char
                    fixture.editor.document.deleteString(currentOffset - 1, currentOffset)
                }
                // use dispose() to force tracker to emit telemetry
                CodeWhispererCodeCoverageTracker.getInstance(CodewhispererLanguage.Python).dispose()
            }
        }

        val acceptedTokensSize = pythonResponse.recommendations()[0].content().length
        val totalTokensSize = pythonTestLeftContext.length + pythonResponse.recommendations()[0].content().length + anotherCodeSnippet.length - 1

        val metricCaptor = argumentCaptor<MetricEvent>()
        verify(batcher, atLeastOnce()).enqueue(metricCaptor.capture())
        assertEventsContainsFieldsAndCount(
            metricCaptor.allValues,
            codePercentage,
            1,
            "codewhispererAcceptedTokens" to acceptedTokensSize.toString(),
            "codewhispererTotalTokens" to totalTokensSize.toString(),
            "codewhispererPercentage" to CodeWhispererCodeCoverageTracker.calculatePercentage(acceptedTokensSize, totalTokensSize).toString()
        )
    }

    /**
     * When user accept recommendation in file1, then switch and delete code in file2, if the deletion code in file2 is on pre-existing code,
     * we should not decrement totalTokens by the length of the code deleted
     */
    @Test
    fun `test codePercentage metric - switching files and delete tokens`() {
        val project = projectRule.project
        val fixture = projectRule.fixture
        val file1 = fixture.configureByText("/file1.py", pythonTestLeftContext)
        runInEdt {
            fixture.editor.caretModel.moveToOffset(fixture.editor.document.textLength)
        }
        val file2 = fixture.addFileToProject("./file2.py", "Pre-existing string")

        // accept recommendation in file1.py
        withCodeWhispererServiceInvokedAndWait {
            runInEdtAndWait {
                popupManagerSpy.popupComponents.acceptButton.doClick()
            }
        }

        // switch to file2.py and delete code there
        runInEdtAndWait {
            fixture.openFileInEditor(file2.virtualFile)
            WriteCommandAction.runWriteCommandAction(project) {
                fixture.editor.document.deleteString(0, file2.textLength)
            }
        }

        // use dispose() to force tracker to emit telemetry
        CodeWhispererCodeCoverageTracker.getInstance(CodewhispererLanguage.Python).dispose()

        val metricCaptor = argumentCaptor<MetricEvent>()
        verify(batcher, atLeastOnce()).enqueue(metricCaptor.capture())
        assertEventsContainsFieldsAndCount(
            metricCaptor.allValues,
            codePercentage,
            1,
            "codewhispererAcceptedTokens" to pythonResponse.recommendations()[0].content().length.toString(),
            "codewhispererTotalTokens" to pythonResponse.recommendations()[0].content().length.toString(),
            "codewhispererPercentage" to "100"
        )
    }

    @Test
    fun `test codePercentage metric is correct - simulate IDE adding right closing paren`() {
        val project = projectRule.project
        val fixture = projectRule.fixture
        val emptyFile = fixture.addFileToProject("/anotherFile.py", "")
        // simulate users typing behavior of the following
        // def addTwoNumbers(
        whenever(mockClient.listRecommendations(any<ListRecommendationsRequest>())).thenReturn(
            ListRecommendationsResponse.builder()
                .recommendations(
                    CodeWhispererTestUtil.generateMockRecommendationDetail("x, y):\n    return x + y"),
                    CodeWhispererTestUtil.generateMockRecommendationDetail("a, b):\n    return a + b"),
                )
                .nextToken("")
                .responseMetadata(DefaultAwsResponseMetadata.create(mapOf(ResponseMetadata.AWS_REQUEST_ID to testRequestId)))
                .sdkHttpResponse(SdkHttpResponse.builder().headers(mapOf(CodeWhispererService.KET_SESSION_ID to listOf(testSessionId))).build())
                .build() as ListRecommendationsResponse
        )

        runInEdtAndWait {
            fixture.openFileInEditor(emptyFile.virtualFile)
            WriteCommandAction.runWriteCommandAction(project) {
                fixture.editor.appendString("$pythonTestLeftContext(")
                // add closing paren but not move the caret position, simulating IDE's behavior
                fixture.editor.document.insertString(fixture.editor.caretModel.offset, ")")
            }
        }

        withCodeWhispererServiceInvokedAndWait {
            runInEdtAndWait {
                popupManagerSpy.popupComponents.acceptButton.doClick()
            }
        }
        CodeWhispererCodeCoverageTracker.getInstance(CodewhispererLanguage.Python).dispose()

        val acceptedTokensSize = "x, y):\n    return x + y".length
        val totalTokensSize = "$pythonTestLeftContext(".length + acceptedTokensSize
        val metricCaptor = argumentCaptor<MetricEvent>()
        verify(batcher, atLeastOnce()).enqueue(metricCaptor.capture())
        metricCaptor.allValues.forEach { println(it) }
        assertEventsContainsFieldsAndCount(
            metricCaptor.allValues,
            codePercentage,
            1,
            "codewhispererAcceptedTokens" to acceptedTokensSize.toString(),
            "codewhispererTotalTokens" to totalTokensSize.toString(),
            "codewhispererPercentage" to CodeWhispererCodeCoverageTracker.calculatePercentage(acceptedTokensSize, totalTokensSize).toString()
        )
    }

    @Test
    fun `test empty list of recommendations should sent 1 empty userDecision event and no popup shown`() {
        mockClient.stub {
            on {
                mockClient.listRecommendations(any<ListRecommendationsRequest>())
            } doAnswer {
                emptyListResponse
            }
        }
        invokeCodeWhispererService()

        verify(popupManagerSpy, never()).showPopup(any(), any(), any(), any(), any(), any(), any(), any())
        runInEdtAndWait {
            val metricCaptor = argumentCaptor<MetricEvent>()
            verify(batcher, atLeastOnce()).enqueue(metricCaptor.capture())
            assertEventsContainsFieldsAndCount(
                metricCaptor.allValues,
                userDecision,
                1,
                "codewhispererSuggestionState" to CodewhispererSuggestionState.Empty.toString()
            )
        }
    }

    @Test
    fun `test empty recommendations should send empty user decision events`() {
        testSendEmptyUserDecisionEventForEmptyRecommendations(listOfEmptyRecommendationResponse)
    }

    @Test
    fun `test a mix of empty and non-empty recommendations should send empty user decision events accordingly`() {
        testSendEmptyUserDecisionEventForEmptyRecommendations(listOfMixedEmptyAndNonEmptyRecommendationResponse)
    }

    @Test
    fun `test toggle autoSugestion will emit autoSuggestionActivation telemetry`() {
        val metricCaptor = argumentCaptor<MetricEvent>()
        doNothing().`when`(batcher).enqueue(metricCaptor.capture())

        stateManager.performAction(projectRule.project, ACTION_PAUSE_CODEWHISPERER)
        assertEventsContainsFieldsAndCount(
            metricCaptor.allValues,
            awsModifySetting,
            1,
            "settingId" to CodeWhispererConstants.AutoSuggestion.SETTING_ID,
            "settingState" to CodeWhispererConstants.AutoSuggestion.DEACTIVATED
        )

        stateManager.performAction(projectRule.project, ACTION_RESUME_CODEWHISPERER)
        assertEventsContainsFieldsAndCount(
            metricCaptor.allValues,
            awsModifySetting,
            1,
            "settingId" to CodeWhispererConstants.AutoSuggestion.SETTING_ID,
            "settingState" to CodeWhispererConstants.AutoSuggestion.ACTIVATED
        )
        assertEventsContainsFieldsAndCount(
            metricCaptor.allValues,
            awsModifySetting,
            2,
        )
    }

    private fun testSendEmptyUserDecisionEventForEmptyRecommendations(response: ListRecommendationsResponse) {
        mockClient.stub {
            on {
                mockClient.listRecommendations(any<ListRecommendationsRequest>())
            } doAnswer {
                response
            }
        }

        invokeCodeWhispererService()

        val numOfEmptyRecommendations = response.recommendations().filter { it.content().isEmpty() }.size
        if (numOfEmptyRecommendations == response.recommendations().size) {
            verify(popupManagerSpy, never()).showPopup(any(), any(), any(), any(), any(), any(), any(), any())
        } else {
            val popupCaptor = argumentCaptor<JBPopup>()
            verify(popupManagerSpy, timeout(5000))
                .showPopup(any(), any(), any(), any(), any(), popupCaptor.capture(), any(), any())
            runInEdtAndWait {
                popupManagerSpy.closePopup(popupCaptor.lastValue)
            }
        }
        runInEdtAndWait {
            val metricCaptor = argumentCaptor<MetricEvent>()
            verify(batcher, atLeastOnce()).enqueue(metricCaptor.capture())
            assertEventsContainsFieldsAndCount(
                metricCaptor.allValues,
                userDecision,
                numOfEmptyRecommendations,
                "codewhispererSuggestionState" to CodewhispererSuggestionState.Empty.toString()
            )
        }
    }

    private fun Editor.appendString(string: String) {
        val currentOffset = caretModel.primaryCaret.offset
        document.insertString(currentOffset, string)
        caretModel.moveToOffset(currentOffset + string.length)
        PsiDocumentManager.getInstance(projectRule.project).commitDocument(document)
    }

    @After
    override fun tearDown() {
        super.tearDown()
        telemetryService.dispose()
        AwsSettings.getInstance().isTelemetryEnabled = isTelemetryEnabledDefault
        CodeWhispererCodeCoverageTracker.getInstancesMap().clear()
    }

    companion object {
        fun assertEventsContainsFieldsAndCount(
            events: Collection<MetricEvent>,
            name: String,
            count: Int,
            vararg keyValues: Pair<String, String>,
            atLeast: Boolean = false
        ) {
            assertThat(events).filteredOn { event ->
                event.data.any {
                    it.name == name && isThisMapContains(it.metadata, *keyValues)
                }
            }.apply {
                if (atLeast) {
                    hasSizeGreaterThanOrEqualTo(count)
                } else {
                    hasSize(count)
                }
            }
        }

        private fun isThisMapContains(map: Map<String, String>, vararg keyValues: Pair<String, String>): Boolean {
            keyValues.forEach {
                val flag = (map.containsKey(it.first) && map[it.first] == it.second)
                if (!flag) return false
            }
            return true
        }
    }
}<|MERGE_RESOLUTION|>--- conflicted
+++ resolved
@@ -87,6 +87,7 @@
     private lateinit var batcher: TelemetryBatcher
     private lateinit var telemetryServiceSpy: TelemetryService
     private var isTelemetryEnabledDefault: Boolean = false
+
     @Before
     override fun setUp() {
         super.setUp()
@@ -457,7 +458,6 @@
     }
 
     @Test
-<<<<<<< HEAD
     fun `test codePercentage tracker will not be activated if CWSPR terms of service is not accepted`() {
         val exploreManagerMock = mock<CodeWhispererExplorerActionManager> {
             on { hasAcceptedTermsOfService() } doReturn false
@@ -473,7 +473,9 @@
             }
         }
         assertThat(tracker.isTrackerActive()).isFalse
-=======
+    }
+
+    @Test
     fun `test codePercentage tracker will not be initialized with unsupportedLanguage`() {
         assertThat(CodeWhispererCodeCoverageTracker.getInstancesMap()).hasSize(0)
         val project = projectRule.project
@@ -489,7 +491,6 @@
 
         // document changes in unsupported files will not trigger initialization of tracker
         assertThat(CodeWhispererCodeCoverageTracker.getInstancesMap()).hasSize(0)
->>>>>>> bcaac649
     }
 
     @Test
