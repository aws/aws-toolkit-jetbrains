// Copyright 2022 Amazon.com, Inc. or its affiliates. All Rights Reserved.
// SPDX-License-Identifier: Apache-2.0

package software.aws.toolkits.jetbrains.services.codewhisperer

import com.google.gson.Gson
import com.intellij.openapi.application.ApplicationManager
import com.intellij.openapi.command.WriteCommandAction
import com.intellij.openapi.editor.Editor
import com.intellij.openapi.ui.popup.JBPopup
import com.intellij.psi.PsiDocumentManager
import com.intellij.testFramework.replaceService
import com.intellij.testFramework.runInEdtAndWait
import org.assertj.core.api.Assertions.assertThat
import org.gradle.internal.impldep.com.amazonaws.ResponseMetadata
import org.junit.After
import org.junit.Before
import org.junit.Test
import org.mockito.kotlin.any
import org.mockito.kotlin.argumentCaptor
import org.mockito.kotlin.atLeast
import org.mockito.kotlin.atLeastOnce
import org.mockito.kotlin.doAnswer
import org.mockito.kotlin.doNothing
import org.mockito.kotlin.mock
import org.mockito.kotlin.never
import org.mockito.kotlin.spy
import org.mockito.kotlin.stub
import org.mockito.kotlin.timeout
import org.mockito.kotlin.verify
import org.mockito.kotlin.whenever
import software.amazon.awssdk.awscore.DefaultAwsResponseMetadata
import software.amazon.awssdk.http.SdkHttpResponse
import software.amazon.awssdk.services.codewhisperer.model.ListRecommendationsRequest
import software.amazon.awssdk.services.codewhisperer.model.ListRecommendationsResponse
import software.aws.toolkits.core.telemetry.MetricEvent
import software.aws.toolkits.core.telemetry.TelemetryBatcher
import software.aws.toolkits.core.telemetry.TelemetryPublisher
import software.aws.toolkits.jetbrains.services.codewhisperer.CodeWhispererTestUtil.emptyListResponse
import software.aws.toolkits.jetbrains.services.codewhisperer.CodeWhispererTestUtil.listOfEmptyRecommendationResponse
import software.aws.toolkits.jetbrains.services.codewhisperer.CodeWhispererTestUtil.listOfMixedEmptyAndNonEmptyRecommendationResponse
import software.aws.toolkits.jetbrains.services.codewhisperer.CodeWhispererTestUtil.pythonResponse
import software.aws.toolkits.jetbrains.services.codewhisperer.CodeWhispererTestUtil.pythonTestLeftContext
import software.aws.toolkits.jetbrains.services.codewhisperer.CodeWhispererTestUtil.testCodeWhispererException
import software.aws.toolkits.jetbrains.services.codewhisperer.CodeWhispererTestUtil.testRequestId
import software.aws.toolkits.jetbrains.services.codewhisperer.CodeWhispererTestUtil.testRequestIdForCodeWhispererException
import software.aws.toolkits.jetbrains.services.codewhisperer.CodeWhispererTestUtil.testSessionId
import software.aws.toolkits.jetbrains.services.codewhisperer.editor.CodeWhispererEditorManager
import software.aws.toolkits.jetbrains.services.codewhisperer.explorer.CodeWhispererExplorerActionManager.Companion.ACTION_PAUSE_CODEWHISPERER
import software.aws.toolkits.jetbrains.services.codewhisperer.explorer.CodeWhispererExplorerActionManager.Companion.ACTION_RESUME_CODEWHISPERER
import software.aws.toolkits.jetbrains.services.codewhisperer.model.InvocationContext
import software.aws.toolkits.jetbrains.services.codewhisperer.service.CodeWhispererService
import software.aws.toolkits.jetbrains.services.codewhisperer.settings.CodeWhispererSettings
import software.aws.toolkits.jetbrains.services.codewhisperer.telemetry.AcceptedSuggestionEntry
import software.aws.toolkits.jetbrains.services.codewhisperer.telemetry.CodeWhispererCodeCoverageTracker
import software.aws.toolkits.jetbrains.services.codewhisperer.telemetry.CodeWhispererUserModificationTracker
import software.aws.toolkits.jetbrains.services.codewhisperer.util.CaretMovement
import software.aws.toolkits.jetbrains.services.codewhisperer.util.CodeWhispererConstants
import software.aws.toolkits.jetbrains.services.telemetry.NoOpPublisher
import software.aws.toolkits.jetbrains.services.telemetry.TelemetryService
import software.aws.toolkits.jetbrains.settings.AwsSettings
import software.aws.toolkits.telemetry.CodewhispererCompletionType
import software.aws.toolkits.telemetry.CodewhispererLanguage
import software.aws.toolkits.telemetry.CodewhispererRuntime
import software.aws.toolkits.telemetry.CodewhispererSuggestionState
import software.aws.toolkits.telemetry.CodewhispererTriggerType
import software.aws.toolkits.telemetry.Result
import java.time.Instant

class CodeWhispererTelemetryTest : CodeWhispererTestBase() {
    private val userDecision = "codewhisperer_userDecision"
    private val userModification = "codewhisperer_userModification"
    private val serviceInvocation = "codewhisperer_serviceInvocation"
    private val codePercentage = "codewhisperer_codePercentage"
    private val awsModifySetting = "aws_modifySetting"
    private val codewhispererSuggestionState = "codewhispererSuggestionState"

    private class TestTelemetryService(
        publisher: TelemetryPublisher = NoOpPublisher(),
        batcher: TelemetryBatcher
    ) : TelemetryService(publisher, batcher)

    private lateinit var telemetryService: TelemetryService
    private lateinit var batcher: TelemetryBatcher
    private lateinit var telemetryServiceSpy: TelemetryService
    private var isTelemetryEnabledDefault: Boolean = false
    @Before
    override fun setUp() {
        super.setUp()
        batcher = mock<TelemetryBatcher>()
        telemetryService = TestTelemetryService(batcher = batcher)
        telemetryServiceSpy = spy(telemetryService)
        ApplicationManager.getApplication().replaceService(TelemetryService::class.java, telemetryServiceSpy, disposableRule.disposable)
        isTelemetryEnabledDefault = AwsSettings.getInstance().isTelemetryEnabled
        AwsSettings.getInstance().isTelemetryEnabled = true
    }

    @Test
    fun `test pre-setup failure will send service invocation event with failed status`() {
        val codewhispererServiceSpy = spy(codewhispererService) {
            onGeneric { getRequestContext(any(), any(), any(), any()) }
                .doAnswer { throw Exception() }
        }
        ApplicationManager.getApplication().replaceService(CodeWhispererService::class.java, codewhispererServiceSpy, disposableRule.disposable)

        invokeCodeWhispererService()

        argumentCaptor<MetricEvent>().apply {
            verify(batcher, atLeastOnce()).enqueue(capture())
            assertEventsContainsFieldsAndCount(
                allValues,
                serviceInvocation,
                1,
                "result" to Result.Failed.toString()
            )
        }
    }

    @Test
    fun `test accepting recommendation will send user modification events with 1 accepted other unseen`() {
        val trackerSpy = spy(CodeWhispererUserModificationTracker(projectRule.project))
        projectRule.project.replaceService(CodeWhispererUserModificationTracker::class.java, trackerSpy, disposableRule.disposable)

        runInEdtAndWait {
            val fakeSuggestionEntry = AcceptedSuggestionEntry(
                Instant.now().minusSeconds(350),
                projectRule.fixture.file.virtualFile,
                projectRule.fixture.editor.document.createRangeMarker(0, 0, true),
                "",
                testSessionId,
                testRequestId,
                0,
                CodewhispererTriggerType.OnDemand,
                CodewhispererCompletionType.Line,
                CodewhispererLanguage.Java,
                CodewhispererRuntime.Java11,
                ""
            )
            trackerSpy.stub {
                onGeneric {
                    trackerSpy.enqueue(any())
                }.doAnswer {
                    trackerSpy.enqueue(fakeSuggestionEntry)
                }.thenCallRealMethod()
            }
        }

        withCodeWhispererServiceInvokedAndWait {
            runInEdtAndWait {
                popupManagerSpy.popupComponents.acceptButton.doClick()
                trackerSpy.dispose()
            }
        }
        val count = pythonResponse.recommendations().size
        argumentCaptor<MetricEvent>().apply {
            // 1 serviceInvocation + 1 userModification + 1 userDecision for accepted +
            // (count - 1) userDecisions for ignored
            verify(batcher, atLeast(2 + count)).enqueue(capture())
            assertEventsContainsFieldsAndCount(allValues, serviceInvocation, 1)
            assertEventsContainsFieldsAndCount(
                allValues,
                userModification,
                1,
                "codewhispererSessionId" to testSessionId
            )
            assertEventsContainsFieldsAndCount(
                allValues,
                userDecision,
                1,
                codewhispererSuggestionState to CodewhispererSuggestionState.Accept.toString()
            )
            assertEventsContainsFieldsAndCount(
                allValues,
                userDecision,
                count - 1,
                codewhispererSuggestionState to CodewhispererSuggestionState.Unseen.toString()
            )
        }
    }

    @Test
    fun `test cancelling popup will send user decision event for all unseen but one rejected`() {
        val statesCaptor = argumentCaptor<InvocationContext>()

        withCodeWhispererServiceInvokedAndWait {
            verify(popupManagerSpy).render(statesCaptor.capture(), any(), any())

            runInEdtAndWait {
                popupManagerSpy.cancelPopup(statesCaptor.firstValue.popup)
            }

            val count = pythonResponse.recommendations().size
            argumentCaptor<MetricEvent>().apply {
                verify(batcher, atLeast(1 + count)).enqueue(capture())
                assertEventsContainsFieldsAndCount(
                    allValues,
                    serviceInvocation,
                    1,
                    "result" to Result.Succeeded.toString()
                )
                assertEventsContainsFieldsAndCount(
                    allValues,
                    userDecision,
                    1,
                    codewhispererSuggestionState to CodewhispererSuggestionState.Reject.toString()
                )
                assertEventsContainsFieldsAndCount(
                    allValues,
                    userDecision,
                    count - 1,
                    codewhispererSuggestionState to CodewhispererSuggestionState.Unseen.toString()
                )
            }
        }
    }

    @Test
    fun `test invoking CodeWhisperer will send service invocation event with succeeded status`() {
        withCodeWhispererServiceInvokedAndWait {
            argumentCaptor<MetricEvent>().apply {
                verify(batcher, atLeastOnce()).enqueue(capture())
                assertEventsContainsFieldsAndCount(
                    allValues,
                    serviceInvocation,
                    1,
                    "result" to Result.Succeeded.toString()
                )
            }
        }
    }

    @Test
    fun `test moving caret backwards before getting back response will send user decision events for all discarded`() {
        val editorManagerSpy = spy(editorManager)
        editorManagerSpy.stub {
            onGeneric {
                getCaretMovement(any(), any())
            } doAnswer {
                CaretMovement.MOVE_BACKWARD
            }
        }
        ApplicationManager.getApplication().replaceService(CodeWhispererEditorManager::class.java, editorManagerSpy, disposableRule.disposable)

        invokeCodeWhispererService()

        val count = pythonResponse.recommendations().size
        runInEdtAndWait {
            argumentCaptor<MetricEvent>().apply {
                verify(batcher, atLeast(1 + count)).enqueue(capture())
                assertEventsContainsFieldsAndCount(
                    allValues,
                    serviceInvocation,
                    1,
                    "result" to Result.Succeeded.toString()
                )
                assertEventsContainsFieldsAndCount(
                    allValues,
                    userDecision,
                    count,
                    codewhispererSuggestionState to CodewhispererSuggestionState.Discard.toString()
                )
            }
        }
    }

    @Test
    fun `test user's typeahead before getting response will discard recommendations whose prefix not matching`() {
        val editorManagerSpy = spy(editorManager)
        val typeahead = "(x, y)"
        editorManagerSpy.stub {
            onGeneric {
                getUserInputSinceInvocation(any(), any())
            } doAnswer {
                typeahead
            }
            onGeneric {
                getCaretMovement(any(), any())
            } doAnswer {
                CaretMovement.MOVE_FORWARD
            }
        }
        ApplicationManager.getApplication().replaceService(CodeWhispererEditorManager::class.java, editorManagerSpy, disposableRule.disposable)

        withCodeWhispererServiceInvokedAndWait { }
        val prefixNotMatchCount = pythonResponse.recommendations().filter {
            !it.content().startsWith(typeahead)
        }.size
        argumentCaptor<MetricEvent>().apply {
            verify(batcher, atLeast(1 + prefixNotMatchCount)).enqueue(capture())
            assertEventsContainsFieldsAndCount(
                allValues,
                serviceInvocation,
                1,
                "result" to Result.Succeeded.toString()
            )
            assertEventsContainsFieldsAndCount(
                allValues,
                userDecision,
                prefixNotMatchCount,
                codewhispererSuggestionState to CodewhispererSuggestionState.Discard.toString()
            )
        }
    }

    @Test
    fun `test getting non-CodeWhisperer Exception will return empty request id`() {
        mockClient.stub {
            on {
                this.listRecommendations(any<ListRecommendationsRequest>())
            } doAnswer {
                throw Exception("wrong path")
            }
        }

        invokeCodeWhispererService()

        argumentCaptor<MetricEvent>().apply {
            verify(batcher, atLeastOnce()).enqueue(capture())
            assertEventsContainsFieldsAndCount(
                allValues,
                serviceInvocation,
                1,
                "codewhispererRequestId" to "",
                "result" to Result.Failed.toString()
            )
        }
    }

    @Test
    fun `test getting CodeWhispererException will capture request id`() {
        mockClient.stub {
            on {
                this.listRecommendations(any<ListRecommendationsRequest>())
            } doAnswer {
                throw testCodeWhispererException
            }
        }

        invokeCodeWhispererService()

        argumentCaptor<MetricEvent>().apply {
            verify(batcher, atLeastOnce()).enqueue(capture())
            assertEventsContainsFieldsAndCount(
                allValues,
                serviceInvocation,
                1,
                "codewhispererRequestId" to testRequestIdForCodeWhispererException,
                "result" to Result.Failed.toString()
            )
        }
    }

    @Test
    fun `test enable CodeWhisperer license filters will send user decision events with state Filter`() {
        CodeWhispererSettings.getInstance().toggleIncludeCodeWithReference(false)
        invokeCodeWhispererService()
        runInEdtAndWait {
            verify(popupManagerSpy, timeout(5000)).cancelPopup(any())
        }
        argumentCaptor<MetricEvent>().apply {
            verify(batcher, atLeast(1 + pythonResponse.recommendations().size)).enqueue(capture())
            assertEventsContainsFieldsAndCount(
                allValues,
                userDecision,
                pythonResponse.recommendations().size,
                "codewhispererSuggestionState" to CodewhispererSuggestionState.Filter.toString()
            )
        }
    }

    @Test
    fun `test user Decision events record CodeWhisperer reference info`() {
        withCodeWhispererServiceInvokedAndWait {}
        argumentCaptor<MetricEvent>().apply {
            verify(batcher, atLeastOnce()).enqueue(capture())
            pythonResponse.recommendations().forEach {
                assertEventsContainsFieldsAndCount(
                    allValues,
                    userDecision,
                    1,
                    "codewhispererSuggestionReferences" to Gson().toJson(it.references().map { ref -> ref.licenseName() }.toSet()),
                    "codewhispererSuggestionReferenceCount" to it.references().size.toString(),
                    atLeast = true
                )
            }
        }
    }

    @Test
    fun `test invoking CodeWhisperer will send service invocation event with sessionId and requestId from response`() {
        val statesCaptor = argumentCaptor<InvocationContext>()
        withCodeWhispererServiceInvokedAndWait {
            verify(popupManagerSpy, timeout(5000).atLeastOnce()).render(statesCaptor.capture(), any(), any())
            val states = statesCaptor.lastValue
            val metricCaptor = argumentCaptor<MetricEvent>()
            verify(batcher, atLeastOnce()).enqueue(metricCaptor.capture())
            assertEventsContainsFieldsAndCount(
                metricCaptor.allValues,
                serviceInvocation,
                1,
                "codewhispererSessionId" to states.responseContext.sessionId,
                "codewhispererRequestId" to states.recommendationContext.details[0].requestId
            )
        }
    }

    @Test
    fun `test userDecision events will record sessionId and requestId from response`() {
        val statesCaptor = argumentCaptor<InvocationContext>()
        withCodeWhispererServiceInvokedAndWait {}
        verify(popupManagerSpy, timeout(5000).atLeastOnce()).render(statesCaptor.capture(), any(), any())
        val states = statesCaptor.lastValue
        val metricCaptor = argumentCaptor<MetricEvent>()
        verify(batcher, atLeastOnce()).enqueue(metricCaptor.capture())
        assertEventsContainsFieldsAndCount(
            metricCaptor.allValues,
            userDecision,
            states.recommendationContext.details.size,
            "codewhispererSessionId" to states.responseContext.sessionId,
            "codewhispererRequestId" to states.recommendationContext.details[0].requestId,
        )
    }

    @Test
<<<<<<< HEAD
    fun `test codePercentage tracker will not be initialized with unsupportedLanguage`() {
        assertThat(CodeWhispererCodeCoverageTracker.getInstancesMap()).hasSize(0)
        val project = projectRule.project
        val fixture = projectRule.fixture
        val plainTxtFile = fixture.addFileToProject("/notSupported.txt", "")

        runInEdtAndWait {
            fixture.openFileInEditor(plainTxtFile.virtualFile)
            WriteCommandAction.runWriteCommandAction(project) {
                fixture.editor.appendString("random txt string")
            }
        }

        // document changes in unsupported files will not trigger initialization of tracker
        assertThat(CodeWhispererCodeCoverageTracker.getInstancesMap()).hasSize(0)
=======
    fun `test showing IntelliSense after triggering CodeWhisperer will send userDecision events of state Discard`() {
        val codewhispererServiceSpy = spy(codewhispererService)
        codewhispererServiceSpy.stub {
            onGeneric {
                canDoInvocation(any(), any())
            } doAnswer {
                true
            }
        }
        ApplicationManager.getApplication().replaceService(CodeWhispererService::class.java, codewhispererServiceSpy, disposableRule.disposable)
        popupManagerSpy.stub {
            onGeneric {
                hasConflictingPopups(any())
            } doAnswer {
                true
            }
        }
        invokeCodeWhispererService()

        runInEdtAndWait {
            val metricCaptor = argumentCaptor<MetricEvent>()
            verify(batcher, atLeastOnce()).enqueue(metricCaptor.capture())
            assertEventsContainsFieldsAndCount(
                metricCaptor.allValues,
                userDecision,
                pythonResponse.recommendations().size,
                codewhispererSuggestionState to CodewhispererSuggestionState.Discard.toString(),
            )
        }
>>>>>>> 02bf0ccf
    }

    @Test
    fun `test codePercentage metric is correct - 1`() {
        val project = projectRule.project
        val fixture = projectRule.fixture
        val emptyFile = fixture.addFileToProject("/anotherFile.py", "")
        // simulate users typing behavior of the following
        // def addTwoNumbers(
        runInEdtAndWait {
            fixture.openFileInEditor(emptyFile.virtualFile)
            WriteCommandAction.runWriteCommandAction(project) {
                fixture.editor.appendString(pythonTestLeftContext)
            }
        }
        // simulate users accepting the recommendation and delete part of the recommendation
        // (x, y):\n    return x + y
        val deletedTokenByUser = 4
        withCodeWhispererServiceInvokedAndWait {
            runInEdtAndWait {
                popupManagerSpy.popupComponents.acceptButton.doClick()
                val offset = fixture.caretOffset
                WriteCommandAction.runWriteCommandAction(project) {
                    fixture.editor.document.deleteString(offset - deletedTokenByUser, offset)
                    fixture.editor.caretModel.moveToOffset(fixture.editor.document.textLength)
                }
            }
        }

        CodeWhispererCodeCoverageTracker.getInstance(CodewhispererLanguage.Python).dispose()

        val acceptedTokensSize = pythonResponse.recommendations()[0].content().length - deletedTokenByUser
        val totalTokensSize = pythonTestLeftContext.length + pythonResponse.recommendations()[0].content().length - deletedTokenByUser

        val metricCaptor = argumentCaptor<MetricEvent>()
        verify(batcher, atLeastOnce()).enqueue(metricCaptor.capture())
        assertEventsContainsFieldsAndCount(
            metricCaptor.allValues,
            codePercentage,
            1,
            "codewhispererAcceptedTokens" to acceptedTokensSize.toString(),
            "codewhispererTotalTokens" to totalTokensSize.toString(),
            "codewhispererPercentage" to CodeWhispererCodeCoverageTracker.calculatePercentage(acceptedTokensSize, totalTokensSize).toString()
        )
    }

    @Test
    fun `test codePercentage metric is correct - 2`() {
        val project = projectRule.project
        val fixture = projectRule.fixture
        val emptyFile = fixture.addFileToProject("/anotherFile.py", "")
        // simulate users typing behavior of the following
        // def addTwoNumbers
        runInEdtAndWait {
            fixture.openFileInEditor(emptyFile.virtualFile)
            WriteCommandAction.runWriteCommandAction(project) {
                fixture.editor.appendString(pythonTestLeftContext)
            }
        }
        // simulate users accepting the recommendation
        // (x, y):\n    return x + y
        val anotherCodeSnippet = "\ndef functionWritenByMyself():\n\tpass()"
        withCodeWhispererServiceInvokedAndWait {
            runInEdtAndWait {
                popupManagerSpy.popupComponents.acceptButton.doClick()
                WriteCommandAction.runWriteCommandAction(project) {
                    fixture.editor.appendString(anotherCodeSnippet)
                    val currentOffset = fixture.editor.caretModel.offset
                    // delete 1 char
                    fixture.editor.document.deleteString(currentOffset - 1, currentOffset)
                }
                // use dispose() to froce tracker to emit telemetry
                CodeWhispererCodeCoverageTracker.getInstance(CodewhispererLanguage.Python).dispose()
            }
        }

        val acceptedTokensSize = pythonResponse.recommendations()[0].content().length
        val totalTokensSize = pythonTestLeftContext.length + pythonResponse.recommendations()[0].content().length + anotherCodeSnippet.length - 1

        val metricCaptor = argumentCaptor<MetricEvent>()
        verify(batcher, atLeastOnce()).enqueue(metricCaptor.capture())
        assertEventsContainsFieldsAndCount(
            metricCaptor.allValues,
            codePercentage,
            1,
            "codewhispererAcceptedTokens" to acceptedTokensSize.toString(),
            "codewhispererTotalTokens" to totalTokensSize.toString(),
            "codewhispererPercentage" to CodeWhispererCodeCoverageTracker.calculatePercentage(acceptedTokensSize, totalTokensSize).toString()
        )
    }

    @Test
    fun `test codePercentage metric is correct - simulate IDE adding right closing paren`() {
        val project = projectRule.project
        val fixture = projectRule.fixture
        val emptyFile = fixture.addFileToProject("/anotherFile.py", "")
        // simulate users typing behavior of the following
        // def addTwoNumbers(
        whenever(mockClient.listRecommendations(any<ListRecommendationsRequest>())).thenReturn(
            ListRecommendationsResponse.builder()
                .recommendations(
                    CodeWhispererTestUtil.generateMockRecommendationDetail("x, y):\n    return x + y"),
                    CodeWhispererTestUtil.generateMockRecommendationDetail("a, b):\n    return a + b"),
                )
                .nextToken("")
                .responseMetadata(DefaultAwsResponseMetadata.create(mapOf(ResponseMetadata.AWS_REQUEST_ID to testRequestId)))
                .sdkHttpResponse(SdkHttpResponse.builder().headers(mapOf(CodeWhispererService.KET_SESSION_ID to listOf(testSessionId))).build())
                .build() as ListRecommendationsResponse
        )

        runInEdtAndWait {
            fixture.openFileInEditor(emptyFile.virtualFile)
            WriteCommandAction.runWriteCommandAction(project) {
                fixture.editor.appendString("$pythonTestLeftContext(")
                // add closing paren but not move the caret position, simulating IDE's behavior
                fixture.editor.document.insertString(fixture.editor.caretModel.offset, ")")
            }
        }

        withCodeWhispererServiceInvokedAndWait {
            runInEdtAndWait {
                popupManagerSpy.popupComponents.acceptButton.doClick()
            }
        }
        CodeWhispererCodeCoverageTracker.getInstance(CodewhispererLanguage.Python).dispose()

        val acceptedTokensSize = "x, y):\n    return x + y".length
        val totalTokensSize = "$pythonTestLeftContext(".length + acceptedTokensSize
        val metricCaptor = argumentCaptor<MetricEvent>()
        verify(batcher, atLeastOnce()).enqueue(metricCaptor.capture())
        metricCaptor.allValues.forEach { println(it) }
        assertEventsContainsFieldsAndCount(
            metricCaptor.allValues,
            codePercentage,
            1,
            "codewhispererAcceptedTokens" to acceptedTokensSize.toString(),
            "codewhispererTotalTokens" to totalTokensSize.toString(),
            "codewhispererPercentage" to CodeWhispererCodeCoverageTracker.calculatePercentage(acceptedTokensSize, totalTokensSize).toString()
        )
    }

    @Test
    fun `test empty list of recommendations should sent 1 empty userDecision event and no popup shown`() {
        mockClient.stub {
            on {
                mockClient.listRecommendations(any<ListRecommendationsRequest>())
            } doAnswer {
                emptyListResponse
            }
        }
        invokeCodeWhispererService()

        verify(popupManagerSpy, never()).showPopup(any(), any(), any(), any(), any(), any(), any(), any())
        runInEdtAndWait {
            val metricCaptor = argumentCaptor<MetricEvent>()
            verify(batcher, atLeastOnce()).enqueue(metricCaptor.capture())
            assertEventsContainsFieldsAndCount(
                metricCaptor.allValues,
                userDecision,
                1,
                "codewhispererSuggestionState" to CodewhispererSuggestionState.Empty.toString()
            )
        }
    }

    @Test
    fun `test empty recommendations should send empty user decision events`() {
        testSendEmptyUserDecisionEventForEmptyRecommendations(listOfEmptyRecommendationResponse)
    }

    @Test
    fun `test a mix of empty and non-empty recommendations should send empty user decision events accordingly`() {
        testSendEmptyUserDecisionEventForEmptyRecommendations(listOfMixedEmptyAndNonEmptyRecommendationResponse)
    }

    @Test
    fun `test toggle autoSugestion will emit autoSuggestionActivation telemetry`() {
        val metricCaptor = argumentCaptor<MetricEvent>()
        doNothing().`when`(batcher).enqueue(metricCaptor.capture())

        stateManager.performAction(projectRule.project, ACTION_PAUSE_CODEWHISPERER)
        assertEventsContainsFieldsAndCount(
            metricCaptor.allValues,
            awsModifySetting,
            1,
            "settingId" to CodeWhispererConstants.AutoSuggestion.SETTING_ID,
            "settingState" to CodeWhispererConstants.AutoSuggestion.DEACTIVATED
        )

        stateManager.performAction(projectRule.project, ACTION_RESUME_CODEWHISPERER)
        assertEventsContainsFieldsAndCount(
            metricCaptor.allValues,
            awsModifySetting,
            1,
            "settingId" to CodeWhispererConstants.AutoSuggestion.SETTING_ID,
            "settingState" to CodeWhispererConstants.AutoSuggestion.ACTIVATED
        )
        assertEventsContainsFieldsAndCount(
            metricCaptor.allValues,
            awsModifySetting,
            2,
        )
    }

    private fun testSendEmptyUserDecisionEventForEmptyRecommendations(response: ListRecommendationsResponse) {
        mockClient.stub {
            on {
                mockClient.listRecommendations(any<ListRecommendationsRequest>())
            } doAnswer {
                response
            }
        }

        invokeCodeWhispererService()

        val numOfEmptyRecommendations = response.recommendations().filter { it.content().isEmpty() }.size
        if (numOfEmptyRecommendations == response.recommendations().size) {
            verify(popupManagerSpy, never()).showPopup(any(), any(), any(), any(), any(), any(), any(), any())
        } else {
            val popupCaptor = argumentCaptor<JBPopup>()
            verify(popupManagerSpy, timeout(5000))
                .showPopup(any(), any(), any(), any(), any(), popupCaptor.capture(), any(), any())
            runInEdtAndWait {
                popupManagerSpy.closePopup(popupCaptor.lastValue)
            }
        }
        runInEdtAndWait {
            val metricCaptor = argumentCaptor<MetricEvent>()
            verify(batcher, atLeastOnce()).enqueue(metricCaptor.capture())
            assertEventsContainsFieldsAndCount(
                metricCaptor.allValues,
                userDecision,
                numOfEmptyRecommendations,
                "codewhispererSuggestionState" to CodewhispererSuggestionState.Empty.toString()
            )
        }
    }

    private fun Editor.appendString(string: String) {
        val currentOffset = caretModel.primaryCaret.offset
        document.insertString(currentOffset, string)
        caretModel.moveToOffset(currentOffset + string.length)
        PsiDocumentManager.getInstance(projectRule.project).commitDocument(document)
    }

    @After
    override fun tearDown() {
        super.tearDown()
        telemetryService.dispose()
        AwsSettings.getInstance().isTelemetryEnabled = isTelemetryEnabledDefault
        CodeWhispererCodeCoverageTracker.getInstancesMap().clear()
    }

    companion object {
        fun assertEventsContainsFieldsAndCount(
            events: Collection<MetricEvent>,
            name: String,
            count: Int,
            vararg keyValues: Pair<String, String>,
            atLeast: Boolean = false
        ) {
            assertThat(events).filteredOn { event ->
                event.data.any {
                    it.name == name && isThisMapContains(it.metadata, *keyValues)
                }
            }.apply {
                if (atLeast) {
                    hasSizeGreaterThanOrEqualTo(count)
                } else {
                    hasSize(count)
                }
            }
        }

        private fun isThisMapContains(map: Map<String, String>, vararg keyValues: Pair<String, String>): Boolean {
            keyValues.forEach {
                val flag = (map.containsKey(it.first) && map[it.first] == it.second)
                if (!flag) return false
            }
            return true
        }
    }
}<|MERGE_RESOLUTION|>--- conflicted
+++ resolved
@@ -422,7 +422,38 @@
     }
 
     @Test
-<<<<<<< HEAD
+    fun `test showing IntelliSense after triggering CodeWhisperer will send userDecision events of state Discard`() {
+        val codewhispererServiceSpy = spy(codewhispererService)
+        codewhispererServiceSpy.stub {
+            onGeneric {
+                canDoInvocation(any(), any())
+            } doAnswer {
+                true
+            }
+        }
+        ApplicationManager.getApplication().replaceService(CodeWhispererService::class.java, codewhispererServiceSpy, disposableRule.disposable)
+        popupManagerSpy.stub {
+            onGeneric {
+                hasConflictingPopups(any())
+            } doAnswer {
+                true
+            }
+        }
+        invokeCodeWhispererService()
+
+        runInEdtAndWait {
+            val metricCaptor = argumentCaptor<MetricEvent>()
+            verify(batcher, atLeastOnce()).enqueue(metricCaptor.capture())
+            assertEventsContainsFieldsAndCount(
+                metricCaptor.allValues,
+                userDecision,
+                pythonResponse.recommendations().size,
+                codewhispererSuggestionState to CodewhispererSuggestionState.Discard.toString(),
+            )
+        }
+    }
+
+    @Test
     fun `test codePercentage tracker will not be initialized with unsupportedLanguage`() {
         assertThat(CodeWhispererCodeCoverageTracker.getInstancesMap()).hasSize(0)
         val project = projectRule.project
@@ -438,37 +469,6 @@
 
         // document changes in unsupported files will not trigger initialization of tracker
         assertThat(CodeWhispererCodeCoverageTracker.getInstancesMap()).hasSize(0)
-=======
-    fun `test showing IntelliSense after triggering CodeWhisperer will send userDecision events of state Discard`() {
-        val codewhispererServiceSpy = spy(codewhispererService)
-        codewhispererServiceSpy.stub {
-            onGeneric {
-                canDoInvocation(any(), any())
-            } doAnswer {
-                true
-            }
-        }
-        ApplicationManager.getApplication().replaceService(CodeWhispererService::class.java, codewhispererServiceSpy, disposableRule.disposable)
-        popupManagerSpy.stub {
-            onGeneric {
-                hasConflictingPopups(any())
-            } doAnswer {
-                true
-            }
-        }
-        invokeCodeWhispererService()
-
-        runInEdtAndWait {
-            val metricCaptor = argumentCaptor<MetricEvent>()
-            verify(batcher, atLeastOnce()).enqueue(metricCaptor.capture())
-            assertEventsContainsFieldsAndCount(
-                metricCaptor.allValues,
-                userDecision,
-                pythonResponse.recommendations().size,
-                codewhispererSuggestionState to CodewhispererSuggestionState.Discard.toString(),
-            )
-        }
->>>>>>> 02bf0ccf
     }
 
     @Test
