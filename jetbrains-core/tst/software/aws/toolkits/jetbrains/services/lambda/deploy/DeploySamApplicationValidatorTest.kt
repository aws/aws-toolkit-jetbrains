--- conflicted
+++ resolved
@@ -42,13 +42,8 @@
         view.withTemplateParameters(parameters)
 
         view.updateStack.isSelected = true
-<<<<<<< HEAD
-        view.stacks.model = DefaultComboBoxModel(arrayOf(Stack("stack123")))
-        view.stacks.selectedItem = "stack123"
-=======
         view.stacks.model = MutableCollectionComboBoxModel(listOf(Stack("stack123"))).also { it.selectedItem = Stack("stack123") }
         view.stacks.forceLoaded()
->>>>>>> d14d9458
 
         view.s3Bucket.model = MutableCollectionComboBoxModel(listOf("bucket123")).also { it.selectedItem = "bucket123" }
         view.s3Bucket.forceLoaded()
@@ -100,11 +95,7 @@
     fun invalidStackName_Duplicate() {
         view.createStack.isSelected = true
         view.newStackName.text = "bar"
-<<<<<<< HEAD
-        view.stacks.model = DefaultComboBoxModel(arrayOf(Stack("foo"), Stack("bar"), Stack("baz")))
-=======
         view.stacks.model = MutableCollectionComboBoxModel(listOf(Stack("foo"), Stack("bar"), Stack("baz")))
->>>>>>> d14d9458
         assertThat(sut.validateSettings()?.message).contains(message("serverless.application.deploy.validation.new.stack.name.duplicate"))
     }
 
