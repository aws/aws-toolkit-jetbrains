// Copyright 2018 Amazon.com, Inc. or its affiliates. All Rights Reserved.
// SPDX-License-Identifier: Apache-2.0

package software.aws.toolkits.jetbrains.services.lambda

import com.intellij.openapi.command.WriteCommandAction
import com.intellij.testFramework.runInEdtAndWait
import org.assertj.core.api.Assertions.assertThat
import org.junit.Before
import org.junit.Rule
import org.junit.Test
import software.aws.toolkits.jetbrains.testutils.rules.JavaCodeInsightTestFixtureRule
import software.aws.toolkits.jetbrains.testutils.rules.openClass

class LambdaHandlerIndexTest {
    @Rule
    @JvmField
    val projectRule = JavaCodeInsightTestFixtureRule()

    @Before
    fun setUp() {

        projectRule.fixture.addClass(
            """
            package com.amazonaws.services.lambda.runtime;
            @SuppressWarnings("ALL")
            public interface Context {}
            """
        )

        projectRule.fixture.addClass(
            """
            package com.amazonaws.services.lambda.runtime;

            import com.amazonaws.services.lambda.runtime.Context;

            public interface RequestHandler<I, O> {
                O handleRequest(I input, Context context);
            }
            """
        )

        projectRule.fixture.addClass(
            """
            package com.amazonaws.services.lambda.runtime;

            import java.io.InputStream;
            import java.io.OutputStream;
            import java.io.IOException;

            public interface RequestStreamHandler {
                void handleRequest(InputStream input, OutputStream output, Context context) throws IOException;
            }
            """
        )
    }

    @Test
    fun testHandlerIsReturned() {
        val fixture = projectRule.fixture

        fixture.openClass(
            """
            package com.example;

            import com.amazonaws.services.lambda.runtime.Context;

            public class LambdaHandler {
                public static String handleRequest(String request, Context context) {
                    return request.toUpperCase();
                }
            }
            """
        )

        runInEdtAndWait {
            assertThat(LambdaHandlerIndex.listHandlers(projectRule.project))
                .contains("com.example.LambdaHandler::handleRequest")
        }
    }

    @Test
    fun testHandlerIsReturned_customMethodInRequestHandlerImplementation() {
        val fixture = projectRule.fixture

        fixture.openClass(
            """
            package com.example;

            import com.amazonaws.services.lambda.runtime.Context;
            import com.amazonaws.services.lambda.runtime.RequestHandler;

            public class LambdaHandler implements RequestHandler<String, String> {

                @Override
                public String handleRequest(String request, Context context) {
                    return request.toUpperCase();
                }

                public String customHandleRequest(String request, Context context) {
                    return request.toLowerCase();
                }
            }
            """
        )

        runInEdtAndWait {
            assertThat(LambdaHandlerIndex.listHandlers(projectRule.project))
                    .contains("com.example.LambdaHandler")
                    .contains("com.example.LambdaHandler::customHandleRequest")
                    .doesNotContain("com.example.LambdaHandler::handleRequest")
        }
    }

    @Test
    fun testStreamHandlerIsReturned() {
        val fixture = projectRule.fixture

        fixture.openClass(
            """
            package com.example;

            import com.amazonaws.services.lambda.runtime.Context;
            import java.io.InputStream;
            import java.io.OutputStream;
            import java.io.IOException;

            public class StreamLambdaHandler {
                public static void handleRequest(InputStream input, OutputStream output, Context context) throws IOException;
            }
            """
        )

        runInEdtAndWait {
            assertThat(LambdaHandlerIndex.listHandlers(projectRule.project))
                    .contains("com.example.StreamLambdaHandler::handleRequest")
        }
    }

    @Test
    fun testStreamHandlerIsReturned_customMethodInStreamRequestHandlerImplementation() {
        val fixture = projectRule.fixture

        val psiClass = fixture.addClass("""
            package com.example;

            import com.amazonaws.services.lambda.runtime.Context;
            import com.amazonaws.services.lambda.runtime.RequestStreamHandler;
            import java.io.InputStream;
            import java.io.OutputStream;
            import java.io.IOException;

            public class StreamLambdaHandler implements RequestStreamHandler {

                @Override
                public void handleRequest(InputStream input, OutputStream output, Context context) throws IOException {}

                public String customHandleRequest(String request, Context context) {
                    return request.toLowerCase();
                }
            }
            """)

        runInEdtAndWait {
            fixture.openFileInEditor(psiClass.containingFile.virtualFile)
        }

        runInEdtAndWait {
            assertThat(LambdaHandlerIndex.listHandlers(projectRule.project))
                    .contains("com.example.StreamLambdaHandler")
                    .contains("com.example.StreamLambdaHandler::customHandleRequest")
                    .doesNotContain("com.example.StreamLambdaHandler::handleRequest")
        }
    }

    @Test
    fun testHandlerIsReturned_fromSuperClass() {
        val fixture = projectRule.fixture
        fixture.openClass(
            """
            package com.example;

            import com.amazonaws.services.lambda.runtime.Context;
            import com.amazonaws.services.lambda.runtime.RequestHandler;

            public abstract class AbstractClass implements RequestHandler<String, String> {

                @Override
                public String handleRequest(String request, Context context) {
                    return internalHandleRequest(request, context);
                }

                public String customHandleRequest(String request, Context context) {
                    return internalHandleRequest(request, context);
                }

                protected abstract String internalHandleRequest(String request, Context context);
            }
            """
        )

        fixture.openClass(
            """
            package com.example;

            import com.amazonaws.services.lambda.runtime.Context;

            public class ConcreteClass extends AbstractClass {

                @Override
                private String internalHandleRequest(String request, Context context) {
                    return request.toUpperCase();
                }
            }
            """
        )

        runInEdtAndWait {
            assertThat(LambdaHandlerIndex.listHandlers(projectRule.project))
                    .contains("com.example.ConcreteClass")
                    .contains("com.example.ConcreteClass::customHandleRequest")
                    .doesNotContain("com.example.ConcreteClass::handleRequest")
                    .doesNotContain("com.example.AbstractClass")
                    .doesNotContain("com.example.AbstractClass::handleRequest")
                    .doesNotContain("com.example.AbstractClass::customHandleRequest")
        }
    }

    @Test
    fun testStaleDataIsNotReturned() {
        val fixture = projectRule.fixture

        val psiClass = fixture.openClass(
            """
            package com.example;

            import com.amazonaws.services.lambda.runtime.Context;

            public class LambdaHandler {
                public static String handleRequest(String request, Context context) {
                    return request.toUpperCase();
                }
            }
            """
        )

        runInEdtAndWait {
<<<<<<< HEAD
            assertThat(LambdaHandlerIndex.listHandlers(projectRule.project))
                .contains("com.example.LambdaHandler::handleRequest")
=======
            assertThat(LambdaHandlerIndex.listHandlers(projectRule.project)).containsExactly("com.example.LambdaHandler::handleRequest")
>>>>>>> 261ea2f7
        }

        WriteCommandAction.runWriteCommandAction(fixture.project) {
            psiClass.containingFile.virtualFile.delete(null)
        }

        runInEdtAndWait {
            assertThat(LambdaHandlerIndex.listHandlers(projectRule.project)).isEmpty()
        }
    }
}<|MERGE_RESOLUTION|>--- conflicted
+++ resolved
@@ -245,12 +245,8 @@
         )
 
         runInEdtAndWait {
-<<<<<<< HEAD
             assertThat(LambdaHandlerIndex.listHandlers(projectRule.project))
                 .contains("com.example.LambdaHandler::handleRequest")
-=======
-            assertThat(LambdaHandlerIndex.listHandlers(projectRule.project)).containsExactly("com.example.LambdaHandler::handleRequest")
->>>>>>> 261ea2f7
         }
 
         WriteCommandAction.runWriteCommandAction(fixture.project) {
