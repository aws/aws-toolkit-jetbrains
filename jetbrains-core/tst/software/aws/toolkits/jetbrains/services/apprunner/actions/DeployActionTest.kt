// Copyright 2021 Amazon.com, Inc. or its affiliates. All Rights Reserved.
// SPDX-License-Identifier: Apache-2.0

package software.aws.toolkits.jetbrains.services.apprunner.actions

import com.intellij.notification.Notification
import com.intellij.notification.Notifications
import com.intellij.openapi.wm.ToolWindowManager
import com.intellij.openapi.wm.impl.ToolWindowHeadlessManagerImpl
import com.intellij.testFramework.DisposableRule
import com.intellij.testFramework.runInEdtAndWait
import kotlinx.coroutines.ExperimentalCoroutinesApi
import kotlinx.coroutines.runBlocking
import kotlinx.coroutines.test.runBlockingTest
import org.assertj.core.api.Assertions.assertThat
import org.junit.After
import org.junit.Before
import org.junit.Rule
import org.junit.Test
import org.mockito.kotlin.any
import org.mockito.kotlin.argumentCaptor
import org.mockito.kotlin.doAnswer
import org.mockito.kotlin.mock
import org.mockito.kotlin.stub
import org.mockito.kotlin.verify
import software.amazon.awssdk.services.apprunner.AppRunnerClient
import software.amazon.awssdk.services.apprunner.model.ServiceSummary
import software.amazon.awssdk.services.apprunner.model.StartDeploymentRequest
import software.amazon.awssdk.services.apprunner.model.StartDeploymentResponse
import software.amazon.awssdk.services.cloudwatchlogs.CloudWatchLogsClient
import software.amazon.awssdk.services.cloudwatchlogs.model.DescribeLogStreamsRequest
import software.amazon.awssdk.services.cloudwatchlogs.model.DescribeLogStreamsResponse
import software.amazon.awssdk.services.cloudwatchlogs.model.LogStream
import software.aws.toolkits.core.utils.test.aString
import software.aws.toolkits.jetbrains.core.toolwindow.ToolkitToolWindow
import software.aws.toolkits.jetbrains.services.apprunner.AppRunnerServiceNode
import software.aws.toolkits.jetbrains.services.cloudformation.toolwindow.CloudWatchLogsToolWindowFactory
import software.aws.toolkits.jetbrains.services.cloudwatch.logs.CloudWatchLogWindow
import software.aws.toolkits.jetbrains.utils.BaseCoroutineTest
import software.aws.toolkits.resources.message

@ExperimentalCoroutinesApi
class DeployActionTest : BaseCoroutineTest(30) {
    private val action = DeployAction()
    private lateinit var toolWindow: ToolkitToolWindow

    private lateinit var appRunnerClient: AppRunnerClient
    private lateinit var cloudwatchClient: CloudWatchLogsClient

    private val operationId = aString()

    @Rule
    @JvmField
    val disposableRule = DisposableRule()

    @Before
    fun setup() {
        (ToolWindowManager.getInstance(projectRule.project) as ToolWindowHeadlessManagerImpl)
            .doRegisterToolWindow(CloudWatchLogsToolWindowFactory.TOOLWINDOW_ID)

        toolWindow = CloudWatchLogWindow.getInstance(projectRule.project)
        appRunnerClient = mockClientManagerRule.create()
        cloudwatchClient = mockClientManagerRule.create()
    }

    @After
    fun cleanup() {
        // close tabs we created
        toolWindow.findPrefix("").forEach {
            runInEdtAndWait {
                it.dispose()
            }
        }
    }

    @Test
    fun `deploy fails`() {
        val notificationMock = mock<Notifications>()

        projectRule.project.messageBus.connect(disposableRule.disposable).subscribe(Notifications.TOPIC, notificationMock)

        appRunnerClient.stub {
            on { startDeployment(any<StartDeploymentRequest>()) } doAnswer { throw RuntimeException("Failed to start deployment") }
        }

        runBlockingTest {
            action.deploy(
                AppRunnerServiceNode(projectRule.project, ServiceSummary.builder().serviceName(aString()).serviceArn(aString()).build()),
                appRunnerClient,
                cloudwatchClient
            )
        }

        argumentCaptor<Notification>().apply {
            verify(notificationMock).notify(capture())

            assertThat(firstValue.content).contains(message("apprunner.action.deploy.failed"))
        }
    }

    @Test
    fun `deploy fails to open logs`() {
        val notificationMock = mock<Notifications>()

        projectRule.project.messageBus.connect(disposableRule.disposable).subscribe(Notifications.TOPIC, notificationMock)

        appRunnerClient.stub {
            on { startDeployment(any<StartDeploymentRequest>()) } doAnswer { StartDeploymentResponse.builder().operationId(operationId).build() }
        }

        cloudwatchClient.stub {
            on { describeLogStreams(any<DescribeLogStreamsRequest>()) } doAnswer { throw RuntimeException("broke") }
        }

        runBlockingTest {
            action.deploy(
                AppRunnerServiceNode(projectRule.project, ServiceSummary.builder().serviceName(aString()).serviceArn(aString()).build()),
                appRunnerClient,
                cloudwatchClient
            )
        }

        argumentCaptor<Notification>().apply {
            verify(notificationMock).notify(capture())

            assertThat(firstValue.content).contains(message("apprunner.action.deploy.unableToFindLogStream", "deployment/$operationId"))
        }
    }

    @Test
    fun `deploy succeeds and opens logs`() {
        appRunnerClient.stub {
            on { startDeployment(any<StartDeploymentRequest>()) } doAnswer { StartDeploymentResponse.builder().operationId(operationId).build() }
        }

        cloudwatchClient.stub {
            on { describeLogStreams(any<DescribeLogStreamsRequest>()) } doAnswer {
                DescribeLogStreamsResponse.builder().logStreams(LogStream.builder().logStreamName("deployment/$operationId").build()).build()
            }
        }

        runBlocking {
            action.deploy(
                AppRunnerServiceNode(projectRule.project, ServiceSummary.builder().serviceName(aString()).serviceArn(aString()).build()),
                appRunnerClient,
                cloudwatchClient
            )
        }

<<<<<<< HEAD
            val windows = toolWindow.findPrefix("")
=======
        runInEdtAndWait {
            val windows = toolWindowManager.findPrefix("")
>>>>>>> 87105da7
            assertThat(windows.size).isEqualTo(1)
            assertThat(windows.first().displayName).isEqualTo(message("cloudwatch.logs.log_stream_title", "deployment/$operationId"))
        }
    }
}<|MERGE_RESOLUTION|>--- conflicted
+++ resolved
@@ -147,12 +147,8 @@
             )
         }
 
-<<<<<<< HEAD
+        runInEdtAndWait {
             val windows = toolWindow.findPrefix("")
-=======
-        runInEdtAndWait {
-            val windows = toolWindowManager.findPrefix("")
->>>>>>> 87105da7
             assertThat(windows.size).isEqualTo(1)
             assertThat(windows.first().displayName).isEqualTo(message("cloudwatch.logs.log_stream_title", "deployment/$operationId"))
         }
