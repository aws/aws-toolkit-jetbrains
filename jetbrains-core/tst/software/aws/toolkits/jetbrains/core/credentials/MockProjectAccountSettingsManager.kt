--- conflicted
+++ resolved
@@ -3,10 +3,7 @@
 
 package software.aws.toolkits.jetbrains.core.credentials
 
-<<<<<<< HEAD
 import com.intellij.openapi.components.ServiceManager
-=======
->>>>>>> e66f0eae
 import com.intellij.openapi.project.Project
 import software.amazon.awssdk.auth.credentials.AwsBasicCredentials
 import software.amazon.awssdk.auth.credentials.AwsCredentials
@@ -47,8 +44,7 @@
             override fun resolveCredentials(): AwsCredentials = awsCredentials
         }
 
-<<<<<<< HEAD
-        fun getInstance(project: Project): ProjectAccountSettingsManager =
+        fun getInstance(project: Project): MockProjectAccountSettingsManager =
             ServiceManager.getService(
                 project,
                 ProjectAccountSettingsManager::class.java
@@ -66,8 +62,5 @@
         return block.invoke()
     } finally {
         manager.activeCredentialProvider = oldActive
-=======
-        fun getInstance(project: Project) = ProjectAccountSettingsManager.getInstance(project) as MockProjectAccountSettingsManager
->>>>>>> e66f0eae
     }
 }