--- conflicted
+++ resolved
@@ -22,14 +22,9 @@
         providers.clear()
     }
 
-<<<<<<< HEAD
     fun addCredentials(id: String, credentials: AwsCredentials, isValid: Boolean = true, awsAccountId: String = "111111111111"): ToolkitCredentialsProvider =
         MockCredentialsProvider(id, id, credentials, isValid, awsAccountId).also {
-=======
-    fun addCredentials(id: String, credentials: AwsCredentials, isValid: Boolean = true): ToolkitCredentialsProvider =
-        MockCredentialsProvider(id, id, credentials, isValid).also {
             incModificationCount()
->>>>>>> 6697cd0e
             providers[id] = it
         }
 
