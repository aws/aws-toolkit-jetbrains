--- conflicted
+++ resolved
@@ -164,12 +164,8 @@
     @Test
     fun testSavingActiveRegion() {
         manager.changeRegion(AwsRegion.GLOBAL)
-<<<<<<< HEAD
-        val element = serialize(manager.state)
-=======
         val element = Element("AccountState")
         serializeStateInto(manager, element)
->>>>>>> 78ec275e
         assertThat(element.string()).isEqualToIgnoringWhitespace(
             """
             <AccountState>
@@ -193,12 +189,8 @@
                 AwsBasicCredentials.create("Access", "Secret")
             )
         )
-<<<<<<< HEAD
-        val element = serialize(manager.state)
-=======
         val element = Element("AccountState")
         serializeStateInto(manager, element)
->>>>>>> 78ec275e
         assertThat(element.string()).isEqualToIgnoringWhitespace(
             """
             <AccountState>
@@ -232,11 +224,7 @@
             AwsBasicCredentials.create("Access", "Secret")
         )
 
-<<<<<<< HEAD
-        manager.loadState(element.deserialize(AccountState::class.java))
-=======
-        deserializeAndLoadState(manager, element)
->>>>>>> 78ec275e
+        deserializeAndLoadState(manager, element)
 
         waitForEvents(2)
 
@@ -256,11 +244,7 @@
                 </option>
             </AccountState>
         """.toElement()
-<<<<<<< HEAD
-        manager.loadState(element.deserialize(AccountState::class.java))
-=======
-        deserializeAndLoadState(manager, element)
->>>>>>> 78ec275e
+        deserializeAndLoadState(manager, element)
 
         val region = mockRegionManager.lookupRegionById("MockRegion-1")
         assertThat(manager.activeRegion).isEqualTo(region)
@@ -279,11 +263,7 @@
                 </option>
             </AccountState>
         """.toElement()
-<<<<<<< HEAD
-        manager.loadState(element.deserialize(AccountState::class.java))
-=======
-        deserializeAndLoadState(manager, element)
->>>>>>> 78ec275e
+        deserializeAndLoadState(manager, element)
 
         assertThat(manager.activeRegion).isEqualTo(AwsRegionProvider.getInstance().defaultRegion())
         assertThat(manager.recentlyUsedRegions()).isEmpty()
@@ -301,11 +281,7 @@
                 </option>
             </AccountState>
         """.toElement()
-<<<<<<< HEAD
-        manager.loadState(element.deserialize(AccountState::class.java))
-=======
-        deserializeAndLoadState(manager, element)
->>>>>>> 78ec275e
+        deserializeAndLoadState(manager, element)
 
         assertThat(manager.hasActiveCredentials()).isFalse()
         assertThat(manager.recentlyUsedCredentials()).isEmpty()
@@ -329,13 +305,9 @@
 
         mockCredentialManager.addCredentials("Mock", AwsBasicCredentials.create("Access", "Secret"))
 
-<<<<<<< HEAD
-        manager.loadState(element.deserialize(AccountState::class.java))
-=======
         deserializeAndLoadState(manager, element)
 
         waitForEvents(2)
->>>>>>> 78ec275e
 
         assertThat(manager.hasActiveCredentials()).isFalse()
     }
@@ -349,11 +321,7 @@
             <AccountState/>
         """.toElement()
 
-<<<<<<< HEAD
-        manager.loadState(element.deserialize(AccountState::class.java))
-=======
-        deserializeAndLoadState(manager, element)
->>>>>>> 78ec275e
+        deserializeAndLoadState(manager, element)
 
         waitForEvents(2)
 
