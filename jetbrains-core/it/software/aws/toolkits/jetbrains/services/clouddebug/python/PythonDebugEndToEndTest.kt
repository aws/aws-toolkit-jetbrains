// Copyright 2019 Amazon.com, Inc. or its affiliates. All Rights Reserved.
// SPDX-License-Identifier: Apache-2.0

package software.aws.toolkits.jetbrains.services.clouddebug.python

import com.intellij.execution.configurations.RuntimeConfigurationWarning
import com.intellij.execution.executors.DefaultDebugExecutor
import com.intellij.testFramework.runInEdtAndWait
import org.assertj.core.api.Assertions.assertThat
import org.junit.Rule
import org.junit.Test
import software.aws.toolkits.jetbrains.core.credentials.activeCredentialProvider
import software.aws.toolkits.jetbrains.core.credentials.activeRegion
import software.aws.toolkits.jetbrains.core.credentials.runUnderRealCredentials
import software.aws.toolkits.jetbrains.services.clouddebug.CloudDebugTestCase
import software.aws.toolkits.jetbrains.services.clouddebug.CloudDebuggingPlatform
import software.aws.toolkits.jetbrains.services.ecs.EcsUtils
import software.aws.toolkits.jetbrains.services.ecs.execution.ArtifactMapping
import software.aws.toolkits.jetbrains.services.ecs.execution.ContainerOptions
import software.aws.toolkits.jetbrains.services.ecs.execution.EcsCloudDebugRunConfiguration
import software.aws.toolkits.jetbrains.services.ecs.execution.EcsCloudDebugRunConfigurationProducer
import software.aws.toolkits.jetbrains.utils.checkBreakPointHit
<<<<<<< HEAD
import software.aws.toolkits.jetbrains.utils.execute
=======
import software.aws.toolkits.jetbrains.utils.executeRunConfigurationAndWait
>>>>>>> e82936e6
import software.aws.toolkits.jetbrains.utils.rules.PythonCodeInsightTestFixtureRule
import software.aws.toolkits.jetbrains.utils.rules.addBreakpoint
import java.nio.file.Path
import java.nio.file.Paths
import java.util.concurrent.CountDownLatch

// We use the corretto image for Python too, that is why we use the Java Task Def
class PythonDebugEndToEndTest : CloudDebugTestCase("CloudDebugTestECSClusterTaskDefinitionWithJava") {
    @JvmField
    @Rule
    val projectRule = PythonCodeInsightTestFixtureRule()

    @Test
    fun testEndToEnd() {
        // setup project workspace
        val testScript = addPythonFile(
            "test.py",
            """
            import hello
            import folderNoTrailingSlash.hello
            import folderTrailingSlash.hello
            """.trimIndent()
        )
        val file = addPythonFile("hello.py")
        projectRule.addBreakpoint()

        val folderNoTrailingSlash = addPythonFile("folderNoTrailingSlash/hello.py")
        projectRule.addBreakpoint()
        projectRule.fixture.addFileToProject("folderNoTrailingSlash/__init__.py", "")

        val folderTrailingSlash = addPythonFile("folderTrailingSlash/hello.py")
        projectRule.addBreakpoint()
        projectRule.fixture.addFileToProject("folderTrailingSlash/__init__.py", "")

        // set breakpoint
        val countDown = CountDownLatch(3)
        checkBreakPointHit(projectRule.project) {
            countDown.countDown()
        }

        setUpMocks()

        // run a run configuration
        val configuration = EcsCloudDebugRunConfiguration(
            projectRule.project,
            EcsCloudDebugRunConfigurationProducer.getFactory()
        ).apply {
            clusterArn(service.clusterArn())
            // TODO: remove this once we fix the UX around which service is debugged
            serviceArn(
                service.serviceArn().let {
                    // replace service name with instrumented service name
                    val instrumentedServiceName = "cloud-debug-${EcsUtils.serviceArnToName(service.serviceArn())}"
                    it.replace(EcsUtils.serviceArnToName(it), instrumentedServiceName)
                }
            )
            containerOptions(
                mapOf(
                    "ContainerName" to ContainerOptions().apply {
                        platform = CloudDebuggingPlatform.PYTHON
                        startCommand = "python /${testScript.fileName}"
                        artifactMappings = listOf(
                            ArtifactMapping(testScript.toString(), "/test.py"),
                            ArtifactMapping(file.toString(), "/hello.py"),
                            ArtifactMapping(folderNoTrailingSlash.parent.toString().trimEnd('/'), "/"),
                            ArtifactMapping(folderTrailingSlash.parent.toString().trimEnd('/') + '/', "/folderTrailingSlash")
                        )
                    }
                )
            )
        }

        runUnderRealCredentials(projectRule.project) {
            try {
                configuration.regionId(projectRule.project.activeRegion().id)
                configuration.credentialProviderId(projectRule.project.activeCredentialProvider().id)
                configuration.checkConfiguration()
            } catch (_: RuntimeConfigurationWarning) {
                // ignore warnings because we know what we're doing
            }
<<<<<<< HEAD
            configuration.execute(DefaultDebugExecutor.EXECUTOR_ID)
=======
            executeRunConfigurationAndWait(configuration, DefaultDebugExecutor.EXECUTOR_ID)
>>>>>>> e82936e6
        }

        // check breakpoint hit
        assertThat(countDown.count).isEqualTo(0)
    }

    private fun addPythonFile(relPath: String, contents: String? = null): Path {
        val fixture = projectRule.fixture
        val psiClass = fixture.addFileToProject(
            relPath,
            contents ?: """
            def hello_world():
                print("hello world!")

            hello_world()
            """.trimIndent()
        )

        runInEdtAndWait {
            fixture.openFileInEditor(psiClass.containingFile.virtualFile)
        }

        return Paths.get(psiClass.virtualFile.path)
    }

    override fun getProject() = projectRule.project
}<|MERGE_RESOLUTION|>--- conflicted
+++ resolved
@@ -20,11 +20,7 @@
 import software.aws.toolkits.jetbrains.services.ecs.execution.EcsCloudDebugRunConfiguration
 import software.aws.toolkits.jetbrains.services.ecs.execution.EcsCloudDebugRunConfigurationProducer
 import software.aws.toolkits.jetbrains.utils.checkBreakPointHit
-<<<<<<< HEAD
-import software.aws.toolkits.jetbrains.utils.execute
-=======
 import software.aws.toolkits.jetbrains.utils.executeRunConfigurationAndWait
->>>>>>> e82936e6
 import software.aws.toolkits.jetbrains.utils.rules.PythonCodeInsightTestFixtureRule
 import software.aws.toolkits.jetbrains.utils.rules.addBreakpoint
 import java.nio.file.Path
@@ -105,11 +101,7 @@
             } catch (_: RuntimeConfigurationWarning) {
                 // ignore warnings because we know what we're doing
             }
-<<<<<<< HEAD
-            configuration.execute(DefaultDebugExecutor.EXECUTOR_ID)
-=======
             executeRunConfigurationAndWait(configuration, DefaultDebugExecutor.EXECUTOR_ID)
->>>>>>> e82936e6
         }
 
         // check breakpoint hit
