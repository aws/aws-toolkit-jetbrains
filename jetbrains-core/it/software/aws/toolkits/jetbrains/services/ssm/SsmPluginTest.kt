--- conflicted
+++ resolved
@@ -26,11 +26,7 @@
         val latest = SsmPlugin.determineLatestVersion()
         SoftAssertions.assertSoftly { softly ->
             listOf(
-<<<<<<< HEAD
-                // SsmPlugin.windowsUrl(latest), TODO: Windows Zip not available yet!
-=======
                 SsmPlugin.windowsUrl(latest),
->>>>>>> 3a32f50c
                 SsmPlugin.linuxArm64Url(latest),
                 SsmPlugin.linuxI64Url(latest),
                 SsmPlugin.ubuntuArm64Url(latest),
