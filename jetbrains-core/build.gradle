// Copyright 2019 Amazon.com, Inc. or its affiliates. All Rights Reserved.
// SPDX-License-Identifier: Apache-2.0

apply plugin: 'org.jetbrains.intellij'

intellij {
    def rootIntelliJTask = rootProject.intellij
    version ideVersion("IC")
    pluginName rootIntelliJTask.pluginName
    updateSinceUntilBuild rootIntelliJTask.updateSinceUntilBuild
    downloadSources = rootIntelliJTask.downloadSources
    plugins = idePlugins("IC")
}

runIde {
    systemProperty("aws.toolkits.enableTelemetry", false)
}

configurations {
    testArtifacts
}

task testJar (type: Jar) {
    baseName = "${project.name}-test"
    from sourceSets.test.output
}

task pluginChangeLog(type: GenerateChangeLog) {
    includeUnreleased = true
    generateGithub = false
    issuesUrl = "https://github.com/aws/aws-toolkit-jetbrains/issues"
    jetbrainsChangeNotesFile = project.file("$buildDir/changelog/change-notes.xml")
}

jar.dependsOn(pluginChangeLog)
jar {
    baseName = 'aws-intellij-toolkit-core'
    from(pluginChangeLog.jetbrainsChangeNotesFile) {
        into "META-INF"
    }
}

artifacts {
    testArtifacts testJar
}

dependencies {
    compile(project(":core")) {
        exclude group: 'org.slf4j'
    }
    compile("software.amazon.awssdk:s3:$awsSdkVersion") {
        exclude group: 'org.slf4j'
    }
    compile("software.amazon.awssdk:lambda:$awsSdkVersion") {
        exclude group: 'org.slf4j'
    }
    compile("software.amazon.awssdk:iam:$awsSdkVersion") {
        exclude group: 'org.slf4j'
    }
    compile("software.amazon.awssdk:cloudformation:$awsSdkVersion") {
        exclude group: 'org.slf4j'
    }
    compile("software.amazon.awssdk:apache-client:$awsSdkVersion") {
        exclude group: 'org.slf4j'
    }
<<<<<<< HEAD
    compile("software.amazon.awssdk:url-connection-client:$awsSdkVersion") {
        exclude group: 'org.slf4j'
    }
    compile("software.amazon.awssdk:resourcegroupstaggingapi:$awsSdkVersion") {
        exclude group: 'org.slf4j'
    }
=======
>>>>>>> 29096838
    testCompile project(path: ":core", configuration: 'testArtifacts')
    integrationTestCompile('org.eclipse.jetty:jetty-servlet:9.4.15.v20190215')
    integrationTestCompile('org.eclipse.jetty:jetty-proxy:9.4.15.v20190215')
}<|MERGE_RESOLUTION|>--- conflicted
+++ resolved
@@ -63,15 +63,12 @@
     compile("software.amazon.awssdk:apache-client:$awsSdkVersion") {
         exclude group: 'org.slf4j'
     }
-<<<<<<< HEAD
     compile("software.amazon.awssdk:url-connection-client:$awsSdkVersion") {
         exclude group: 'org.slf4j'
     }
     compile("software.amazon.awssdk:resourcegroupstaggingapi:$awsSdkVersion") {
         exclude group: 'org.slf4j'
     }
-=======
->>>>>>> 29096838
     testCompile project(path: ":core", configuration: 'testArtifacts')
     integrationTestCompile('org.eclipse.jetty:jetty-servlet:9.4.15.v20190215')
     integrationTestCompile('org.eclipse.jetty:jetty-proxy:9.4.15.v20190215')
