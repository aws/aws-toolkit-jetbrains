// Copyright 2020 Amazon.com, Inc. or its affiliates. All Rights Reserved.
// SPDX-License-Identifier: Apache-2.0

package software.aws.toolkits.jetbrains.services.sqs.toolwindow

import com.intellij.openapi.components.service
import com.intellij.openapi.project.Project
import icons.AwsIcons
import kotlinx.coroutines.CoroutineScope
import kotlinx.coroutines.launch
import kotlinx.coroutines.runBlocking
import kotlinx.coroutines.withContext
import software.amazon.awssdk.services.sqs.SqsClient
import software.aws.toolkits.core.utils.error
import software.aws.toolkits.core.utils.getLogger
import software.aws.toolkits.jetbrains.core.awsClient
import software.aws.toolkits.jetbrains.core.toolwindow.ToolkitToolWindowManager
import software.aws.toolkits.jetbrains.core.toolwindow.ToolkitToolWindowType
import software.aws.toolkits.jetbrains.services.sqs.Queue
import software.aws.toolkits.jetbrains.utils.ApplicationThreadPoolScope
import software.aws.toolkits.jetbrains.utils.getCoroutineUiContext
import software.aws.toolkits.resources.message
import software.aws.toolkits.telemetry.SqsQueueType
import software.aws.toolkits.telemetry.SqsTelemetry

class SqsWindow(private val project: Project) : CoroutineScope by ApplicationThreadPoolScope("SqsWindow") {
    private val toolWindow = ToolkitToolWindowManager.getInstance(project, SQS_TOOL_WINDOW)
    private val edtContext = getCoroutineUiContext()
    private val client: SqsClient = project.awsClient()

    fun pollMessage(queue: Queue) {
        showQueue(queue, SqsWindowUi(client, queue).apply { pollMessage() })
    }

    fun sendMessage(queue: Queue) {
        showQueue(queue, SqsWindowUi(client, queue).apply { sendMessage() })
    }

<<<<<<< HEAD
    private fun showQueue(queue: Queue, component: SqsWindowUI) = launch {
        SqsTelemetry.openQueue(project, if (queue.isFifo) SqsQueueType.Fifo else SqsQueueType.Standard)
=======
    private fun showQueue(queue: Queue, component: SqsWindowUi) = launch {
>>>>>>> fbdd9b65
        try {
            withContext(edtContext) {
                toolWindow.find(queue.queueUrl)?.show() ?: toolWindow.addTab(queue.queueName, component.mainPanel, activate = true, id = queue.queueUrl)
            }
        } catch (e: Exception) {
            LOG.error(e) { "Exception thrown while trying to open queue '${queue.queueName}'" }
            throw e
        }
    }

    fun closeQueue(queueUrl: String) = runBlocking {
        withContext(edtContext) {
            toolWindow.find(queueUrl)?.dispose()
        }
    }

    companion object {
        internal val SQS_TOOL_WINDOW = ToolkitToolWindowType(
            "AWS.Sqs",
            message("sqs.toolwindow"),
            AwsIcons.Resources.Sqs.SQS_TOOL_WINDOW
        )

        fun getInstance(project: Project): SqsWindow = project.service()

        private val LOG = getLogger<SqsWindow>()
    }
}<|MERGE_RESOLUTION|>--- conflicted
+++ resolved
@@ -36,12 +36,8 @@
         showQueue(queue, SqsWindowUi(client, queue).apply { sendMessage() })
     }
 
-<<<<<<< HEAD
-    private fun showQueue(queue: Queue, component: SqsWindowUI) = launch {
+    private fun showQueue(queue: Queue, component: SqsWindowUi) = launch {
         SqsTelemetry.openQueue(project, if (queue.isFifo) SqsQueueType.Fifo else SqsQueueType.Standard)
-=======
-    private fun showQueue(queue: Queue, component: SqsWindowUi) = launch {
->>>>>>> fbdd9b65
         try {
             withContext(edtContext) {
                 toolWindow.find(queue.queueUrl)?.show() ?: toolWindow.addTab(queue.queueName, component.mainPanel, activate = true, id = queue.queueUrl)
