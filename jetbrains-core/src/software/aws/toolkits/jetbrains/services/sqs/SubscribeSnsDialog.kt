// Copyright 2020 Amazon.com, Inc. or its affiliates. All Rights Reserved.
// SPDX-License-Identifier: Apache-2.0

package software.aws.toolkits.jetbrains.services.sqs

import com.intellij.openapi.application.ModalityState
import com.intellij.openapi.project.Project
import com.intellij.openapi.ui.DialogWrapper
import com.intellij.openapi.ui.ValidationInfo
import kotlinx.coroutines.CoroutineScope
import kotlinx.coroutines.launch
import kotlinx.coroutines.withContext
import software.amazon.awssdk.services.sns.SnsClient
import software.aws.toolkits.core.utils.getLogger
import software.aws.toolkits.core.utils.warn
import software.aws.toolkits.jetbrains.core.awsClient
import software.aws.toolkits.jetbrains.utils.ApplicationThreadPoolScope
import software.aws.toolkits.jetbrains.utils.getCoroutineUiContext
import software.aws.toolkits.jetbrains.utils.notifyInfo
import software.aws.toolkits.resources.message
import software.aws.toolkits.telemetry.Result
import software.aws.toolkits.telemetry.SqsTelemetry
import javax.swing.JComponent

class SubscribeSnsDialog(
    private val project: Project,
    private val queue: Queue
) : DialogWrapper(project), CoroutineScope by ApplicationThreadPoolScope("SubscribeSnsDialog") {
    private val snsClient: SnsClient = project.awsClient()
    val view = SubscribeSnsPanel(project)

    init {
        title = message("sqs.subscribe.sns")
        setOKButtonText(message("sqs.subscribe.sns.subscribe"))

        init()
    }

    override fun createCenterPanel(): JComponent? = view.component

    override fun getPreferredFocusedComponent(): JComponent? = view.topicSelector

    override fun doValidate(): ValidationInfo? {
        if (topicSelected().isEmpty()) {
            return ValidationInfo(message("sqs.subscribe.sns.validation.empty_topic"), view.topicSelector)
        }
        return null
    }

    override fun doCancelAction() {
        SqsTelemetry.subscribeSns(project, Result.Cancelled, queue.telemetryType)
        super.doCancelAction()
    }

    override fun doOKAction() {
        if (!isOKActionEnabled) {
            return
        }

        setOKButtonText(message("sqs.subscribe.sns.in_progress"))
        isOKActionEnabled = false

<<<<<<< HEAD
            launch {
                try {
                    subscribe(topicSelected())
                    runInEdt(ModalityState.any()) {
                        close(OK_EXIT_CODE)
                    }
                    notifyInfo(message("sqs.service_name"), message("sqs.subscribe.sns.success", topicSelected()), project)
                    SqsTelemetry.subscribeSns(project, Result.Succeeded, queue.telemetryType)
                } catch (e: Exception) {
                    LOG.warn(e) { message("sqs.subscribe.sns.failed", queue.queueName, topicSelected()) }
                    setErrorText(e.message)
                    setOKButtonText(message("sqs.subscribe.sns.subscribe"))
                    isOKActionEnabled = true
                    SqsTelemetry.subscribeSns(project, Result.Failed, queue.telemetryType)
=======
        launch {
            try {
                subscribe(topicSelected())
                withContext(getCoroutineUiContext(ModalityState.any())) {
                    close(OK_EXIT_CODE)
>>>>>>> 7ab79cc9
                }
                notifyInfo(message("sqs.service_name"), message("sqs.subscribe.sns.success", topicSelected()), project)
            } catch (e: Exception) {
                LOG.warn(e) { message("sqs.subscribe.sns.failed", queue.queueName, topicSelected()) }
                setErrorText(e.message)
                setOKButtonText(message("sqs.subscribe.sns.subscribe"))
                isOKActionEnabled = true
            }
        }
    }

    private fun topicSelected(): String = view.topicSelector.selected()?.topicArn() ?: ""

    internal fun subscribe(arn: String) {
        snsClient.subscribe {
            it.topicArn(arn)
            it.protocol(PROTOCOL)
            it.endpoint(queue.arn)
        }
    }

    private companion object {
        val LOG = getLogger<SubscribeSnsDialog>()
        const val PROTOCOL = "sqs"
    }
}<|MERGE_RESOLUTION|>--- conflicted
+++ resolved
@@ -53,18 +53,14 @@
     }
 
     override fun doOKAction() {
-        if (!isOKActionEnabled) {
-            return
-        }
+        if (isOKActionEnabled) {
+            setOKButtonText(message("sqs.subscribe.sns.in_progress"))
+            isOKActionEnabled = false
 
-        setOKButtonText(message("sqs.subscribe.sns.in_progress"))
-        isOKActionEnabled = false
-
-<<<<<<< HEAD
             launch {
                 try {
                     subscribe(topicSelected())
-                    runInEdt(ModalityState.any()) {
+                    withContext(getCoroutineUiContext(ModalityState.any())) {
                         close(OK_EXIT_CODE)
                     }
                     notifyInfo(message("sqs.service_name"), message("sqs.subscribe.sns.success", topicSelected()), project)
@@ -75,20 +71,7 @@
                     setOKButtonText(message("sqs.subscribe.sns.subscribe"))
                     isOKActionEnabled = true
                     SqsTelemetry.subscribeSns(project, Result.Failed, queue.telemetryType)
-=======
-        launch {
-            try {
-                subscribe(topicSelected())
-                withContext(getCoroutineUiContext(ModalityState.any())) {
-                    close(OK_EXIT_CODE)
->>>>>>> 7ab79cc9
                 }
-                notifyInfo(message("sqs.service_name"), message("sqs.subscribe.sns.success", topicSelected()), project)
-            } catch (e: Exception) {
-                LOG.warn(e) { message("sqs.subscribe.sns.failed", queue.queueName, topicSelected()) }
-                setErrorText(e.message)
-                setOKButtonText(message("sqs.subscribe.sns.subscribe"))
-                isOKActionEnabled = true
             }
         }
     }
