// Copyright 2020 Amazon.com, Inc. or its affiliates. All Rights Reserved.
// SPDX-License-Identifier: Apache-2.0

package software.aws.toolkits.jetbrains.services.sqs

import software.aws.toolkits.telemetry.SqsQueueType

const val MAX_NUMBER_OF_POLLED_MESSAGES = 10
const val MAX_LENGTH_OF_POLLED_MESSAGES = 1024
const val MAX_LENGTH_OF_FIFO_ID = 128
const val MAX_LENGTH_OF_QUEUE_NAME = 80

// Maximum length of queue name is 80, but the maximum will be 75 for FIFO queues due to '.fifo' suffix
const val MAX_LENGTH_OF_FIFO_QUEUE_NAME = 75

<<<<<<< HEAD
// Queue attribute limits
const val MIN_DELIVERY_DELAY = 0
const val MAX_DELIVERY_DELAY = 900
const val MIN_MESSAGE_SIZE_LIMIT = 1024
const val MAX_MESSAGE_SIZE_LIMIT = 262144
const val MIN_RETENTION_PERIOD = 60
const val MAX_RETENTION_PERIOD = 1209600
const val MIN_VISIBILITY_TIMEOUT = 0
const val MAX_VISIBILITY_TIMEOUT = 43200
const val MIN_WAIT_TIME = 0
const val MAX_WAIT_TIME = 20

// Extension function to get telemetry type from Queue. It's weird to put it on the Queue (it pollutes
// the API), so make it an extension function
=======
// Extension function to get telemetry type from Queue
>>>>>>> 526248e4
fun Queue.telemetryType() = if (isFifo) SqsQueueType.Fifo else SqsQueueType.Standard<|MERGE_RESOLUTION|>--- conflicted
+++ resolved
@@ -13,7 +13,6 @@
 // Maximum length of queue name is 80, but the maximum will be 75 for FIFO queues due to '.fifo' suffix
 const val MAX_LENGTH_OF_FIFO_QUEUE_NAME = 75
 
-<<<<<<< HEAD
 // Queue attribute limits
 const val MIN_DELIVERY_DELAY = 0
 const val MAX_DELIVERY_DELAY = 900
@@ -26,9 +25,5 @@
 const val MIN_WAIT_TIME = 0
 const val MAX_WAIT_TIME = 20
 
-// Extension function to get telemetry type from Queue. It's weird to put it on the Queue (it pollutes
-// the API), so make it an extension function
-=======
 // Extension function to get telemetry type from Queue
->>>>>>> 526248e4
 fun Queue.telemetryType() = if (isFifo) SqsQueueType.Fifo else SqsQueueType.Standard