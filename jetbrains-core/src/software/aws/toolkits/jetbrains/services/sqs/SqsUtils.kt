// Copyright 2020 Amazon.com, Inc. or its affiliates. All Rights Reserved.
// SPDX-License-Identifier: Apache-2.0

package software.aws.toolkits.jetbrains.services.sqs

const val MAX_NUMBER_OF_POLLED_MESSAGES = 10
const val MAX_LENGTH_OF_POLLED_MESSAGES = 1024
<<<<<<< HEAD
const val MAX_LENGTH_OF_QUEUE_NAME = 80
=======
const val MAX_LENGTH_OF_FIFO_ID = 128
>>>>>>> d4b700a6
<|MERGE_RESOLUTION|>--- conflicted
+++ resolved
@@ -5,8 +5,5 @@
 
 const val MAX_NUMBER_OF_POLLED_MESSAGES = 10
 const val MAX_LENGTH_OF_POLLED_MESSAGES = 1024
-<<<<<<< HEAD
-const val MAX_LENGTH_OF_QUEUE_NAME = 80
-=======
 const val MAX_LENGTH_OF_FIFO_ID = 128
->>>>>>> d4b700a6
+const val MAX_LENGTH_OF_QUEUE_NAME = 80