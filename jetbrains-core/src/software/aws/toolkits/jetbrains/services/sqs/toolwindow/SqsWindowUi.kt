// Copyright 2020 Amazon.com, Inc. or its affiliates. All Rights Reserved.
// SPDX-License-Identifier: Apache-2.0

package software.aws.toolkits.jetbrains.services.sqs.toolwindow

import com.intellij.openapi.project.Project
import com.intellij.ui.components.JBTabbedPane
import com.intellij.util.ui.JBUI
import software.amazon.awssdk.services.sqs.SqsClient
import software.aws.toolkits.jetbrains.services.sqs.Queue
import software.aws.toolkits.resources.message

class SqsWindowUi(private val project: Project, private val client: SqsClient, val queue: Queue) {
    val mainPanel = JBTabbedPane().apply {
        tabComponentInsets = JBUI.emptyInsets()
        border = JBUI.Borders.empty()
        add(message("sqs.queue.polled.messages"), PollMessagePane(project, client, queue).component)
<<<<<<< HEAD
        add(message("sqs.send.message"), SendMessagePane(client, queue).component)
=======
        add(message("sqs.send.message"), SendMessagePane(project, client, queue).component)
>>>>>>> 526248e4
    }

    fun pollMessage() {
        mainPanel.selectedIndex = POLL_MESSAGE_PANE
    }

    fun sendMessage() {
        mainPanel.selectedIndex = SEND_MESSAGE_PANE
    }

    companion object {
        const val POLL_MESSAGE_PANE = 0
        const val SEND_MESSAGE_PANE = 1
    }
}<|MERGE_RESOLUTION|>--- conflicted
+++ resolved
@@ -15,11 +15,7 @@
         tabComponentInsets = JBUI.emptyInsets()
         border = JBUI.Borders.empty()
         add(message("sqs.queue.polled.messages"), PollMessagePane(project, client, queue).component)
-<<<<<<< HEAD
-        add(message("sqs.send.message"), SendMessagePane(client, queue).component)
-=======
         add(message("sqs.send.message"), SendMessagePane(project, client, queue).component)
->>>>>>> 526248e4
     }
 
     fun pollMessage() {
