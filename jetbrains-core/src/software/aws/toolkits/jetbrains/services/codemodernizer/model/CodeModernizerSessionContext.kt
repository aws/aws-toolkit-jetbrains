// Copyright 2023 Amazon.com, Inc. or its affiliates. All Rights Reserved.
// SPDX-License-Identifier: Apache-2.0

package software.aws.toolkits.jetbrains.services.codemodernizer.model

import com.fasterxml.jackson.module.kotlin.jacksonObjectMapper
import com.intellij.openapi.application.runInEdt
import com.intellij.openapi.application.runReadAction
import com.intellij.openapi.project.Project
import com.intellij.openapi.projectRoots.JavaSdkVersion
import com.intellij.openapi.vfs.VfsUtil
import com.intellij.openapi.vfs.VirtualFile
import com.jetbrains.python.sdk.isNotEmptyDirectory
import kotlinx.coroutines.delay
import kotlinx.coroutines.launch
import org.jetbrains.idea.maven.execution.MavenRunner
import org.jetbrains.idea.maven.execution.MavenRunnerParameters
import org.jetbrains.plugins.gradle.service.execution.GradleRunConfiguration
import org.jetbrains.plugins.gradle.settings.GradleExtensionsSettings.GradleProject
import org.jetbrains.plugins.gradle.settings.GradleSettings
import software.aws.toolkits.core.utils.*
import software.aws.toolkits.jetbrains.core.coroutines.disposableCoroutineScope
import software.aws.toolkits.jetbrains.core.coroutines.projectCoroutineScope
import java.io.File
import java.io.IOException
import java.nio.file.*
import java.nio.file.attribute.BasicFileAttributes
import java.util.concurrent.CountDownLatch
import kotlin.io.NoSuchFileException
import kotlin.io.byteInputStream
import kotlin.io.deleteRecursively
import kotlin.io.inputStream
import kotlin.io.path.Path
import kotlin.io.path.listDirectoryEntries
import kotlin.io.relativeTo
import kotlin.io.resolve
import kotlin.io.resolveSibling
import kotlin.io.walkTopDown


const val MANIFEST_PATH = "manifest.json"
const val ZIP_SOURCES_PATH = "sources"
const val ZIP_DEPENDENCIES_PATH = "dependencies"
const val MAVEN_CONFIGURATION_FILE_NAME = "pom.xml"
const val MAVEN_DEFAULT_BUILD_DIRECTORY_NAME = "target"
const val IDEA_DIRECTORY_NAME = ".idea"

data class CodeModernizerSessionContext(
    val project: Project,
    val configurationFile: VirtualFile,
    val sourceJavaVersion: JavaSdkVersion,
    val targetJavaVersion: JavaSdkVersion,
) {
    private val mapper = jacksonObjectMapper()

    fun File.isMavenTargetFolder(): Boolean {
        val hasPomSibling = this.resolveSibling(MAVEN_CONFIGURATION_FILE_NAME).exists()
        val isMavenTargetDirName = this.isDirectory && this.name == MAVEN_DEFAULT_BUILD_DIRECTORY_NAME
        return isMavenTargetDirName && hasPomSibling
    }

    fun File.isIdeaFolder(): Boolean {
        val isIdea = this.isDirectory && this.name == IDEA_DIRECTORY_NAME
        return isIdea
    }

    /**
     * TODO use an approach based on walkTopDown instead of VfsUtil.collectChildrenRecursively(root) in createZipWithModuleFiles.
     * We now recurse the file tree twice and then filter which hurts performance for large projects.
     */
    private fun findDirectoriesToExclude(sourceFolder: File): List<File> {
        val excluded = mutableListOf<File>()
        sourceFolder.walkTopDown().onEnter {
            if (it.isMavenTargetFolder() || it.isIdeaFolder()) {
                excluded.add(it)
                return@onEnter false
            }
            return@onEnter true
        }.forEach {
            // noop, collects the sequence
        }
        return excluded
    }

    suspend fun createZipWithModuleFiles(): ZipCreationResult {
        val root = configurationFile.parent
        val sourceFolder = File(root.path)
        val depDirectory = runMavenCommand(sourceFolder)
        return runReadAction {
            try {
                val directoriesToExclude = findDirectoriesToExclude(sourceFolder)
                val files = VfsUtil.collectChildrenRecursively(root).filter { child ->
                    val childPath = Path(child.path)
                    !child.isDirectory && directoriesToExclude.none { childPath.startsWith(it.toPath()) }
                }
                val dependencyfiles = if (depDirectory != null) {
                    iterateThroughDependencies(depDirectory)
                } else {
                    mutableListOf()
                }

                val dependenciesRoot = if (depDirectory != null) "$ZIP_DEPENDENCIES_PATH/${depDirectory.name}" else null
                val zipManifest = mapper.writeValueAsString(ZipManifest(dependenciesRoot = dependenciesRoot)).byteInputStream()

                val zipSources = File(ZIP_SOURCES_PATH)
                val depSources = File(ZIP_DEPENDENCIES_PATH)
                val outputFile = createTemporaryZipFile {
                    it.putNextEntry(Path(MANIFEST_PATH).toString(), zipManifest)
                    if (depDirectory != null) {
                        dependencyfiles.forEach { depfile ->
                            val relativePath = File(depfile.path).relativeTo(depDirectory.parentFile)
                            val paddedPath = depSources.resolve(relativePath)
                            it.putNextEntry(paddedPath.toPath().toString(), depfile.inputStream())
                        }
                    }
                    files.forEach { file ->
                        val relativePath = File(file.path).relativeTo(sourceFolder)
                        val paddedPath = zipSources.resolve(relativePath)
                        it.putNextEntry(paddedPath.toPath().toString(), file.inputStream)
                    }
                }.toFile()
                if (depDirectory != null) ZipCreationResult.Succeeded(outputFile) else ZipCreationResult.Missing1P(outputFile)
            } catch (e: NoSuchFileException) {
                throw CodeModernizerException("Source folder not found: ${root.path}")
            } catch (e: Exception) {
                LOG.error(e) { e.message.toString() }
                throw CodeModernizerException("Unknown exception occurred ${root.path}")
            } finally {
                depDirectory?.deleteRecursively()
            }
        }
    }

    /**
     * @description
     * this command is used to run the maven commmand which copies all the dependencies to a temp file which we will use to zip our own files to
     */
    suspend fun runMavenCommand(sourceFolder: File): File? {
        val currentTimestamp = System.currentTimeMillis()
        val destinationDir = Files.createTempDirectory("transformation_dependencies_temp_" + currentTimestamp)
<<<<<<< HEAD
//        val newMavenProjectManger = MavenProjectsManager.getInstance(project)
//        val mavenProjects = newMavenProjectManger.projects
//        for (mavenproject in mavenProjects) {
//            val bundleddependencies = mavenproject.dependencyTree
//            println("this is the list of dependencies in this project>>>>>>>>>>>>>>>>>>>>>>>>.")
//            println(bundleddependencies)
//            for (dependency in bundleddependencies) {
//                dependency.artifact.path
//                println("Bundled Dependency: ${dependency.dependencies}")
//
//            }
//        }
        //val commandlinestring = "install"
        //val commandlinestring = "dependency:copy-dependencies -DoutputDirectory=$destinationDir -Dmdep.useRepositoryLayout=true -Dmdep.copyPom=true -Dmdep.addParentPoms=true"

        val goalcp = "dependency:copy-dependencies"
        val outputDirectory = "-DoutputDirectory=$destinationDir"
        val repolay = "-Dmdep.useRepositoryLayout=true"
        val pomcp = "-Dmdep.copyPom=true"
        val parentpom = "-Dmdep.addParentPoms=true"
        val commandlist = mutableListOf<String>()
        val explicitenabled = mutableListOf<String>()
        val gradleproj = GradleSettings.getInstance(project)
        //explicitenabled.add("-DoutputDirectory=$destinationDir")
        commandlist.add(goalcp)
        commandlist.add(outputDirectory)
        commandlist.add(repolay)
        commandlist.add(pomcp)
        commandlist.add(parentpom)
        val params = MavenRunnerParameters(
            false,
            project.basePath.toString(),
            null,
            commandlist,
            explicitenabled,
            null
        )
        // Create MavenRunnerParametersMavenRunnerParameters
=======
        fun runCommand(mavenCommand: String): ProcessOutput {
            val commandLine = GeneralCommandLine(
                mavenCommand,
                "dependency:copy-dependencies",
                "-DoutputDirectory=$destinationDir",
                "-Dmdep.useRepositoryLayout=true",
                "-Dmdep.copyPom=true",
                "-Dmdep.addParentPoms=true"
            )
                .withWorkDirectory(sourceFolder)
                .withRedirectErrorStream(true)
            val output = ExecUtil.execAndGetOutput(commandLine)
            return output
        }
>>>>>>> d4a22270

        val mvnrunner = MavenRunner.getInstance(project)
        val transfromMvnRunner = TransformMavenRunner(mvnrunner, project)
        val mvnsettings = mvnrunner.settings
//        val latch = CountDownLatch(1)
        var createdDependencies = TransformRunnable()
        var passedCommand = false
        var timer = 0
        try {
            runInEdt {
                val ues = transfromMvnRunner.run(params, mvnsettings, createdDependencies)
                passedCommand = true
            }
            LOG.warn { "the createdDependencies isComplete number: ${createdDependencies.isComplete()}" }

            while (createdDependencies.isComplete() == null) {
                delay( 50)
//                println(" this is the list of files that are moved into destinationDir : " + destinationDir.toFile().listFiles().toString())
//                if (timer > 60000) {
//                    throw error("we were unable to zip you up! :((/////////////")
//                }
//                timer += 50
                LOG.warn { "xishen createdDependencies.isComplete is ${createdDependencies.isComplete}" }

            }

        } catch (e: Exception) {
            LOG.warn { "the mvn command failed" }
            throw error(e)
        }

//        waitUntil { runInEdt { mvnrunner.run(params, mvnsettings, null) } }
        println("we passed maybe")
//        fun runCommand(mavenCommand: String): ProcessOutput {
//            val commandLine = GeneralCommandLine(
//                mavenCommand,
//                "dependency:copy-dependencies",
//                "-DoutputDirectory=$destinationDir",
//                "-Dmdep.useRepositoryLayout=true",
//                "-Dmdep.copyPom=true",
//                "-Dmdep.addParentPoms=true"
//            )
//                .withWorkDirectory(sourceFolder)
//                .withRedirectErrorStream(true)
//            val output = ExecUtil.execAndGetOutput(commandLine)
//            return output
//        }
//
//        // 1. Try to execute Maven Wrapper Command
//        LOG.warn { "Executing ./mvnw" }
//        var shouldTryMvnCommand = true
//        try {
//            val output = runCommand("./mvnw")
//            if (output.exitCode != 0) {
//                LOG.error { "mvnw command output:\n$output" }
//                return null
//            } else {
//                LOG.warn { "mvnw executed successfully" }
//                shouldTryMvnCommand = false
//            }
//        } catch (e: ProcessNotCreatedException) {
//            LOG.warn { "./mvnw failed to execute as its likely not a unix machine" }
//        } catch (e: Exception) {
//            when {
//                e.message?.contains("Cannot run program \"./mvnw\"") == true -> {} // noop
//                else -> throw e
//            }
//        }
//
//        // 2. maybe execute maven wrapper command
//        if (shouldTryMvnCommand) {
//            LOG.warn { "Executing mvn" }
//            try {
//                val output = runCommand("mvn")
//                if (output.exitCode != 0) {
//                    LOG.error { "Maven command output:\n$output" }
//                    return null
//                } else {
//                    LOG.warn { "Maven executed successfully" }
//                }
//            } catch (e: ProcessNotCreatedException) {
//                LOG.warn { "Maven failed to execute as its likely not installed to the PATH" }
//                return null
//            } catch (e: Exception) {
//                LOG.error(e) { e.message.toString() }
//                throw e
//            }
//        }

        return destinationDir.toFile()
    }

    private fun iterateThroughDependencies(depDirectory: File): MutableList<File> {
        val dependencyfiles = mutableListOf<File>()
        Files.walkFileTree(
            depDirectory.toPath(),
            setOf(FileVisitOption.FOLLOW_LINKS),
            Int.MAX_VALUE,
            object : SimpleFileVisitor<Path>() {
                override fun visitFile(file: Path?, attrs: BasicFileAttributes?): FileVisitResult {
                    if (file != null) {
                        dependencyfiles.add(file.toFile())
                    }
                    return FileVisitResult.CONTINUE
                }

                override fun visitFileFailed(file: Path?, exc: IOException?): FileVisitResult =
                    FileVisitResult.CONTINUE
            }
        )
        return dependencyfiles
    }

    companion object {
        private val LOG = getLogger<CodeModernizerSessionContext>()
    }
}
<|MERGE_RESOLUTION|>--- conflicted
+++ resolved
@@ -4,6 +4,10 @@
 package software.aws.toolkits.jetbrains.services.codemodernizer.model
 
 import com.fasterxml.jackson.module.kotlin.jacksonObjectMapper
+import com.intellij.execution.configurations.GeneralCommandLine
+import com.intellij.execution.process.ProcessNotCreatedException
+import com.intellij.execution.process.ProcessOutput
+import com.intellij.execution.util.ExecUtil
 import com.intellij.openapi.application.runInEdt
 import com.intellij.openapi.application.runReadAction
 import com.intellij.openapi.project.Project
@@ -21,6 +25,9 @@
 import software.aws.toolkits.core.utils.*
 import software.aws.toolkits.jetbrains.core.coroutines.disposableCoroutineScope
 import software.aws.toolkits.jetbrains.core.coroutines.projectCoroutineScope
+import software.aws.toolkits.jetbrains.services.codemodernizer.state.CodeTransformTelemetryState
+import software.aws.toolkits.telemetry.CodeTransformMavenBuildCommand
+import software.aws.toolkits.telemetry.CodetransformTelemetry
 import java.io.File
 import java.io.IOException
 import java.nio.file.*
@@ -44,7 +51,6 @@
 const val MAVEN_CONFIGURATION_FILE_NAME = "pom.xml"
 const val MAVEN_DEFAULT_BUILD_DIRECTORY_NAME = "target"
 const val IDEA_DIRECTORY_NAME = ".idea"
-
 data class CodeModernizerSessionContext(
     val project: Project,
     val configurationFile: VirtualFile,
@@ -86,6 +92,11 @@
         val root = configurationFile.parent
         val sourceFolder = File(root.path)
         val depDirectory = runMavenCommand(sourceFolder)
+        if (depDirectory != null) {
+            CodetransformTelemetry.dependenciesCopied(
+                codeTransformSessionId = CodeTransformTelemetryState.instance.getSessionId(),
+            )
+        }
         return runReadAction {
             try {
                 val directoriesToExclude = findDirectoriesToExclude(sourceFolder)
@@ -138,46 +149,6 @@
     suspend fun runMavenCommand(sourceFolder: File): File? {
         val currentTimestamp = System.currentTimeMillis()
         val destinationDir = Files.createTempDirectory("transformation_dependencies_temp_" + currentTimestamp)
-<<<<<<< HEAD
-//        val newMavenProjectManger = MavenProjectsManager.getInstance(project)
-//        val mavenProjects = newMavenProjectManger.projects
-//        for (mavenproject in mavenProjects) {
-//            val bundleddependencies = mavenproject.dependencyTree
-//            println("this is the list of dependencies in this project>>>>>>>>>>>>>>>>>>>>>>>>.")
-//            println(bundleddependencies)
-//            for (dependency in bundleddependencies) {
-//                dependency.artifact.path
-//                println("Bundled Dependency: ${dependency.dependencies}")
-//
-//            }
-//        }
-        //val commandlinestring = "install"
-        //val commandlinestring = "dependency:copy-dependencies -DoutputDirectory=$destinationDir -Dmdep.useRepositoryLayout=true -Dmdep.copyPom=true -Dmdep.addParentPoms=true"
-
-        val goalcp = "dependency:copy-dependencies"
-        val outputDirectory = "-DoutputDirectory=$destinationDir"
-        val repolay = "-Dmdep.useRepositoryLayout=true"
-        val pomcp = "-Dmdep.copyPom=true"
-        val parentpom = "-Dmdep.addParentPoms=true"
-        val commandlist = mutableListOf<String>()
-        val explicitenabled = mutableListOf<String>()
-        val gradleproj = GradleSettings.getInstance(project)
-        //explicitenabled.add("-DoutputDirectory=$destinationDir")
-        commandlist.add(goalcp)
-        commandlist.add(outputDirectory)
-        commandlist.add(repolay)
-        commandlist.add(pomcp)
-        commandlist.add(parentpom)
-        val params = MavenRunnerParameters(
-            false,
-            project.basePath.toString(),
-            null,
-            commandlist,
-            explicitenabled,
-            null
-        )
-        // Create MavenRunnerParametersMavenRunnerParameters
-=======
         fun runCommand(mavenCommand: String): ProcessOutput {
             val commandLine = GeneralCommandLine(
                 mavenCommand,
@@ -192,95 +163,140 @@
             val output = ExecUtil.execAndGetOutput(commandLine)
             return output
         }
->>>>>>> d4a22270
-
-        val mvnrunner = MavenRunner.getInstance(project)
-        val transfromMvnRunner = TransformMavenRunner(mvnrunner, project)
-        val mvnsettings = mvnrunner.settings
-//        val latch = CountDownLatch(1)
-        var createdDependencies = TransformRunnable()
-        var passedCommand = false
-        var timer = 0
+
+        // 1. Try to execute Maven Wrapper Command
+        LOG.warn { "Executing ./mvnw" }
+        var shouldTryMvnCommand = true
         try {
-            runInEdt {
-                val ues = transfromMvnRunner.run(params, mvnsettings, createdDependencies)
-                passedCommand = true
-            }
-            LOG.warn { "the createdDependencies isComplete number: ${createdDependencies.isComplete()}" }
-
-            while (createdDependencies.isComplete() == null) {
-                delay( 50)
-//                println(" this is the list of files that are moved into destinationDir : " + destinationDir.toFile().listFiles().toString())
-//                if (timer > 60000) {
-//                    throw error("we were unable to zip you up! :((/////////////")
-//                }
-//                timer += 50
-                LOG.warn { "xishen createdDependencies.isComplete is ${createdDependencies.isComplete}" }
-
-            }
-
+            val output = runCommand("./mvnw")
+            if (output.exitCode != 0) {
+                LOG.error { "mvnw command output:\n$output" }
+                val error = "The exitCode should be 0 while it was ${output.exitCode}"
+                CodetransformTelemetry.mvnBuildFailed(
+                    codeTransformSessionId = CodeTransformTelemetryState.instance.getSessionId(),
+                    codeTransformMavenBuildCommand = CodeTransformMavenBuildCommand.Mvnw,
+                    reason = error
+                )
+                return null
+            } else {
+                LOG.warn { "mvnw executed successfully" }
+                shouldTryMvnCommand = false
+            }
+        } catch (e: ProcessNotCreatedException) {
+            val error = "./mvnw failed to execute as its likely not a unix machine"
+            CodetransformTelemetry.mvnBuildFailed(
+                codeTransformSessionId = CodeTransformTelemetryState.instance.getSessionId(),
+                codeTransformMavenBuildCommand = CodeTransformMavenBuildCommand.Mvnw,
+                reason = error
+            )
+            LOG.warn { error }
         } catch (e: Exception) {
-            LOG.warn { "the mvn command failed" }
-            throw error(e)
-        }
-
-//        waitUntil { runInEdt { mvnrunner.run(params, mvnsettings, null) } }
-        println("we passed maybe")
-//        fun runCommand(mavenCommand: String): ProcessOutput {
-//            val commandLine = GeneralCommandLine(
-//                mavenCommand,
-//                "dependency:copy-dependencies",
-//                "-DoutputDirectory=$destinationDir",
-//                "-Dmdep.useRepositoryLayout=true",
-//                "-Dmdep.copyPom=true",
-//                "-Dmdep.addParentPoms=true"
-//            )
-//                .withWorkDirectory(sourceFolder)
-//                .withRedirectErrorStream(true)
-//            val output = ExecUtil.execAndGetOutput(commandLine)
-//            return output
-//        }
-//
-//        // 1. Try to execute Maven Wrapper Command
-//        LOG.warn { "Executing ./mvnw" }
-//        var shouldTryMvnCommand = true
-//        try {
-//            val output = runCommand("./mvnw")
-//            if (output.exitCode != 0) {
-//                LOG.error { "mvnw command output:\n$output" }
-//                return null
-//            } else {
-//                LOG.warn { "mvnw executed successfully" }
-//                shouldTryMvnCommand = false
-//            }
-//        } catch (e: ProcessNotCreatedException) {
-//            LOG.warn { "./mvnw failed to execute as its likely not a unix machine" }
-//        } catch (e: Exception) {
-//            when {
-//                e.message?.contains("Cannot run program \"./mvnw\"") == true -> {} // noop
-//                else -> throw e
-//            }
-//        }
-//
-//        // 2. maybe execute maven wrapper command
-//        if (shouldTryMvnCommand) {
-//            LOG.warn { "Executing mvn" }
-//            try {
-//                val output = runCommand("mvn")
-//                if (output.exitCode != 0) {
-//                    LOG.error { "Maven command output:\n$output" }
-//                    return null
-//                } else {
-//                    LOG.warn { "Maven executed successfully" }
-//                }
-//            } catch (e: ProcessNotCreatedException) {
-//                LOG.warn { "Maven failed to execute as its likely not installed to the PATH" }
-//                return null
-//            } catch (e: Exception) {
-//                LOG.error(e) { e.message.toString() }
-//                throw e
-//            }
-//        }
+            CodetransformTelemetry.mvnBuildFailed(
+                codeTransformSessionId = CodeTransformTelemetryState.instance.getSessionId(),
+                codeTransformMavenBuildCommand = CodeTransformMavenBuildCommand.Mvnw,
+                reason = e.message
+            )
+            when {
+                e.message?.contains("Cannot run program \"./mvnw\"") == true -> {} // noop
+                else -> throw e
+            }
+        }
+
+        // 2. maybe execute maven wrapper command
+        if (shouldTryMvnCommand) {
+            LOG.warn { "Executing mvn" }
+            try {
+                val output = runCommand("mvn")
+                if (output.exitCode != 0) {
+                    LOG.error { "Maven command output:\n$output" }
+                    val error = "The exitCode should be 0 while it was ${output.exitCode}"
+                    CodetransformTelemetry.mvnBuildFailed(
+                        codeTransformSessionId = CodeTransformTelemetryState.instance.getSessionId(),
+                        codeTransformMavenBuildCommand = CodeTransformMavenBuildCommand.Mvn,
+                        reason = error
+                    )
+                    return null
+                } else {
+                    shouldTryMvnCommand = false
+                    LOG.warn { "Maven executed successfully" }
+                }
+            } catch (e: ProcessNotCreatedException) {
+                val error = "Maven failed to execute as its likely not installed to the PATH"
+                CodetransformTelemetry.mvnBuildFailed(
+                    codeTransformSessionId = CodeTransformTelemetryState.instance.getSessionId(),
+                    codeTransformMavenBuildCommand = CodeTransformMavenBuildCommand.Mvn,
+                    reason = error
+                )
+                LOG.warn { error }
+            } catch (e: Exception) {
+                CodetransformTelemetry.mvnBuildFailed(
+                    codeTransformSessionId = CodeTransformTelemetryState.instance.getSessionId(),
+                    codeTransformMavenBuildCommand = CodeTransformMavenBuildCommand.Mvn,
+                    reason = e.message
+                )
+                LOG.error(e) { e.message.toString() }
+            }
+        }
+
+        // 3. intellij-bundled maven runner
+        if (shouldTryMvnCommand) {
+            LOG.warn { "Executing IntelliJ bundled Maven" }
+            val goalcp = "dependency:copy-dependencies"
+            val outputDirectory = "-DoutputDirectory=$destinationDir"
+            val repolay = "-Dmdep.useRepositoryLayout=true"
+            val pomcp = "-Dmdep.copyPom=true"
+            val parentpom = "-Dmdep.addParentPoms=true"
+            val commandlist = mutableListOf<String>()
+            val explicitenabled = mutableListOf<String>()
+            commandlist.add(goalcp)
+            commandlist.add(outputDirectory)
+            commandlist.add(repolay)
+            commandlist.add(pomcp)
+            commandlist.add(parentpom)
+            val params = MavenRunnerParameters(
+                false,
+                project.basePath.toString(),
+                null,
+                commandlist,
+                explicitenabled,
+                null
+            )
+
+            // Create MavenRunnerParametersMavenRunnerParameters
+            val mvnrunner = MavenRunner.getInstance(project)
+            val transfromMvnRunner = TransformMavenRunner(mvnrunner, project)
+            val mvnsettings = mvnrunner.settings
+            var createdDependencies = TransformRunnable()
+            try {
+                runInEdt {
+                    transfromMvnRunner.run(params, mvnsettings, createdDependencies)
+                }
+                while (createdDependencies.isComplete() == null) {
+                    // waiting mavenrunner building
+                    delay(50)
+                }
+                if (createdDependencies.isComplete() == 0) {
+                    LOG.warn { "IntelliJ bundled Maven executed successfully" }
+                } else {
+                    val error = "The exitCode should be 0 while it was ${createdDependencies.isComplete()}"
+                    LOG.error { error }
+//                    CodetransformTelemetry.mvnBuildFailed(
+//                        codeTransformSessionId = CodeTransformTelemetryState.instance.getSessionId(),
+//                        codeTransformMavenBuildCommand = CodeTransformMavenBuildCommand.Intellij_bundled_maven,
+//                        reason = error
+//                    )
+                    return null
+                }
+            } catch (e: Exception) {
+                LOG.error(e) { e.message.toString() }
+//                CodetransformTelemetry.mvnBuildFailed(
+//                    codeTransformSessionId = CodeTransformTelemetryState.instance.getSessionId(),
+//                    codeTransformMavenBuildCommand = CodeTransformMavenBuildCommand.Intellij_bundled_maven,
+//                    reason = e.message
+//                )
+                throw e
+            }
+        }
 
         return destinationDir.toFile()
     }
