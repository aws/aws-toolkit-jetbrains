// Copyright 2019 Amazon.com, Inc. or its affiliates. All Rights Reserved.
// SPDX-License-Identifier: Apache-2.0
package software.aws.toolkits.jetbrains.services.s3.objectActions

import com.intellij.openapi.actionSystem.AnActionEvent
import com.intellij.openapi.actionSystem.LangDataKeys
import com.intellij.openapi.application.ApplicationManager
import com.intellij.openapi.ui.InputValidator
import com.intellij.openapi.ui.Messages
import com.intellij.openapi.vfs.VirtualFile
import software.amazon.awssdk.services.s3.S3Client
import software.amazon.awssdk.services.s3.model.CopyObjectRequest
import software.amazon.awssdk.services.s3.model.DeleteObjectRequest
import software.aws.toolkits.jetbrains.components.telemetry.ActionButtonWrapper
import software.aws.toolkits.jetbrains.services.s3.S3VirtualBucket
import software.aws.toolkits.jetbrains.services.s3.S3VirtualDirectory
import software.aws.toolkits.jetbrains.services.s3.bucketEditor.S3KeyNode
import software.aws.toolkits.jetbrains.services.s3.bucketEditor.S3TreeTable
import software.aws.toolkits.jetbrains.utils.notifyError
import software.aws.toolkits.resources.message
import javax.swing.tree.DefaultMutableTreeNode

class RenameObjectAction(private var treeTable: S3TreeTable, val bucket: S3VirtualBucket) :
<<<<<<< HEAD
    ActionButtonWrapper(message("s3.rename.object.action"), null, null) {
=======
    ActionButtonWrapper(message("s3.rename.object.action"), null, AllIcons.Actions.RefactoringBulb) {
>>>>>>> 637a1da7

    @Suppress("unused")
    override fun doActionPerformed(e: AnActionEvent) {
        val project = e.getRequiredData(LangDataKeys.PROJECT)
        val client: S3Client = bucket.s3Bucket.client
        val row = treeTable.selectedRow
        val path = treeTable.tree.getPathForRow(treeTable.convertRowIndexToModel(row))
        val node = (path.lastPathComponent as DefaultMutableTreeNode).userObject as S3KeyNode
        val file = node.virtualFile

        val response = Messages.showInputDialog(project,
            message("s3.rename.object.title", file.name),
            message("s3.rename.object.action"),
            null,
            file.name,
            object : InputValidator {
                override fun checkInput(inputString: String?): Boolean = true

                override fun canClose(inputString: String?): Boolean = checkInput(inputString)
            }
        )
        if (response != null) {
            ApplicationManager.getApplication().executeOnPooledThread {
                try {
                    renameObjectAction(response, file, client)
                    treeTable.refresh()
                } catch (e: Exception) {
                    e.notifyError(message("s3.rename.object.failed"))
                }
            }
        }
    }

    override fun isEnabled(): Boolean = !(treeTable.isEmpty || (treeTable.selectedRow < 0) ||
            (treeTable.getValueAt(treeTable.selectedRow, 1) == "") || (treeTable.selectedRows.size > 1))

    fun renameObjectAction(response: String, file: VirtualFile, client: S3Client) {
        val bucketName = bucket.getVirtualBucketName()
        var copySource: String
        var copyDestination: String
        if (file.parent is S3VirtualDirectory) {
            copySource = "${file.parent.name}/${file.name}"
            copyDestination = "${file.parent.name}/$response"
        } else {
            copySource = file.name
            copyDestination = response
        }
        var copyObjectRequest: CopyObjectRequest =
            when (file.name.contains("/")) {
                true -> CopyObjectRequest.builder()
                    .copySource("$bucketName/$copySource")
                    .bucket(bucketName)
                    .key("$copyDestination")
                    .build()

                false -> CopyObjectRequest.builder()
                    .copySource("$bucketName/$copySource")
                    .bucket(bucketName)
                    .key(copyDestination)
                    .build()
            }
        client.copyObject(copyObjectRequest)

        val deleteObjectRequest = DeleteObjectRequest.builder()
            .bucket(bucketName)
            .key(copySource)
            .build()
        client.deleteObject(deleteObjectRequest)
    }
}<|MERGE_RESOLUTION|>--- conflicted
+++ resolved
@@ -21,11 +21,7 @@
 import javax.swing.tree.DefaultMutableTreeNode
 
 class RenameObjectAction(private var treeTable: S3TreeTable, val bucket: S3VirtualBucket) :
-<<<<<<< HEAD
     ActionButtonWrapper(message("s3.rename.object.action"), null, null) {
-=======
-    ActionButtonWrapper(message("s3.rename.object.action"), null, AllIcons.Actions.RefactoringBulb) {
->>>>>>> 637a1da7
 
     @Suppress("unused")
     override fun doActionPerformed(e: AnActionEvent) {
