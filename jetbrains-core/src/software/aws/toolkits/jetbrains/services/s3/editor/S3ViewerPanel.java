// Copyright 2020 Amazon.com, Inc. or its affiliates. All Rights Reserved.
// SPDX-License-Identifier: Apache-2.0

package software.aws.toolkits.jetbrains.services.s3.editor;

import com.intellij.openapi.Disposable;
import com.intellij.openapi.actionSystem.ActionManager;
import com.intellij.openapi.actionSystem.ActionPlaces;
import com.intellij.openapi.actionSystem.DefaultActionGroup;
import com.intellij.openapi.actionSystem.Separator;
import com.intellij.openapi.project.Project;
import com.intellij.ui.ClickListener;
import com.intellij.ui.PopupHandler;
import com.intellij.ui.ScrollPaneFactory;
import com.intellij.ui.treeStructure.SimpleTreeStructure;
import com.intellij.util.ui.ColumnInfo;
import java.awt.BorderLayout;
import java.awt.event.MouseEvent;
import javax.swing.JComponent;
import javax.swing.JLabel;
import javax.swing.JPanel;
import javax.swing.JTextField;
import javax.swing.SwingConstants;
import javax.swing.table.DefaultTableCellRenderer;
import org.jetbrains.annotations.NotNull;
<<<<<<< HEAD
import software.aws.toolkits.core.region.AwsRegion;
import software.aws.toolkits.jetbrains.core.credentials.ProjectAccountSettingsManager;
import software.aws.toolkits.jetbrains.services.s3.S3TreeCellRenderer;
import software.aws.toolkits.jetbrains.services.s3.S3UtilsKt;
=======
>>>>>>> e877bb4b
import software.aws.toolkits.jetbrains.services.s3.objectActions.CopyPathAction;
import software.aws.toolkits.jetbrains.services.s3.objectActions.DeleteObjectAction;
import software.aws.toolkits.jetbrains.services.s3.objectActions.DownloadObjectAction;
import software.aws.toolkits.jetbrains.services.s3.objectActions.NewFolderAction;
import software.aws.toolkits.jetbrains.services.s3.objectActions.RenameObjectAction;
import software.aws.toolkits.jetbrains.services.s3.objectActions.UploadObjectAction;
import software.aws.toolkits.jetbrains.services.s3.resources.S3Resources;
import software.aws.toolkits.jetbrains.ui.tree.AsyncTreeModel;
import software.aws.toolkits.jetbrains.ui.tree.StructureTreeModel;

@SuppressWarnings("unchecked")
public class S3ViewerPanel {
    private Disposable disposable;
    private JPanel content;
    private JTextField name;
    private JLabel creationDate;
    private JTextField date;
    private JPanel mainPanel;
    private JTextField arnText;
    private JLabel bucketArn;
    private JLabel bucketName;
    private S3TreeTable treeTable;
    private S3TreeNode s3TreeNode;
    private S3TreeTableModel model;
    private Project project;

    public S3ViewerPanel(Disposable disposable, Project project, S3VirtualBucket bucketVirtual) {
        this.disposable = disposable;
        this.project = project;

        name.setText(bucketVirtual.getName());
        date.setText(S3Resources.formatDate(bucketVirtual.getS3Bucket().creationDate()));

<<<<<<< HEAD
        AwsRegion activeRegion = ProjectAccountSettingsManager.getInstance(project).getActiveRegion();
        arnText.setText(S3UtilsKt.bucketArn(bucketVirtual.getName(), activeRegion));
        bucketArn.setText("Bucket ARN:");
        bucketName.setText("Bucket Name:");
        creationDate.setText("Creation Date:");
        date.setEditable(false);
        arnText.setEditable(false);
        name.setEditable(false);
=======
        arnText.setText("arn:aws:s3:::" + bucketVirtual.getName());
>>>>>>> e877bb4b

        s3TreeNode = new S3TreeDirectoryNode(bucketVirtual, null, "");

        ColumnInfo<Object, String> key = new S3Column(S3ColumnType.NAME);
        ColumnInfo<Object, String> size = new S3Column(S3ColumnType.SIZE);
        ColumnInfo<Object, String> modified = new S3Column(S3ColumnType.LAST_MODIFIED);
        ColumnInfo<Object, String>[] columns = new ColumnInfo[] {key, size, modified};
        model = createTreeTableModel(columns);

        DefaultTableCellRenderer tableRenderer = new DefaultTableCellRenderer();
        tableRenderer.setHorizontalAlignment(SwingConstants.LEFT);

        treeTable = new S3TreeTable(model, bucketVirtual, project);
        treeTable.setRootVisible(false);
        treeTable.setDefaultRenderer(Object.class, tableRenderer);
        S3TreeCellRenderer treeRenderer = new S3TreeCellRenderer(treeTable);
        treeTable.setTreeCellRenderer(treeRenderer);
        treeTable.setCellSelectionEnabled(false);

        treeTable.setRowSelectionAllowed(true);
        treeTable.setAutoCreateRowSorter(true);
        treeTable.setRowSorter(new S3RowSorter(treeTable.getModel()));

        addTreeActions();

        treeTable.getColumnModel().getColumn(1).setMaxWidth(120);

        mainPanel.add(ScrollPaneFactory.createScrollPane(treeTable), BorderLayout.CENTER);

        clearSelectionOnWhiteSpace();
    }

    private void createUIComponents() {
    }

    public JComponent getComponent() {
        return content;
    }

    public JComponent getFocusComponent() {
        return treeTable;
    }

    public JTextField getName() {
        return name;
    }

    private S3TreeTableModel createTreeTableModel(ColumnInfo[] columns) {
        SimpleTreeStructure treeStructure = new SimpleTreeStructure.Impl(s3TreeNode);
        StructureTreeModel<SimpleTreeStructure> myTreeModel = new StructureTreeModel(treeStructure, disposable);
        return new S3TreeTableModel(new AsyncTreeModel(myTreeModel, true, disposable), columns, myTreeModel);
    }

    private void addTreeActions() {
        DefaultActionGroup actionGroup = new DefaultActionGroup();
        actionGroup.add(new DownloadObjectAction(project, treeTable));
        actionGroup.add(new UploadObjectAction(project, treeTable));
        actionGroup.add(new Separator());
        actionGroup.add(new NewFolderAction(project, treeTable));
        actionGroup.add(new RenameObjectAction(project, treeTable));
        actionGroup.add(new CopyPathAction(project, treeTable));
        actionGroup.add(new Separator());
        actionGroup.add(new DeleteObjectAction(project, treeTable));
        PopupHandler.installPopupHandler(treeTable, actionGroup, ActionPlaces.EDITOR_POPUP, ActionManager.getInstance());
    }

    private void clearSelectionOnWhiteSpace() {
        new ClickListener() {
            @Override
            public boolean onClick(@NotNull MouseEvent e, int clickCount) {
                if (clickCount != 1) {
                    return false;
                }
                if (treeTable.rowAtPoint(e.getPoint()) < 0) {
                    treeTable.clearSelection();
                    return true;
                }
                return false;
            }
        }.installOn(treeTable);
    }
}<|MERGE_RESOLUTION|>--- conflicted
+++ resolved
@@ -23,13 +23,9 @@
 import javax.swing.SwingConstants;
 import javax.swing.table.DefaultTableCellRenderer;
 import org.jetbrains.annotations.NotNull;
-<<<<<<< HEAD
 import software.aws.toolkits.core.region.AwsRegion;
 import software.aws.toolkits.jetbrains.core.credentials.ProjectAccountSettingsManager;
-import software.aws.toolkits.jetbrains.services.s3.S3TreeCellRenderer;
 import software.aws.toolkits.jetbrains.services.s3.S3UtilsKt;
-=======
->>>>>>> e877bb4b
 import software.aws.toolkits.jetbrains.services.s3.objectActions.CopyPathAction;
 import software.aws.toolkits.jetbrains.services.s3.objectActions.DeleteObjectAction;
 import software.aws.toolkits.jetbrains.services.s3.objectActions.DownloadObjectAction;
@@ -63,18 +59,8 @@
         name.setText(bucketVirtual.getName());
         date.setText(S3Resources.formatDate(bucketVirtual.getS3Bucket().creationDate()));
 
-<<<<<<< HEAD
         AwsRegion activeRegion = ProjectAccountSettingsManager.getInstance(project).getActiveRegion();
         arnText.setText(S3UtilsKt.bucketArn(bucketVirtual.getName(), activeRegion));
-        bucketArn.setText("Bucket ARN:");
-        bucketName.setText("Bucket Name:");
-        creationDate.setText("Creation Date:");
-        date.setEditable(false);
-        arnText.setEditable(false);
-        name.setEditable(false);
-=======
-        arnText.setText("arn:aws:s3:::" + bucketVirtual.getName());
->>>>>>> e877bb4b
 
         s3TreeNode = new S3TreeDirectoryNode(bucketVirtual, null, "");
 
