--- conflicted
+++ resolved
@@ -174,10 +174,6 @@
                             content = message("s3.upload.directory.impossible", it.name),
                             project = project
                         )
-<<<<<<< HEAD
-                        S3Telemetry.uploadObject(project, Result.Failed)
-=======
->>>>>>> c4f5bb08
                         return@forEach
                     }
 
@@ -185,15 +181,8 @@
                         bucket.upload(project, it.inputStream, it.length, node.getDirectoryKey() + it.name)
                         invalidateLevel(node)
                         refresh()
-<<<<<<< HEAD
-                        S3Telemetry.uploadObject(project, Result.Succeeded)
                     } catch (e: Exception) {
                         e.notifyError(message("s3.upload.object.failed", it.path), project)
-                        S3Telemetry.uploadObject(project, Result.Failed)
-=======
-                    } catch (e: Exception) {
-                        e.notifyError(message("s3.upload.object.failed", it.path), project)
->>>>>>> c4f5bb08
                         throw e
                     }
                 }
