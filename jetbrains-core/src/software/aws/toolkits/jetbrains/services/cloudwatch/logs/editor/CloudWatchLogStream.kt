--- conflicted
+++ resolved
@@ -26,7 +26,6 @@
 import software.aws.toolkits.jetbrains.utils.ApplicationThreadPoolScope
 import software.aws.toolkits.jetbrains.utils.getCoroutineUiContext
 import software.aws.toolkits.resources.message
-import software.aws.toolkits.telemetry.CloudwatchlogsTelemetry
 import java.awt.event.ActionEvent
 import java.awt.event.ActionListener
 import java.time.Duration
@@ -93,7 +92,6 @@
                 } else {
                     // This is thread safe because the actionPerformed is run on the UI thread
                     val table = LogStreamTable(project, client, logGroup, logStream, LogStreamTable.TableType.FILTER)
-                    CloudwatchlogsTelemetry.searchStream(project, true)
                     Disposer.register(this@CloudWatchLogStream, table)
                     searchStreamTable = table
                     launch(edtContext) {
@@ -108,33 +106,11 @@
         })
     }
 
-<<<<<<< HEAD
-    private fun addAction() {
-        val actionGroup = DefaultActionGroup()
-        actionGroup.add(OpenCurrentInEditorAction(project, logStream) {
-            searchStreamTable?.logsTable?.listTableModel?.items ?: logStreamTable.logsTable.listTableModel.items
-        })
-        actionGroup.add(Separator())
-        actionGroup.add(ShowLogsAroundActionGroup(project, logGroup, logStream, logStreamTable.logsTable))
-        PopupHandler.installPopupHandler(
-            logStreamTable.logsTable,
-            actionGroup,
-            ActionPlaces.EDITOR_POPUP,
-            ActionManager.getInstance()
-        )
-    }
-
-=======
->>>>>>> 6c03b0a7
     private fun addActionToolbar() {
         val actionGroup = DefaultActionGroup()
         actionGroup.add(OpenCurrentInEditorAction(project, logStream) {
             searchStreamTable?.logsTable?.listTableModel?.items ?: logStreamTable.logsTable.listTableModel.items
         })
-<<<<<<< HEAD
-        actionGroup.add(TailLogsAction(project) { searchStreamTable?.channel ?: logStreamTable.channel })
-        actionGroup.add(WrapLogsAction(project) { searchStreamTable?.logsTable ?: logStreamTable.logsTable })
-=======
         actionGroup.add(TailLogsAction { searchStreamTable?.channel ?: logStreamTable.channel })
         actionGroup.add(WrapLogsAction { searchStreamTable?.logsTable ?: logStreamTable.logsTable })
         actionGroup.addAction(object : AnAction(message("explorer.refresh.title"), null, AllIcons.Actions.Refresh), DumbAware {
@@ -142,7 +118,6 @@
                 launch { refreshTable() }
             }
         })
->>>>>>> 6c03b0a7
         val toolbar = ActionManager.getInstance().createActionToolbar("CloudWatchLogStream", actionGroup, false)
         tablePanel.toolbar = toolbar.component
     }
