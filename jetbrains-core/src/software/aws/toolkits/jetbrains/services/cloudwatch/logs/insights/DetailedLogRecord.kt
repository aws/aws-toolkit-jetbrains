--- conflicted
+++ resolved
@@ -26,10 +26,6 @@
 import software.aws.toolkits.resources.message
 import software.aws.toolkits.telemetry.CloudwatchinsightsTelemetry
 import software.aws.toolkits.telemetry.Result
-<<<<<<< HEAD
-import javax.swing.JButton
-=======
->>>>>>> 25b60219
 import javax.swing.JPanel
 
 class DetailedLogRecord(
@@ -40,16 +36,9 @@
     val title = message("cloudwatch.logs.log_record", logRecordPointer)
 
     lateinit var basePanel: JPanel
-<<<<<<< HEAD
         private set
     lateinit var tableView: TableView<LogRecordFieldPair>
         private set
-    private lateinit var openStream: JButton
-=======
-    private lateinit var breadcrumbHolder: JPanel
-    private lateinit var locationInformation: Breadcrumbs
-    lateinit var tableView: TableView<LogRecordFieldPair>
->>>>>>> 25b60219
     private val recordLoadTask: Deferred<LogRecord>
 
     private fun createUIComponents() {
