--- conflicted
+++ resolved
@@ -86,11 +86,7 @@
         filterField.document.addDocumentListener(buildStreamSearchListener(groupTable))
 
         styleRefreshButton()
-<<<<<<< HEAD
         addActions()
-=======
-        // addActions()
->>>>>>> 2ede56eb
 
         launch { refreshLogStreams() }
     }
@@ -138,10 +134,6 @@
         }
     }
 
-<<<<<<< HEAD
-=======
-    /*
->>>>>>> 2ede56eb
     private fun addActions() {
         val actionGroup = DefaultActionGroup()
         actionGroup.addAction(OpenLogStreamInEditor(project, logGroup, groupTable))
@@ -152,10 +144,6 @@
             ActionManager.getInstance()
         )
     }
-<<<<<<< HEAD
-=======
-    */
->>>>>>> 2ede56eb
 
     private suspend fun populateModel() = runUnlessDisposed(this) {
         try {
