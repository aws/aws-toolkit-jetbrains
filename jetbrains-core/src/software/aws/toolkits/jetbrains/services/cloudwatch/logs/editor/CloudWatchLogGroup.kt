--- conflicted
+++ resolved
@@ -110,11 +110,7 @@
 
     private fun addActions() {
         val actionGroup = DefaultActionGroup()
-<<<<<<< HEAD
-        actionGroup.add(ExportActionGroup(project, logGroup, groupTable))
-=======
-        actionGroup.addAction(OpenLogStreamInEditor(project, client, logGroup, groupTable))
->>>>>>> daa44f79
+        actionGroup.add(ExportActionGroup(project, client, logGroup, groupTable))
         PopupHandler.installPopupHandler(
             groupTable,
             actionGroup,
