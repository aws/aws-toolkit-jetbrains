--- conflicted
+++ resolved
@@ -7,22 +7,14 @@
 import com.intellij.openapi.components.service
 import com.intellij.openapi.project.Project
 import com.intellij.util.text.DateFormatUtil
-<<<<<<< HEAD
+import icons.AwsIcons
 import kotlinx.coroutines.withContext
 import software.amazon.awssdk.services.cloudwatchlogs.CloudWatchLogsClient
 import software.aws.toolkits.core.utils.error
 import software.aws.toolkits.core.utils.getLogger
-import software.aws.toolkits.jetbrains.core.toolwindow.ToolkitToolWindow
-import software.aws.toolkits.jetbrains.services.cloudformation.toolwindow.CloudWatchLogsToolWindowFactory
-=======
-import icons.AwsIcons
-import software.amazon.awssdk.services.cloudwatchlogs.CloudWatchLogsClient
-import software.aws.toolkits.core.utils.error
-import software.aws.toolkits.core.utils.getLogger
-import software.aws.toolkits.jetbrains.core.coroutines.getCoroutineUiContext
+import software.aws.toolkits.jetbrains.core.applicationThreadPoolScope
 import software.aws.toolkits.jetbrains.core.toolwindow.ToolkitToolWindowManager
 import software.aws.toolkits.jetbrains.core.toolwindow.ToolkitToolWindowType
->>>>>>> 87105da7
 import software.aws.toolkits.jetbrains.services.cloudwatch.logs.editor.CloudWatchLogGroup
 import software.aws.toolkits.jetbrains.services.cloudwatch.logs.editor.CloudWatchLogStream
 import software.aws.toolkits.jetbrains.services.cloudwatch.logs.insights.DetailedLogRecord
@@ -33,13 +25,8 @@
 import software.aws.toolkits.telemetry.Result
 import java.time.Duration
 
-<<<<<<< HEAD
 class CloudWatchLogWindow(override val project: Project) : ToolkitToolWindow {
     override val toolWindowId = CloudWatchLogsToolWindowFactory.TOOLWINDOW_ID
-=======
-class CloudWatchLogWindow(private val project: Project) {
-    private val toolWindow = ToolkitToolWindowManager.getInstance(project, CW_LOGS_TOOL_WINDOW)
->>>>>>> 87105da7
     private val edtContext = getCoroutineUiContext()
 
     fun showLogGroup(logGroup: String) {
@@ -50,13 +37,8 @@
             }
             val group = CloudWatchLogGroup(project, logGroup)
             val title = message("cloudwatch.logs.log_group_title", logGroup.split("/").last())
-<<<<<<< HEAD
-            withContext(edtContext) {
+            runInEdt {
                 addTab(title, group.content, activate = true, id = logGroup)
-=======
-            runInEdt {
-                toolWindow.addTab(title, group.content, activate = true, id = logGroup, disposable = group, refresh = { group.refreshTable() })
->>>>>>> 87105da7
             }
         } catch (e: Exception) {
             LOG.error(e) { "Exception thrown while trying to show log group '$logGroup'" }
@@ -91,13 +73,8 @@
                 message("cloudwatch.logs.log_stream_title", logStream)
             }
             val stream = CloudWatchLogStream(project, logGroup, logStream, previousEvent, duration, streamLogs)
-<<<<<<< HEAD
-            withContext(edtContext) {
+            runInEdt {
                 addTab(title, stream.content, activate = true, id = id)
-=======
-            runInEdt {
-                toolWindow.addTab(title, stream.content, activate = true, id = id, disposable = stream, refresh = { stream.refreshTable() })
->>>>>>> 87105da7
             }
         } catch (e: Exception) {
             LOG.error(e) { "Exception thrown while trying to show log group '$logGroup' stream '$logStream'" }
@@ -108,54 +85,30 @@
         }
     }
 
-<<<<<<< HEAD
-    suspend fun showQueryResults(queryDetails: QueryDetails, queryId: String, fields: List<String>) {
+    fun showQueryResults(queryDetails: QueryDetails, queryId: String, fields: List<String>) {
         if (showExistingContent(queryId)) {
-=======
-    fun showQueryResults(queryDetails: QueryDetails, queryId: String, fields: List<String>) {
-        if (showWindow(queryId)) {
->>>>>>> 87105da7
             return
         }
 
         val panel = QueryResultPanel(project, fields, queryId, queryDetails)
         val title = message("cloudwatch.logs.query_tab_title", queryId)
-<<<<<<< HEAD
-        withContext(edtContext) {
-            addTab(title, queryResult.resultsPanel, activate = true, id = queryId)
-        }
-    }
-
-    suspend fun showDetailedEvent(client: CloudWatchLogsClient, identifier: String) {
-        if (showExistingContent(identifier)) {
-=======
         runInEdt {
             toolWindow.addTab(title, panel, activate = true, id = queryId, disposable = panel)
         }
     }
 
     fun showDetailedEvent(client: CloudWatchLogsClient, identifier: String) {
-        if (showWindow(identifier)) {
->>>>>>> 87105da7
+        if (showExistingContent(identifier)) {
             return
         }
 
         val detailedLogEvent = DetailedLogRecord(project, client, identifier)
-<<<<<<< HEAD
-        withContext(edtContext) {
-            addTab(detailedLogEvent.title, detailedLogEvent.getComponent(), activate = true, id = identifier)
-=======
         runInEdt {
-            toolWindow.addTab(detailedLogEvent.title, detailedLogEvent.getComponent(), activate = true, id = identifier, disposable = detailedLogEvent)
->>>>>>> 87105da7
+            addTab(detailedLogEvent.title, detailedLogEvent.getComponent(), activate = true, id = identifier, disposable = detailedLogEvent)
         }
     }
 
     fun closeLogGroup(logGroup: String) {
-<<<<<<< HEAD
-        findPrefix(logGroup).forEach {
-            removeContent(it)
-=======
         runInEdt {
             toolWindow.findPrefix(logGroup).forEach {
                 it.dispose()
@@ -170,23 +123,14 @@
                 existingWindow.show(refresh = true)
             }
             return true
->>>>>>> 87105da7
+    fun closeLogGroup(logGroup: String) {
+        findPrefix(logGroup).forEach {
+            removeContent(it)
         }
     }
 
     companion object {
-<<<<<<< HEAD
         fun getInstance(project: Project) = ServiceManager.getService(project, CloudWatchLogWindow::class.java)
         private val LOG = getLogger<CloudWatchLogWindow>()
-=======
-        private val LOG = getLogger<CloudWatchLogWindow>()
-        internal val CW_LOGS_TOOL_WINDOW = ToolkitToolWindowType(
-            "AWS.CloudWatchLog",
-            message("cloudwatch.logs.toolwindow"),
-            AwsIcons.Resources.CloudWatch.LOGS_TOOL_WINDOW
-        )
-
-        fun getInstance(project: Project) = project.service<CloudWatchLogWindow>()
->>>>>>> 87105da7
     }
 }