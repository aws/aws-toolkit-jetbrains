--- conflicted
+++ resolved
@@ -38,10 +38,6 @@
     fun showLogStream(
         logGroup: String,
         logStream: String,
-<<<<<<< HEAD
-        fromHead: Boolean = true,
-=======
->>>>>>> 2ede56eb
         startTime: Long? = null,
         duration: Long? = null
     ) = launch {
@@ -53,16 +49,10 @@
                 existingWindow.dispose()
             }
         }
-<<<<<<< HEAD
-        val group = CloudWatchLogStream(project, logGroup, logStream, fromHead, startTime, duration)
-        withContext(edtContext) {
-            toolWindow.addTab(group.title, group.content, activate = true, id = id, disposable = group)
-=======
         val title = message("cloudwatch.logs.log_stream_title", logStream)
         val stream = CloudWatchLogStream(project, logGroup, logStream, startTime, duration)
         withContext(edtContext) {
             toolWindow.addTab(title, stream.content, activate = true, id = id, disposable = stream)
->>>>>>> 2ede56eb
         }
     }
 
