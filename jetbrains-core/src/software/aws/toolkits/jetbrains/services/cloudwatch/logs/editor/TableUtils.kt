// Copyright 2020 Amazon.com, Inc. or its affiliates. All Rights Reserved.
// SPDX-License-Identifier: Apache-2.0

package software.aws.toolkits.jetbrains.services.cloudwatch.logs.editor

import com.intellij.ui.SimpleColoredComponent
import com.intellij.ui.speedSearch.SpeedSearchUtil
import com.intellij.util.text.DateFormatUtil
import com.intellij.util.text.SyncDateFormat
import com.intellij.util.ui.ColumnInfo
import com.intellij.util.ui.ListTableModel
import software.amazon.awssdk.services.cloudwatchlogs.model.LogStream
import software.aws.toolkits.jetbrains.services.cloudwatch.logs.LogStreamEntry
import software.aws.toolkits.jetbrains.utils.ui.WrappingCellRenderer
import software.aws.toolkits.jetbrains.utils.ui.setSelectionHighlighting
import software.aws.toolkits.resources.message
import java.awt.BorderLayout
import java.awt.Component
import java.text.SimpleDateFormat
import javax.swing.JLabel
import javax.swing.JPanel
import javax.swing.JTable
import javax.swing.SortOrder
import javax.swing.border.CompoundBorder
import javax.swing.table.DefaultTableCellRenderer
import javax.swing.table.TableCellRenderer
import javax.swing.table.TableRowSorter

class LogStreamsStreamColumn : ColumnInfo<LogStream, String>(message("cloudwatch.logs.log_streams")) {
    private val renderer = LogStreamsStreamColumnRenderer()
    override fun valueOf(item: LogStream?): String? = item?.logStreamName()

    override fun isCellEditable(item: LogStream?): Boolean = false
    override fun getRenderer(item: LogStream?): TableCellRenderer? = renderer
}

class LogStreamsStreamColumnRenderer() : TableCellRenderer {
    override fun getTableCellRendererComponent(table: JTable?, value: Any?, isSelected: Boolean, hasFocus: Boolean, row: Int, column: Int): Component {
        val component = SimpleColoredComponent()
        component.append((value as? String)?.trim() ?: "")
        if (table == null) {
            return component
        }
        component.setSelectionHighlighting(table, isSelected)
        SpeedSearchUtil.applySpeedSearchHighlighting(table, component, true, isSelected)

        return component
    }
}

class LogStreamsDateColumn : ColumnInfo<LogStream, String>(message("cloudwatch.logs.last_event_time")) {
    private val renderer = ResizingDateColumnRenderer(showSeconds = false)
    override fun valueOf(item: LogStream?): String? = item?.lastEventTimestamp()?.toString()

    override fun isCellEditable(item: LogStream?): Boolean = false
    override fun getRenderer(item: LogStream?): TableCellRenderer? = renderer
}

class LogGroupTableSorter(model: ListTableModel<LogStream>) : TableRowSorter<ListTableModel<LogStream>>(model) {
    init {
        sortKeys = listOf(SortKey(1, SortOrder.DESCENDING))
        setSortable(0, false)
        setSortable(1, false)
    }
}

class LogGroupFilterTableSorter(model: ListTableModel<LogStream>) : TableRowSorter<ListTableModel<LogStream>>(model) {
    init {
        sortKeys = listOf(SortKey(0, SortOrder.DESCENDING))
        setSortable(0, false)
        setSortable(1, false)
    }
}

class LogStreamDateColumn : ColumnInfo<LogStreamEntry, String>(message("general.time")) {
    private val renderer = ResizingDateColumnRenderer(showSeconds = true)
    override fun valueOf(item: LogStreamEntry?): String? = item?.timestamp?.toString()

    override fun isCellEditable(item: LogStreamEntry?): Boolean = false
    override fun getRenderer(item: LogStreamEntry?): TableCellRenderer? = renderer
}

class LogStreamMessageColumn : ColumnInfo<LogStreamEntry, String>(message("general.message")) {
    private val renderer = WrappingCellRenderer(wrapOnSelection = true, toggleableWrap = true)
    fun wrap() {
        renderer.wrap = true
    }

    fun unwrap() {
        renderer.wrap = false
    }

    override fun valueOf(item: LogStreamEntry?): String? = item?.message
    override fun isCellEditable(item: LogStreamEntry?): Boolean = false
    override fun getRenderer(item: LogStreamEntry?): TableCellRenderer? = renderer
}

<<<<<<< HEAD
private class WrappingLogStreamMessageRenderer : TableCellRenderer {
    var wrap = false

    // JBTextArea has a different font from JBLabel (the default in a table) so harvest the font off of it
    private val font = JBLabel().font

    override fun getTableCellRendererComponent(table: JTable?, value: Any?, isSelected: Boolean, hasFocus: Boolean, row: Int, column: Int): Component {
        val component = JBTextArea()
        if (table == null) {
            return component
        }

        component.wrapStyleWord = wrap || isSelected
        component.lineWrap = wrap || isSelected
        component.text = (value as? String)?.trim()
        component.font = font
        component.setSelectionHighlighting(table, isSelected)

        component.setSize(table.columnModel.getColumn(column).width, component.preferredSize.height)
        if (table.getRowHeight(row) != component.preferredSize.height) {
            table.setRowHeight(row, component.preferredSize.height)
        }

        component.speedSearchHighlighter(table)

        return component
    }
}

=======
>>>>>>> 763a80c3
private class ResizingDateColumnRenderer(showSeconds: Boolean) : TableCellRenderer {
    private val defaultRenderer = DefaultTableCellRenderer()
    private val formatter: SyncDateFormat = if (showSeconds) {
        SyncDateFormat(SimpleDateFormat("yyyy-MM-dd HH:mm:ss.SSS"))
    } else {
        DateFormatUtil.getDateTimeFormat()
    }

    override fun getTableCellRendererComponent(table: JTable?, value: Any?, isSelected: Boolean, hasFocus: Boolean, row: Int, column: Int): Component {
        // This wrapper will let us force the component to be at the top instead of in the middle for linewraps
        val wrapper = JPanel(BorderLayout())
        val defaultComponent = defaultRenderer.getTableCellRendererComponent(table, value, isSelected, hasFocus, row, column)
        if (table == null) {
            return defaultComponent
        }
        val component = defaultComponent as? JLabel ?: return defaultComponent
        component.text = (value as? String)?.toLongOrNull()?.let {
            formatter.format(it)
        }
        if (component.preferredSize.width > table.columnModel.getColumn(column).preferredWidth) {
            // add 3 pixels of padding. No padding makes it go into ... mode cutting off the end
            table.columnModel.getColumn(column).preferredWidth = component.preferredSize.width + 3
            table.columnModel.getColumn(column).maxWidth = component.preferredSize.width + 3
        }
        wrapper.add(component, BorderLayout.NORTH)
        // Make sure the background matches for selection
        wrapper.background = component.background
        // if a component is selected, it puts a border on it, move the border to the wrapper instead
        if (isSelected) {
            // this border has an outside and inside border, take only the outside border
            wrapper.border = (component.border as? CompoundBorder)?.outsideBorder
        }
        component.border = null
        return wrapper
    }
}<|MERGE_RESOLUTION|>--- conflicted
+++ resolved
@@ -95,38 +95,6 @@
     override fun getRenderer(item: LogStreamEntry?): TableCellRenderer? = renderer
 }
 
-<<<<<<< HEAD
-private class WrappingLogStreamMessageRenderer : TableCellRenderer {
-    var wrap = false
-
-    // JBTextArea has a different font from JBLabel (the default in a table) so harvest the font off of it
-    private val font = JBLabel().font
-
-    override fun getTableCellRendererComponent(table: JTable?, value: Any?, isSelected: Boolean, hasFocus: Boolean, row: Int, column: Int): Component {
-        val component = JBTextArea()
-        if (table == null) {
-            return component
-        }
-
-        component.wrapStyleWord = wrap || isSelected
-        component.lineWrap = wrap || isSelected
-        component.text = (value as? String)?.trim()
-        component.font = font
-        component.setSelectionHighlighting(table, isSelected)
-
-        component.setSize(table.columnModel.getColumn(column).width, component.preferredSize.height)
-        if (table.getRowHeight(row) != component.preferredSize.height) {
-            table.setRowHeight(row, component.preferredSize.height)
-        }
-
-        component.speedSearchHighlighter(table)
-
-        return component
-    }
-}
-
-=======
->>>>>>> 763a80c3
 private class ResizingDateColumnRenderer(showSeconds: Boolean) : TableCellRenderer {
     private val defaultRenderer = DefaultTableCellRenderer()
     private val formatter: SyncDateFormat = if (showSeconds) {
