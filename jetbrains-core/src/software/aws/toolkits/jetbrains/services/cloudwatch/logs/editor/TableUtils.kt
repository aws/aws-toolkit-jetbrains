--- conflicted
+++ resolved
@@ -48,7 +48,6 @@
     override fun isCellEditable(item: LogStreamEntry?): Boolean = false
 }
 
-<<<<<<< HEAD
 class LogStreamMessageColumn : ColumnInfo<LogStreamEntry, String>(message("general.message")) {
     override fun valueOf(item: LogStreamEntry?): String? = item?.message
     override fun isCellEditable(item: LogStreamEntry?): Boolean = false
@@ -59,10 +58,20 @@
     override fun valueOf(item: LogStreamEntry?): String? = item?.message
     override fun isCellEditable(item: LogStreamEntry?): Boolean = false
     override fun getRenderer(item: LogStreamEntry?): TableCellRenderer? = renderer
-=======
-class LogStreamMessageColumn : ColumnInfo<OutputLogEvent, String>(message("general.message")) {
-    override fun valueOf(item: OutputLogEvent?): String? = item?.message()
-    override fun isCellEditable(item: OutputLogEvent?): Boolean = false
+}
+
+private class WrappingLogStreamMessageRenderer : TableCellRenderer {
+    override fun getTableCellRendererComponent(table: JTable, value: Any?, isSelected: Boolean, hasFocus: Boolean, row: Int, column: Int): Component {
+        val component = JBTextArea()
+        component.wrapStyleWord = true
+        component.lineWrap = true
+        component.text = (value as? String)?.trim()
+        component.setSize(table.columnModel.getColumn(column).width, component.preferredSize.height)
+        if (table.getRowHeight(row) != component.preferredSize.height) {
+            table.setRowHeight(row, component.preferredSize.height)
+        }
+        return component
+    }
 }
 
 class WrappingLogStreamMessageColumn : ColumnInfo<OutputLogEvent, String>(message("general.message")) {
@@ -70,7 +79,6 @@
     override fun valueOf(item: OutputLogEvent?): String? = item?.message()
     override fun isCellEditable(item: OutputLogEvent?): Boolean = false
     override fun getRenderer(item: OutputLogEvent?): TableCellRenderer? = renderer
->>>>>>> 526e60cc
 }
 
 private class WrappingLogStreamMessageRenderer : TableCellRenderer {
