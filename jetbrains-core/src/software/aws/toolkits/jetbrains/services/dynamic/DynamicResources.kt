--- conflicted
+++ resolved
@@ -7,10 +7,7 @@
 import com.fasterxml.jackson.module.kotlin.jacksonObjectMapper
 import com.fasterxml.jackson.module.kotlin.readValue
 import com.intellij.openapi.application.ApplicationManager
-<<<<<<< HEAD
 import com.intellij.openapi.project.Project
-=======
->>>>>>> ae4c104a
 import software.amazon.awssdk.arns.Arn
 import software.amazon.awssdk.services.cloudformation.CloudFormationClient
 import software.amazon.awssdk.services.cloudformation.model.RegistryType
@@ -18,7 +15,6 @@
 import software.aws.toolkits.jetbrains.core.ClientBackedCachedResource
 import software.aws.toolkits.jetbrains.core.Resource
 import software.aws.toolkits.jetbrains.core.awsClient
-import software.aws.toolkits.jetbrains.core.credentials.ConnectionSettings
 import java.io.File
 
 object DynamicResources {
@@ -47,7 +43,6 @@
             identifier
         }
 
-<<<<<<< HEAD
     fun getResourceSchema(project: Project, resourceType: String): Resource.Cached<File> =
         ClientBackedCachedResource(CloudFormationClient::class, "cloudformation.dynamic.resources.schema.$resourceType") {
             val client = project.awsClient<CloudFormationClient>()
@@ -60,8 +55,6 @@
             file
         }
 
-=======
->>>>>>> ae4c104a
     fun listTypes(): Resource.Cached<List<String>> = ClientBackedCachedResource(
         CloudFormationClient::class, "cloudformation.listTypes"
     ) {
@@ -76,6 +69,4 @@
 
 enum class PermittedOperation {
     CREATE, READ, UPDATE, DELETE, LIST;
-}
-
-data class DynamicResourceIdentifier(val connectionSettings: ConnectionSettings, val resourceType: String, val resourceIdentifier: String)+}