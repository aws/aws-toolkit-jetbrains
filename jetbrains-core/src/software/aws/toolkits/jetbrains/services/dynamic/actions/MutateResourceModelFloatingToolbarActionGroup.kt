--- conflicted
+++ resolved
@@ -13,10 +13,6 @@
 class MutateResourceModelFloatingToolbarActionGroup : DefaultActionGroup() {
     override fun update(e: AnActionEvent) {
         val editor = e.getData(CommonDataKeys.EDITOR) ?: return
-<<<<<<< HEAD
-        val toolbarComponent: FloatingToolbarComponent? = e.getData(FloatingToolbarComponent.KEY)
-=======
->>>>>>> 63ceba0c
         e.presentation.isVisible = editor.isFileEditor() && e.getData(CommonDataKeys.PSI_FILE)?.virtualFile is DynamicResourceVirtualFile
     }
 
