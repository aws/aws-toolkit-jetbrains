// Copyright 2021 Amazon.com, Inc. or its affiliates. All Rights Reserved.
// SPDX-License-Identifier: Apache-2.0

package software.aws.toolkits.jetbrains.services.dynamic.actions

import com.intellij.openapi.actionSystem.AnAction
import com.intellij.openapi.actionSystem.AnActionEvent
import com.intellij.openapi.actionSystem.CommonDataKeys
<<<<<<< HEAD
=======
import com.intellij.util.IconUtil
import software.aws.toolkits.jetbrains.services.dynamic.ViewEditableDynamicResourceVirtualFile
import software.aws.toolkits.resources.message
>>>>>>> 7f517f7c

class EditResourceAction : AnAction() {
    override fun actionPerformed(e: AnActionEvent) {
        val file = e.getData(CommonDataKeys.PSI_FILE)?.virtualFile
        file?.isWritable = true
    }
<<<<<<< HEAD
=======

    override fun update(e: AnActionEvent) {
        val file = e.getData(CommonDataKeys.PSI_FILE)?.virtualFile
        e.presentation.isEnabledAndVisible = file is ViewEditableDynamicResourceVirtualFile && !file.isWritable
        e.presentation.icon = IconUtil.getEditIcon()
        val virtualFile = file as? ViewEditableDynamicResourceVirtualFile ?: return
        e.presentation.text = message("dynamic_resources.edit_resource", virtualFile.dynamicResourceIdentifier.resourceIdentifier)
    }
>>>>>>> 7f517f7c
}<|MERGE_RESOLUTION|>--- conflicted
+++ resolved
@@ -6,27 +6,11 @@
 import com.intellij.openapi.actionSystem.AnAction
 import com.intellij.openapi.actionSystem.AnActionEvent
 import com.intellij.openapi.actionSystem.CommonDataKeys
-<<<<<<< HEAD
-=======
-import com.intellij.util.IconUtil
-import software.aws.toolkits.jetbrains.services.dynamic.ViewEditableDynamicResourceVirtualFile
-import software.aws.toolkits.resources.message
->>>>>>> 7f517f7c
 
 class EditResourceAction : AnAction() {
     override fun actionPerformed(e: AnActionEvent) {
         val file = e.getData(CommonDataKeys.PSI_FILE)?.virtualFile
         file?.isWritable = true
     }
-<<<<<<< HEAD
-=======
 
-    override fun update(e: AnActionEvent) {
-        val file = e.getData(CommonDataKeys.PSI_FILE)?.virtualFile
-        e.presentation.isEnabledAndVisible = file is ViewEditableDynamicResourceVirtualFile && !file.isWritable
-        e.presentation.icon = IconUtil.getEditIcon()
-        val virtualFile = file as? ViewEditableDynamicResourceVirtualFile ?: return
-        e.presentation.text = message("dynamic_resources.edit_resource", virtualFile.dynamicResourceIdentifier.resourceIdentifier)
-    }
->>>>>>> 7f517f7c
 }