// Copyright 2019 Amazon.com, Inc. or its affiliates. All Rights Reserved.
// SPDX-License-Identifier: Apache-2.0

package software.aws.toolkits.jetbrains.services.lambda.python

import com.intellij.execution.runners.ExecutionEnvironment
import com.intellij.openapi.roots.ProjectRootManager
import com.intellij.xdebugger.DefaultDebugProcessHandler
import com.intellij.xdebugger.XDebugProcess
import com.intellij.xdebugger.XDebugProcessStarter
import com.intellij.xdebugger.XDebugSession
import com.jetbrains.python.PythonHelper
import com.jetbrains.python.PythonLanguage
import com.jetbrains.python.console.PyDebugConsoleBuilder
import com.jetbrains.python.console.PythonDebugLanguageConsoleView
import com.jetbrains.python.debugger.PyDebugProcess
import com.jetbrains.python.debugger.PyDebugRunner
import com.jetbrains.python.sdk.PythonSdkType
import software.aws.toolkits.core.lambda.LambdaRuntime
import software.aws.toolkits.jetbrains.core.utils.buildList
import software.aws.toolkits.jetbrains.services.PathMapper
import software.aws.toolkits.jetbrains.services.PathMapping
import software.aws.toolkits.jetbrains.services.lambda.execution.sam.ImageDebugSupport
import software.aws.toolkits.jetbrains.services.lambda.execution.sam.RuntimeDebugSupport
import software.aws.toolkits.jetbrains.services.lambda.execution.sam.SamRunningState
import software.aws.toolkits.jetbrains.utils.execution.steps.Context

class PythonRuntimeDebugSupport : RuntimeDebugSupport {
    override fun samArguments(debugPorts: List<Int>): List<String> = listOf(
        "--debugger-path",
        // Mount pydevd from PyCharm into docker
        PythonHelper.DEBUGGER.pythonPathEntry,
        "--debug-args",
        "-u $DEBUGGER_VOLUME_PATH/pydevd.py --multiprocess --port ${debugPorts.first()} --file"
    )

    override suspend fun createDebugProcess(
        context: Context,
        environment: ExecutionEnvironment,
        state: SamRunningState,
        debugHost: String,
        debugPorts: List<Int>
    ): XDebugProcessStarter = createDebugProcess(environment, state, debugHost, debugPorts)
}

abstract class PythonImageDebugSupport : ImageDebugSupport {
    override fun supportsPathMappings(): Boolean = true
    override val languageId = PythonLanguage.INSTANCE.id

    // Image debug settings are out of the SAM cli https://github.com/aws/aws-sam-cli/blob/develop/samcli/local/docker/lambda_debug_settings.py
    protected abstract val pythonPath: String
    protected abstract val bootstrapPath: String

    override suspend fun createDebugProcess(
        context: Context,
        environment: ExecutionEnvironment,
        state: SamRunningState,
        debugHost: String,
        debugPorts: List<Int>
    ): XDebugProcessStarter = createDebugProcess(environment, state, debugHost, debugPorts)

    override fun samArguments(debugPorts: List<Int>): List<String> = buildList {
        addAll(super.samArguments(debugPorts))

        val debugArgs = "$pythonPath -u $DEBUGGER_VOLUME_PATH/pydevd.py --multiprocess --port ${debugPorts.first()} --file $bootstrapPath"

        add("--debugger-path")
        // Mount pydevd from PyCharm into docker
        add(PythonHelper.DEBUGGER.pythonPathEntry)
        add("--debug-args")
        add(debugArgs)
    }
}

class Python36ImageDebugSupport : PythonImageDebugSupport() {
    override val id: String = LambdaRuntime.PYTHON3_6.toString()
    override fun displayName() = LambdaRuntime.PYTHON3_6.toString().capitalize()
    override val pythonPath: String = "/var/lang/bin/python3.6"
<<<<<<< HEAD
    override val bootstrapPath: String = "/var/runtime/awslambda/bootstrap.py""
=======
    override val bootstrapPath: String = "/var/runtime/awslambda/bootstrap.py"
>>>>>>> f10ae02f
}

class Python37ImageDebugSupport : PythonImageDebugSupport() {
    override val id: String = LambdaRuntime.PYTHON3_7.toString()
    override fun displayName() = LambdaRuntime.PYTHON3_7.toString().capitalize()
    override val pythonPath: String = "/var/lang/bin/python3.7"
    override val bootstrapPath: String = "/var/runtime/bootstrap"
}

class Python38ImageDebugSupport : PythonImageDebugSupport() {
    override val id: String = LambdaRuntime.PYTHON3_8.toString()
    override fun displayName() = LambdaRuntime.PYTHON3_8.toString().capitalize()
    override val pythonPath: String = "/var/lang/bin/python3.8"
    override val bootstrapPath: String = "/var/runtime/bootstrap.py"
}

class Python39ImageDebugSupport : PythonImageDebugSupport() {
    override val id: String = LambdaRuntime.PYTHON3_9.toString()
    override fun displayName() = LambdaRuntime.PYTHON3_9.toString().capitalize()
    override val pythonPath: String = "/var/lang/bin/python3.9"
    override val bootstrapPath: String = "/var/runtime/bootstrap.py"
}

private const val DEBUGGER_VOLUME_PATH = "/tmp/lambci_debug_files"

private fun createDebugProcess(
    environment: ExecutionEnvironment,
    state: SamRunningState,
    debugHost: String,
    debugPorts: List<Int>
): XDebugProcessStarter {
    // TODO: We should allow using the module SDK, but we can't easily get the module
    val sdk = ProjectRootManager.getInstance(environment.project).projectSdk?.takeIf { it.sdkType is PythonSdkType }

    return object : XDebugProcessStarter() {
        override fun start(session: XDebugSession): XDebugProcess {
            val mappings = state.pathMappings.plus(
                listOf(
                    PathMapping(
                        PythonHelper.DEBUGGER.pythonPathEntry,
                        DEBUGGER_VOLUME_PATH
                    )
                )
            )

            val console = PyDebugConsoleBuilder(environment.project, sdk).console as PythonDebugLanguageConsoleView

            val handler = DefaultDebugProcessHandler()
            return PyDebugProcess(
                session,
                console,
                handler,
                debugHost,
                debugPorts.first()
            ).also {
                it.positionConverter = PathMapper.PositionConverter(PathMapper(mappings))
                console.attachToProcess(handler)
                PyDebugRunner.initDebugConsoleView(environment.project, it, console, it.processHandler, session)
            }
        }
    }
}<|MERGE_RESOLUTION|>--- conflicted
+++ resolved
@@ -76,11 +76,8 @@
     override val id: String = LambdaRuntime.PYTHON3_6.toString()
     override fun displayName() = LambdaRuntime.PYTHON3_6.toString().capitalize()
     override val pythonPath: String = "/var/lang/bin/python3.6"
-<<<<<<< HEAD
-    override val bootstrapPath: String = "/var/runtime/awslambda/bootstrap.py""
-=======
     override val bootstrapPath: String = "/var/runtime/awslambda/bootstrap.py"
->>>>>>> f10ae02f
+
 }
 
 class Python37ImageDebugSupport : PythonImageDebugSupport() {
