// Copyright 2018 Amazon.com, Inc. or its affiliates. All Rights Reserved.
// SPDX-License-Identifier: Apache-2.0

package software.aws.toolkits.jetbrains.services.lambda.upload

import com.intellij.codeHighlighting.Pass
import com.intellij.codeInsight.daemon.LineMarkerInfo
import com.intellij.codeInsight.daemon.LineMarkerProviderDescriptor
import com.intellij.execution.lineMarker.ExecutorAction
import com.intellij.execution.lineMarker.LineMarkerActionWrapper
import com.intellij.openapi.actionSystem.ActionGroup
import com.intellij.openapi.actionSystem.AnAction
import com.intellij.openapi.actionSystem.DefaultActionGroup
import com.intellij.openapi.editor.markup.GutterIconRenderer
import com.intellij.openapi.module.ModuleUtilCore.findModuleForPsiElement
import com.intellij.psi.PsiElement
import icons.AwsIcons
import software.amazon.awssdk.services.lambda.model.Runtime
import software.aws.toolkits.jetbrains.core.AwsResourceCache
import software.aws.toolkits.jetbrains.services.lambda.LambdaHandlerResolver
import software.aws.toolkits.jetbrains.services.lambda.LambdaPackager
import software.aws.toolkits.jetbrains.services.lambda.RuntimeGroup
import software.aws.toolkits.jetbrains.services.cloudformation.CloudFormationTemplateIndex.Companion.listFunctions
import software.aws.toolkits.jetbrains.services.lambda.runtimeGroup
import software.aws.toolkits.resources.message
import javax.swing.Icon

class LambdaLineMarker : LineMarkerProviderDescriptor() {

    override fun getName(): String? = message("lambda.service_name")

    override fun getIcon(): Icon? = AwsIcons.Resources.LAMBDA_FUNCTION

    override fun getLineMarkerInfo(element: PsiElement): LineMarkerInfo<*>? {
        // Only process leaf elements
        if (element.firstChild != null) {
            return null
        }

        val handlerResolver = element.language.runtimeGroup?.let {
            LambdaHandlerResolver.getInstance(it)
        } ?: return null

        val handler = handlerResolver.determineHandler(element) ?: return null
        val runtime = findModuleForPsiElement(element)?.let { RuntimeGroup.determineRuntime(it) } ?: return null

        return if (handlerResolver.shouldShowLineMarker(handler) || shouldShowLineMarker(element, handler, runtime)) {
            val actionGroup = DefaultActionGroup()

            if (element.language in LambdaPackager.supportedLanguages) {
                val executorActions = ExecutorAction.getActions(1)
                executorActions.forEach {
                    actionGroup.add(LineMarkerActionWrapper(element, it))
                }

<<<<<<< HEAD
                actionGroup.add(UploadLambdaFunction(handler))
            }
=======
            actionGroup.add(CreateLambdaFunction(handler))
        }
>>>>>>> 0c40d8c6

            object : LineMarkerInfo<PsiElement>(
                    element, element.textRange, icon, Pass.LINE_MARKERS,
                    null, null,
                    GutterIconRenderer.Alignment.CENTER
            ) {
                override fun createGutterRenderer(): GutterIconRenderer? = LambdaGutterIcon(this, actionGroup)
            }
        } else null
    }

    override fun collectSlowLineMarkers(
        elements: MutableList<PsiElement>,
        result: MutableCollection<LineMarkerInfo<PsiElement>>
    ) {
    }

    private fun shouldShowLineMarker(element: PsiElement, handler: String, runtime: Runtime): Boolean =
        listFunctions(element.project).any { it.handler() == handler && it.runtime() == runtime.toString() } || // Handler defined in template is valid
        AwsResourceCache.getInstance(element.project).lambdaFunctions().any { it.handler == handler && it.runtime == runtime } // Handler in remote Lambda is valid

    class LambdaGutterIcon(markerInfo: LineMarkerInfo<PsiElement>, private val actionGroup: ActionGroup) :
        LineMarkerInfo.LineMarkerGutterIconRenderer<PsiElement>(markerInfo) {
        override fun getClickAction(): AnAction? = null

        override fun isNavigateAction(): Boolean = true

        override fun getPopupMenuActions(): ActionGroup = actionGroup
    }
}<|MERGE_RESOLUTION|>--- conflicted
+++ resolved
@@ -53,13 +53,8 @@
                     actionGroup.add(LineMarkerActionWrapper(element, it))
                 }
 
-<<<<<<< HEAD
-                actionGroup.add(UploadLambdaFunction(handler))
+                actionGroup.add(CreateLambdaFunction(handler))
             }
-=======
-            actionGroup.add(CreateLambdaFunction(handler))
-        }
->>>>>>> 0c40d8c6
 
             object : LineMarkerInfo<PsiElement>(
                     element, element.textRange, icon, Pass.LINE_MARKERS,
