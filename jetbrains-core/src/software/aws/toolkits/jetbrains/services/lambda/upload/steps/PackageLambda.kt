// Copyright 2020 Amazon.com, Inc. or its affiliates. All Rights Reserved.
// SPDX-License-Identifier: Apache-2.0

package software.aws.toolkits.jetbrains.services.lambda.upload.steps

import com.fasterxml.jackson.databind.JsonNode
import com.fasterxml.jackson.databind.ObjectMapper
import com.fasterxml.jackson.dataformat.yaml.YAMLFactory
import com.intellij.execution.configurations.GeneralCommandLine
import software.aws.toolkits.core.utils.AttributeBagKey
import software.aws.toolkits.core.utils.inputStream
import software.aws.toolkits.jetbrains.services.lambda.sam.samPackageCommand
import software.aws.toolkits.jetbrains.utils.execution.steps.Context
import software.aws.toolkits.jetbrains.utils.execution.steps.MessageEmitter
import software.aws.toolkits.resources.message
import java.nio.file.Path

class PackageLambda(
    private val templatePath: Path,
    private val packagedTemplatePath: Path,
<<<<<<< HEAD
    private val logicalId: String?,
    private val s3Bucket: String,
    private val envVars: Map<String, String>
=======
    private val logicalId: String,
    private val envVars: Map<String, String>,
    private val s3Bucket: String? = null,
    private val ecrRepo: String? = null
>>>>>>> 94fe3ec7
) : SamCliStep() {
    override val stepName: String = message("lambda.create.step.package")

    override fun constructCommandLine(context: Context): GeneralCommandLine = getCli().samPackageCommand(
        templatePath = templatePath,
        packagedTemplatePath = packagedTemplatePath,
        environmentVariables = envVars,
        s3Bucket = s3Bucket,
        ecrRepo = ecrRepo
    )

    override fun handleSuccessResult(output: String, messageEmitter: MessageEmitter, context: Context) {
        // We finished the upload, extract out the uploaded code location if we have a logicalId
        logicalId ?: return

        val mapper = ObjectMapper(YAMLFactory())
        val packagedYaml = packagedTemplatePath.inputStream().use { mapper.readTree(it) }
        val uploadedCodeLocation = if (isImageBased()) {
            UploadedEcrCode(packagedYaml.requiredAt("/Resources/$logicalId/Properties/ImageUri").textValue())
        } else {
            // CodeUri: s3://<bucket>>/<key>
            // or
            // CodeUri:
            //  Bucket: mybucket-name
            //  Key: code.zip
            //  Version: 121212

            val codeUri = packagedYaml.requiredAt("/Resources/$logicalId/Properties/CodeUri")

            when {
                codeUri.isTextual -> convertCodeUriString(codeUri.textValue())
                codeUri.isObject -> convertCodeUriObject(codeUri)
                else -> throw IllegalStateException("Unable to parse codeUri $codeUri")
            }
        }

        context.putAttribute(UPLOADED_CODE_LOCATION, uploadedCodeLocation)
    }

    private fun isImageBased() = ecrRepo != null

    private fun convertCodeUriString(codeUri: String): UploadedCode {
        if (!codeUri.startsWith(S3_PREFIX)) {
            throw IllegalStateException("$codeUri does not start with $S3_PREFIX")
        }

        val s3bucketKey = codeUri.removePrefix(S3_PREFIX)
        val split = s3bucketKey.split("/", limit = 2)
        if (split.size != 2) {
            throw IllegalStateException("$codeUri does not follow the format $S3_PREFIX<bucket>/<key>")
        }

        return UploadedS3Code(
            bucket = split.first(),
            key = split.last(),
            version = null
        )
    }

    private fun convertCodeUriObject(codeUri: JsonNode): UploadedCode = UploadedS3Code(
        bucket = codeUri.required("Bucket").textValue(),
        key = codeUri.required("Key").textValue(),
        version = codeUri.get("Version").textValue()
    )

    companion object {
        private const val S3_PREFIX = "s3://"
        val UPLOADED_CODE_LOCATION = AttributeBagKey.create<UploadedCode>("UPLOADED_CODE_LOCATION")
    }
}<|MERGE_RESOLUTION|>--- conflicted
+++ resolved
@@ -18,16 +18,10 @@
 class PackageLambda(
     private val templatePath: Path,
     private val packagedTemplatePath: Path,
-<<<<<<< HEAD
     private val logicalId: String?,
-    private val s3Bucket: String,
-    private val envVars: Map<String, String>
-=======
-    private val logicalId: String,
     private val envVars: Map<String, String>,
     private val s3Bucket: String? = null,
     private val ecrRepo: String? = null
->>>>>>> 94fe3ec7
 ) : SamCliStep() {
     override val stepName: String = message("lambda.create.step.package")
 
