--- conflicted
+++ resolved
@@ -39,7 +39,6 @@
     fun determineHandler(element: PsiElement): String?
 
     /**
-<<<<<<< HEAD
      * Return a set of valid handlers from the given [PsiElement]. Different from [determineHandler], it returns all the
      * valid handler strings contained by the [element].
      *
@@ -53,11 +52,11 @@
      * @see LambdaHandlerIndex.getIndexer
      */
     fun determineHandlers(element: PsiElement, file: VirtualFile): Set<String>
-=======
+
+    /**
      * Given a [handler] create a shorter name used for display.
      */
     fun handlerDisplayName(handler: String): String = handler
->>>>>>> 261ea2f7
 
     companion object : RuntimeGroupExtensionPointObject<LambdaHandlerResolver>(ExtensionPointName.create("aws.toolkit.lambda.handlerResolver"))
 }