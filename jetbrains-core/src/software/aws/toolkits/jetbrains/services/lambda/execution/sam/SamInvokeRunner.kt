--- conflicted
+++ resolved
@@ -12,12 +12,6 @@
 import com.intellij.execution.runners.ExecutionEnvironment
 import com.intellij.execution.runners.RunContentBuilder
 import com.intellij.execution.ui.RunContentDescriptor
-<<<<<<< HEAD
-import com.intellij.openapi.fileEditor.FileDocumentManager
-import com.intellij.openapi.project.Project
-import com.intellij.openapi.vfs.VirtualFile
-=======
->>>>>>> 03f0f7cd
 import org.jetbrains.concurrency.AsyncPromise
 import org.jetbrains.concurrency.Promise
 import org.slf4j.event.Level
@@ -25,29 +19,9 @@
 import software.aws.toolkits.core.lambda.validOrNull
 import software.aws.toolkits.core.utils.getLogger
 import software.aws.toolkits.core.utils.tryOrNull
-<<<<<<< HEAD
-import software.aws.toolkits.core.utils.warn
-import software.aws.toolkits.jetbrains.core.AwsResourceCache
-import software.aws.toolkits.jetbrains.services.PathMapping
-import software.aws.toolkits.jetbrains.services.lambda.LambdaBuilder
-=======
->>>>>>> 03f0f7cd
 import software.aws.toolkits.jetbrains.services.lambda.execution.local.LocalLambdaRunConfiguration
 import software.aws.toolkits.jetbrains.services.lambda.runtimeGroup
 import software.aws.toolkits.jetbrains.services.lambda.sam.SamTemplateUtils
-<<<<<<< HEAD
-import software.aws.toolkits.jetbrains.services.lambda.upload.steps.BuildLambda
-import software.aws.toolkits.jetbrains.services.sts.StsResources
-import software.aws.toolkits.jetbrains.services.telemetry.MetricEventMetadata
-import software.aws.toolkits.jetbrains.utils.execution.steps.Step
-import software.aws.toolkits.jetbrains.utils.execution.steps.StepExecutor
-import software.aws.toolkits.jetbrains.utils.execution.steps.StepWorkflow
-import software.aws.toolkits.resources.message
-import software.aws.toolkits.telemetry.LambdaPackageType
-import software.aws.toolkits.telemetry.LambdaTelemetry
-import software.aws.toolkits.telemetry.Result
-=======
->>>>>>> 03f0f7cd
 import java.io.File
 
 class SamInvokeRunner : AsyncProgramRunner<RunnerSettings>() {
@@ -97,78 +71,13 @@
         val runContentDescriptor = state.execute(environment.executor, this)?.let {
             RunContentBuilder(it, environment).showRunContent(environment.contentToReuse)
         }
-<<<<<<< HEAD
-    }
-
-    private fun reportMetric(lambdaSettings: LocalLambdaRunSettings, result: Result, isDebug: Boolean) {
-        val account = AwsResourceCache.getInstance()
-            .getResourceIfPresent(StsResources.ACCOUNT, lambdaSettings.connection)
-
-        LambdaTelemetry.invokeLocal(
-            metadata = MetricEventMetadata(
-                awsAccount = account ?: METADATA_INVALID,
-                awsRegion = lambdaSettings.connection.region.id
-            ),
-            debug = isDebug,
-            runtime = TelemetryRuntime.from(
-                when (lambdaSettings) {
-                    is ZipSettings -> {
-                        lambdaSettings.runtime.toString()
-                    }
-                    is ImageSettings -> {
-                        lambdaSettings.imageDebugger.id
-                    }
-                    else -> {
-                        ""
-                    }
-                }
-            ),
-            lambdaPackageType = if (lambdaSettings is ImageTemplateRunSettings) LambdaPackageType.Image else LambdaPackageType.Zip,
-            result = result
-        )
-    }
-
-    // TODO: We actually probably want to split this for image templates and handler templates to enable build env vars for handler based
-    private fun buildLambdaFromTemplate(templateFile: VirtualFile, logicalId: String, samOptions: SamOptions): BuildRequest {
-        val templatePath = Paths.get(templateFile.path)
-        val buildDir = templatePath.resolveSibling(".aws-sam").resolve("build")
-
-        return BuildRequest(templatePath, logicalId, emptyMap(), buildDir)
-    }
-
-    private fun buildLambdaFromHandler(lambdaBuilder: LambdaBuilder, project: Project, settings: HandlerRunSettings): BuildRequest =
-        lambdaBuilder.buildFromHandler(project, settings)
-
-    private fun buildWorkflow(environment: ExecutionEnvironment, buildRequest: BuildRequest, samOptions: SamOptions): StepExecutor {
-        val buildStep = BuildLambda(buildRequest.template, buildRequest.logicalId, buildRequest.buildDir, buildRequest.buildEnvVars, samOptions)
-
-        return StepExecutor(
-            environment.project,
-            message("sam.build.running"),
-            StepWorkflow(ValidateDocker(), *buildRequest.preBuildSteps.toTypedArray(), buildStep),
-            environment.executionId.toString()
-        )
-    }
-
-    private fun ExecutionEnvironment.isDebug(): Boolean = (executor.id == DefaultDebugExecutor.EXECUTOR_ID)
-
-=======
 
         runPromise.setResult(runContentDescriptor)
 
         return runPromise
     }
 
->>>>>>> 03f0f7cd
     private companion object {
         val LOG = getLogger<SamInvokeRunner>()
     }
-}
-
-data class BuildRequest(
-    val template: Path,
-    val logicalId: String,
-    val buildEnvVars: Map<String, String>,
-    val buildDir: Path,
-    val preBuildSteps: List<Step> = emptyList()
-)+}