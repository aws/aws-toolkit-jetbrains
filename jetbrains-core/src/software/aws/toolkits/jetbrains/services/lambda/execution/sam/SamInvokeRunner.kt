--- conflicted
+++ resolved
@@ -22,26 +22,10 @@
 import software.aws.toolkits.jetbrains.services.lambda.execution.local.LocalLambdaRunConfiguration
 import software.aws.toolkits.jetbrains.services.lambda.runtimeGroup
 import software.aws.toolkits.jetbrains.services.lambda.sam.SamTemplateUtils
-<<<<<<< HEAD
-import software.aws.toolkits.jetbrains.services.lambda.upload.steps.BuildLambda
-import software.aws.toolkits.jetbrains.services.lambda.upload.steps.BuildLambdaRequest
-import software.aws.toolkits.jetbrains.services.sts.StsResources
-import software.aws.toolkits.jetbrains.services.telemetry.MetricEventMetadata
-import software.aws.toolkits.jetbrains.utils.execution.steps.StepExecutor
-import software.aws.toolkits.jetbrains.utils.execution.steps.StepWorkflow
-import software.aws.toolkits.resources.message
-import software.aws.toolkits.telemetry.LambdaPackageType
-import software.aws.toolkits.telemetry.LambdaTelemetry
-import software.aws.toolkits.telemetry.Result
 import java.io.File
-import java.nio.file.Paths
-import software.aws.toolkits.telemetry.Runtime as TelemetryRuntime
-=======
-import java.io.File
->>>>>>> af8c69b2
 
 class SamInvokeRunner : AsyncProgramRunner<RunnerSettings>() {
-    override fun getRunnerId(): String = ID
+    override fun getRunnerId(): String = "SamInvokeRunner"
 
     override fun canRun(executorId: String, profile: RunProfile): Boolean {
         if (profile !is LocalLambdaRunConfiguration) {
@@ -83,197 +67,6 @@
     }
 
     override fun execute(environment: ExecutionEnvironment, state: RunProfileState): Promise<RunContentDescriptor?> {
-<<<<<<< HEAD
-        FileDocumentManager.getInstance().saveAllDocuments()
-
-        val buildingPromise = AsyncPromise<RunContentDescriptor?>()
-        val samState = state as SamRunningState
-        val lambdaSettings = samState.settings
-        val lambdaBuilder = LambdaBuilder.getInstance(lambdaSettings.runtimeGroup)
-
-        val buildLambdaRequest = buildBuildLambdaRequest(environment.project, lambdaSettings)
-
-        val buildWorkflow = buildWorkflow(environment, buildLambdaRequest)
-        buildWorkflow.onSuccess = { context ->
-            val builtLambda = context.getRequiredAttribute(BuildLambda.BUILT_LAMBDA)
-            samState.builtLambda = builtLambda
-            samState.pathMappings = createPathMappings(lambdaBuilder, lambdaSettings, buildLambdaRequest)
-
-            samState.runner.run(environment, samState)
-                .onSuccess {
-                    buildingPromise.setResult(it)
-                    reportMetric(lambdaSettings, Result.Succeeded, environment.isDebug())
-                }.onError {
-                    buildingPromise.setError(it)
-                    reportMetric(lambdaSettings, Result.Failed, environment.isDebug())
-                }
-        }
-        buildWorkflow.onError = {
-            // Remap to ExecutionException so our run configuration fails properly
-            // instead of showing up as an IDE Fatal error
-            val exception = if (it is ExecutionException) {
-                it
-            } else {
-                ExecutionException(it)
-            }
-            LOG.warn(it) { "Failed to create Lambda package" }
-            buildingPromise.setError(exception)
-            reportMetric(lambdaSettings, Result.Failed, environment.isDebug())
-        }
-
-        buildWorkflow.startExecution()
-
-        return buildingPromise
-    }
-
-    private fun createPathMappings(lambdaBuilder: LambdaBuilder, settings: LocalLambdaRunSettings, buildRequest: BuildLambdaRequest): List<PathMapping> {
-        val defaultPathMappings = lambdaBuilder.defaultPathMappings(buildRequest.templatePath, buildRequest.logicalId ?: dummyLogicalId, buildRequest.buildDir)
-        return if (settings is ImageTemplateRunSettings) {
-            // This needs to be a bit smart. If a user set local path matches a default path, we need to make sure that is the one set
-            // by removing the default set one.
-            val userMappings = settings.pathMappings.map { PathMapping(it.localRoot, it.remoteRoot) }
-            userMappings + defaultPathMappings.filterNot { defaultMapping -> userMappings.any { defaultMapping.localRoot == it.localRoot } }
-        } else {
-            defaultPathMappings
-        }
-    }
-
-    private fun reportMetric(lambdaSettings: LocalLambdaRunSettings, result: Result, isDebug: Boolean) {
-        val account = AwsResourceCache.getInstance()
-            .getResourceIfPresent(StsResources.ACCOUNT, lambdaSettings.connection)
-
-        LambdaTelemetry.invokeLocal(
-            metadata = MetricEventMetadata(
-                awsAccount = account ?: METADATA_INVALID,
-                awsRegion = lambdaSettings.connection.region.id
-            ),
-            debug = isDebug,
-            runtime = TelemetryRuntime.from(
-                when (lambdaSettings) {
-                    is ZipSettings -> {
-                        lambdaSettings.runtime.toString()
-                    }
-                    is ImageSettings -> {
-                        lambdaSettings.imageDebugger.id
-                    }
-                    else -> {
-                        ""
-                    }
-                }
-            ),
-            lambdaPackageType = if (lambdaSettings is ImageTemplateRunSettings) LambdaPackageType.Image else LambdaPackageType.Zip,
-            result = result
-        )
-    }
-
-    private fun buildWorkflow(environment: ExecutionEnvironment, buildRequest: BuildLambdaRequest) =
-        StepExecutor(
-            environment.project,
-            message("sam.build.running"),
-            StepWorkflow(ValidateDocker(), BuildLambda(buildRequest)),
-            environment.executionId.toString()
-        )
-
-    private fun ExecutionEnvironment.isDebug(): Boolean = (executor.id == DefaultDebugExecutor.EXECUTOR_ID)
-
-    companion object {
-        const val ID = "SamInvokeRunner"
-
-        private val LOG = getLogger<SamInvokeRunner>()
-        private const val dummyLogicalId = "Function"
-
-        private fun LocalLambdaRunSettings.lambdaBuilder() = LambdaBuilder.getInstance(this.runtimeGroup)
-
-        internal fun buildBuildLambdaRequest(project: Project, lambdaSettings: LocalLambdaRunSettings) = when (lambdaSettings) {
-            is TemplateRunSettings ->
-                buildLambdaFromTemplate(
-                    project,
-                    lambdaSettings
-                )
-            is ImageTemplateRunSettings ->
-                buildLambdaFromTemplate(
-                    project,
-                    lambdaSettings
-                )
-            is HandlerRunSettings ->
-                buildLambdaFromHandler(
-                    project,
-                    lambdaSettings
-                )
-        }
-
-        private fun buildLambdaFromTemplate(
-            project: Project,
-            lambdaSettings: TemplateRunSettings,
-        ): BuildLambdaRequest = buildLambdaFromTemplate(
-            project,
-            lambdaSettings.lambdaBuilder(),
-            lambdaSettings.templateFile,
-            lambdaSettings.logicalId,
-            lambdaSettings.samOptions
-        )
-
-        private fun buildLambdaFromTemplate(
-            project: Project,
-            lambdaSettings: ImageTemplateRunSettings,
-        ): BuildLambdaRequest = buildLambdaFromTemplate(
-            project,
-            lambdaSettings.lambdaBuilder(),
-            lambdaSettings.templateFile,
-            lambdaSettings.logicalId,
-            lambdaSettings.samOptions
-        )
-
-        private fun buildLambdaFromTemplate(
-            project: Project,
-            lambdaBuilder: LambdaBuilder,
-            templateFile: VirtualFile,
-            logicalId: String,
-            samOptions: SamOptions
-        ): BuildLambdaRequest {
-            val templatePath = Paths.get(templateFile.path)
-            val buildDir = templatePath.resolveSibling(".aws-sam").resolve("build")
-            val module = ModuleUtil.findModuleForFile(templateFile, project)
-            val additionalBuildEnvironmentVariables = lambdaBuilder.additionalBuildEnvironmentVariables(project, module, samOptions)
-
-            return BuildLambdaRequest(templatePath, logicalId, buildDir, additionalBuildEnvironmentVariables, samOptions)
-        }
-
-        private fun buildLambdaFromHandler(project: Project, settings: HandlerRunSettings): BuildLambdaRequest {
-            val samOptions = settings.samOptions
-            val runtime = settings.runtime
-            val handler = settings.handler
-
-            val element = Lambda.findPsiElementsForHandler(project, runtime, handler).first()
-            val module = getModule(element.containingFile)
-
-            val lambdaBuilder = settings.lambdaBuilder()
-            val buildDirectory = lambdaBuilder.getBuildDirectory(module)
-            val dummyTemplate = buildDirectory.parent.resolve("temp-template.yaml")
-
-            SamTemplateUtils.writeDummySamTemplate(
-                tempFile = dummyTemplate,
-                logicalId = dummyLogicalId,
-                runtime = runtime,
-                handler = handler,
-                timeout = settings.timeout,
-                memorySize = settings.memorySize,
-                codeUri = lambdaBuilder.handlerBaseDirectory(module, element).toAbsolutePath().toString(),
-                envVars = settings.environmentVariables
-            )
-
-            return BuildLambdaRequest(
-                dummyTemplate,
-                dummyLogicalId,
-                buildDirectory,
-                lambdaBuilder.additionalBuildEnvironmentVariables(project, module, samOptions),
-                samOptions
-            )
-        }
-
-        private fun getModule(psiFile: PsiFile): Module = ModuleUtil.findModuleForFile(psiFile)
-            ?: throw IllegalStateException("Failed to locate module for $psiFile")
-=======
         val runPromise = AsyncPromise<RunContentDescriptor?>()
         val runContentDescriptor = state.execute(environment.executor, this)?.let {
             RunContentBuilder(it, environment).showRunContent(environment.contentToReuse)
@@ -286,6 +79,5 @@
 
     private companion object {
         val LOG = getLogger<SamInvokeRunner>()
->>>>>>> af8c69b2
     }
 }