--- conflicted
+++ resolved
@@ -30,23 +30,15 @@
     )
 
     override fun runtimeForSdk(sdk: Sdk): LambdaRuntime? = when {
-<<<<<<< HEAD
-        sdk.sdkType is PythonSdkType && PythonSdkType.getLanguageLevelForSdk(sdk).isAtLeast(LanguageLevel.PYTHON312) -> LambdaRuntime.PYTHON3_12
-        sdk.sdkType is PythonSdkType && PythonSdkType.getLanguageLevelForSdk(sdk).isAtLeast(LanguageLevel.PYTHON311) -> LambdaRuntime.PYTHON3_11
-        sdk.sdkType is PythonSdkType && PythonSdkType.getLanguageLevelForSdk(sdk).isAtLeast(LanguageLevel.PYTHON310) -> LambdaRuntime.PYTHON3_10
-        sdk.sdkType is PythonSdkType && PythonSdkType.getLanguageLevelForSdk(sdk).isAtLeast(LanguageLevel.PYTHON39) -> LambdaRuntime.PYTHON3_9
-        sdk.sdkType is PythonSdkType && PythonSdkType.getLanguageLevelForSdk(sdk).isAtLeast(LanguageLevel.PYTHON38) -> LambdaRuntime.PYTHON3_8
-        sdk.sdkType is PythonSdkType && PythonSdkType.getLanguageLevelForSdk(sdk).isAtLeast(LanguageLevel.PYTHON37) -> LambdaRuntime.PYTHON3_7
-=======
         !PythonSdkUtil.isPythonSdk(sdk) -> null
 
+        PythonSdkType.getLanguageLevelForSdk(sdk).isAtLeast(LanguageLevel.PYTHON312) -> LambdaRuntime.PYTHON3_12
         PythonSdkType.getLanguageLevelForSdk(sdk).isAtLeast(LanguageLevel.PYTHON311) -> LambdaRuntime.PYTHON3_11
         PythonSdkType.getLanguageLevelForSdk(sdk).isAtLeast(LanguageLevel.PYTHON310) -> LambdaRuntime.PYTHON3_10
         PythonSdkType.getLanguageLevelForSdk(sdk).isAtLeast(LanguageLevel.PYTHON39) -> LambdaRuntime.PYTHON3_9
         PythonSdkType.getLanguageLevelForSdk(sdk).isAtLeast(LanguageLevel.PYTHON38) -> LambdaRuntime.PYTHON3_8
         PythonSdkType.getLanguageLevelForSdk(sdk).isAtLeast(LanguageLevel.PYTHON37) -> LambdaRuntime.PYTHON3_7
 
->>>>>>> 221a7319
         else -> null
     }
 
