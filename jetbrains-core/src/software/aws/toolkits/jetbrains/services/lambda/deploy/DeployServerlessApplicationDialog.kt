--- conflicted
+++ resolved
@@ -25,11 +25,7 @@
 import software.aws.toolkits.jetbrains.settings.DeploySettings
 import software.aws.toolkits.jetbrains.settings.relativeSamPath
 import software.aws.toolkits.jetbrains.utils.ui.find
-<<<<<<< HEAD
-import software.aws.toolkits.jetbrains.utils.ui.selected
-=======
 import software.aws.toolkits.jetbrains.utils.ui.validationInfo
->>>>>>> d14d9458
 import software.aws.toolkits.resources.message
 import javax.swing.JComponent
 
@@ -75,18 +71,8 @@
             updateTemplateParameters()
         }
 
-<<<<<<< HEAD
-        view.stacks.populateValues(default = settings?.samStackName(samPath)?.let { Stack(it) }, updateStatus = false) {
-            cloudFormationClient.listStackSummariesFilter { it.stackStatus() != StackStatus.DELETE_COMPLETE }
-                    .filterNotNull()
-                    .filter { it.stackName() != null }
-                    .sortedWith(compareBy(String.CASE_INSENSITIVE_ORDER) { it.stackName() })
-                    .map { Stack(it.stackName(), it.stackId()) }
-                    .toList()
-=======
         settings?.samStackName(samPath)?.let {
             view.stacks.selectedItem { s: Stack -> it == s.name }
->>>>>>> d14d9458
         }
 
         updateTemplateParameters()
