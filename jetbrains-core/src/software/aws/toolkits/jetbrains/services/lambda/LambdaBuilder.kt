// Copyright 2019 Amazon.com, Inc. or its affiliates. All Rights Reserved.
// SPDX-License-Identifier: Apache-2.0

package software.aws.toolkits.jetbrains.services.lambda

import com.intellij.openapi.extensions.ExtensionPointName
import com.intellij.openapi.module.Module
<<<<<<< HEAD
import com.intellij.openapi.module.ModuleUtil
=======
>>>>>>> 03f0f7cd
import com.intellij.openapi.project.Project
import com.intellij.openapi.project.rootManager
import com.intellij.psi.PsiElement
import com.intellij.psi.PsiFile
import software.aws.toolkits.jetbrains.core.utils.buildList
import software.aws.toolkits.jetbrains.services.PathMapping
import software.aws.toolkits.jetbrains.services.lambda.execution.sam.BuildRequest
import software.aws.toolkits.jetbrains.services.lambda.execution.sam.HandlerRunSettings
import software.aws.toolkits.jetbrains.services.lambda.sam.SamCommon
import software.aws.toolkits.jetbrains.services.lambda.sam.SamOptions
import software.aws.toolkits.jetbrains.services.lambda.sam.SamTemplateUtils
import software.aws.toolkits.resources.message
import java.nio.file.Path
import java.nio.file.Paths

abstract class LambdaBuilder {

    /**
     * Returns the base directory of the Lambda handler
     *
     * @throws IllegalStateException if we cant determine a valid base directory for the handler element
     */
    abstract fun handlerBaseDirectory(module: Module, handlerElement: PsiElement): Path

    open fun handlerForDummyTemplate(settings: HandlerRunSettings, handlerElement: PsiElement): String = settings.handler

    open fun buildFromHandler(project: Project, settings: HandlerRunSettings): BuildRequest {
        val samOptions = settings.samOptions
        val runtime = settings.runtime

        val element = Lambda.findPsiElementsForHandler(project, runtime, settings.handler).first()
        val module = getModule(element.containingFile)

        val buildDirectory = getBuildDirectory(module)
        val dummyTemplate = buildDirectory.parent.resolve("temp-template.yaml")
        val dummyLogicalId = "Function"

        SamTemplateUtils.writeDummySamTemplate(
            tempFile = dummyTemplate,
            logicalId = dummyLogicalId,
            runtime = runtime,
            handler = handlerForDummyTemplate(settings, element),
            timeout = settings.timeout,
            memorySize = settings.memorySize,
            codeUri = handlerBaseDirectory(module, element).toAbsolutePath().toString(),
            envVars = settings.environmentVariables
        )

        return BuildRequest(
            dummyTemplate,
            dummyLogicalId,
            additionalBuildEnvironmentVariables(module, samOptions),
            buildDirectory
        )
    }

    /**
     * Returns the build directory of the project. Create this if it doesn't exist yet.
     */
    open fun getBuildDirectory(module: Module): Path {
        val contentRoot = module.rootManager.contentRoots.firstOrNull()
            ?: throw IllegalStateException(message("lambda.build.module_with_no_content_root", module.name))
        return Paths.get(contentRoot.path, SamCommon.SAM_BUILD_DIR, "build")
    }

    /**
     * Returns a set of default path mappings for the specified built function
     *
     * @param sourceTemplate The original template file
     * @param logicalId The logical ID of the function
     * @param buildDir The root directory where SAM built the function into
     */
    open fun defaultPathMappings(sourceTemplate: Path, logicalId: String, buildDir: Path): List<PathMapping> = buildList {
        val codeLocation = SamTemplateUtils.getCodeLocation(sourceTemplate, logicalId)
        // First one wins, so code needs to go before build
        add(PathMapping(sourceTemplate.resolveSibling(codeLocation).normalize().toString(), TASK_PATH))
        add(PathMapping(buildDir.resolve(logicalId).normalize().toString(), TASK_PATH))
    }

    /**
     * Returns a set of additional environment variables that should be passed to SAM build
     */
    open fun additionalBuildEnvironmentVariables(project: Project, module: Module?, samOptions: SamOptions): Map<String, String> = emptyMap()

    companion object : RuntimeGroupExtensionPointObject<LambdaBuilder>(ExtensionPointName("aws.toolkit.lambda.builder")) {
        /*
         * The default path to the task. The default is consistent across both Zip and Image based functions.
         */
        const val TASK_PATH = "/var/task"

        fun getModule(psiFile: PsiFile): Module = ModuleUtil.findModuleForFile(psiFile)
            ?: throw IllegalStateException("Failed to locate module for $psiFile")
    }
}<|MERGE_RESOLUTION|>--- conflicted
+++ resolved
@@ -5,21 +5,18 @@
 
 import com.intellij.openapi.extensions.ExtensionPointName
 import com.intellij.openapi.module.Module
-<<<<<<< HEAD
 import com.intellij.openapi.module.ModuleUtil
-=======
->>>>>>> 03f0f7cd
 import com.intellij.openapi.project.Project
 import com.intellij.openapi.project.rootManager
 import com.intellij.psi.PsiElement
 import com.intellij.psi.PsiFile
 import software.aws.toolkits.jetbrains.core.utils.buildList
 import software.aws.toolkits.jetbrains.services.PathMapping
-import software.aws.toolkits.jetbrains.services.lambda.execution.sam.BuildRequest
 import software.aws.toolkits.jetbrains.services.lambda.execution.sam.HandlerRunSettings
 import software.aws.toolkits.jetbrains.services.lambda.sam.SamCommon
 import software.aws.toolkits.jetbrains.services.lambda.sam.SamOptions
 import software.aws.toolkits.jetbrains.services.lambda.sam.SamTemplateUtils
+import software.aws.toolkits.jetbrains.services.lambda.steps.BuildLambdaRequest
 import software.aws.toolkits.resources.message
 import java.nio.file.Path
 import java.nio.file.Paths
@@ -35,33 +32,35 @@
 
     open fun handlerForDummyTemplate(settings: HandlerRunSettings, handlerElement: PsiElement): String = settings.handler
 
-    open fun buildFromHandler(project: Project, settings: HandlerRunSettings): BuildRequest {
+    open fun buildFromHandler(project: Project, settings: HandlerRunSettings): BuildLambdaRequest {
+        val dummyLogicalId = "Function"
         val samOptions = settings.samOptions
         val runtime = settings.runtime
+        val handler = settings.handler
 
-        val element = Lambda.findPsiElementsForHandler(project, runtime, settings.handler).first()
+        val element = Lambda.findPsiElementsForHandler(project, runtime, handler).first()
         val module = getModule(element.containingFile)
 
         val buildDirectory = getBuildDirectory(module)
         val dummyTemplate = buildDirectory.parent.resolve("temp-template.yaml")
-        val dummyLogicalId = "Function"
 
         SamTemplateUtils.writeDummySamTemplate(
             tempFile = dummyTemplate,
             logicalId = dummyLogicalId,
             runtime = runtime,
-            handler = handlerForDummyTemplate(settings, element),
+            handler = handler,
             timeout = settings.timeout,
             memorySize = settings.memorySize,
             codeUri = handlerBaseDirectory(module, element).toAbsolutePath().toString(),
             envVars = settings.environmentVariables
         )
 
-        return BuildRequest(
+        return BuildLambdaRequest(
             dummyTemplate,
             dummyLogicalId,
-            additionalBuildEnvironmentVariables(module, samOptions),
-            buildDirectory
+            buildDirectory,
+            additionalBuildEnvironmentVariables(project, module, samOptions),
+            samOptions
         )
     }
 
