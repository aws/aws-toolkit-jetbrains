--- conflicted
+++ resolved
@@ -44,10 +44,6 @@
 import software.aws.toolkits.jetbrains.utils.ui.validationInfo
 import software.aws.toolkits.resources.message
 import java.awt.event.ActionEvent
-<<<<<<< HEAD
-import java.util.function.Function
-=======
->>>>>>> 7bc9d7b4
 import javax.swing.Action
 import javax.swing.JComponent
 
@@ -107,11 +103,7 @@
 
         view.name.text = name
 
-<<<<<<< HEAD
-        view.handler.text = handlerName
-=======
         view.handlerPanel.handler.text = handlerName
->>>>>>> 7bc9d7b4
         view.timeoutSlider.value = timeout
         view.memorySlider.value = memorySize
         view.description.text = description
@@ -163,14 +155,10 @@
                 defaultPolicyDocument = DEFAULT_POLICY
             )
             if (iamRoleDialog.showAndGet()) {
-<<<<<<< HEAD
-                iamRoleDialog.iamRole?.let { newRole -> view.iamRole.addAndSelectValue { newRole } }
-=======
                 iamRoleDialog.iamRole?.let { newRole ->
                     view.iamRole.reload(forceFetch = true)
                     view.iamRole.selectedItem = newRole
                 }
->>>>>>> 7bc9d7b4
             }
         }
     }
@@ -320,14 +308,7 @@
             view.handlerPanel.handler
         )
         view.runtime.selected() ?: return ValidationInfo(message("lambda.upload_validation.runtime"), view.runtime)
-<<<<<<< HEAD
-        view.iamRole.selected() ?: return view.iamRole.toValidationInfo(
-            loading = message("lambda.upload_validation.iam_role.loading"),
-            notSelected = message("lambda.upload_validation.iam_role")
-        )
-=======
         view.iamRole.selected() ?: return view.iamRole.validationInfo(message("lambda.upload_validation.iam_role"))
->>>>>>> 7bc9d7b4
 
         return view.timeoutSlider.validate() ?: view.memorySlider.validate()
     }
