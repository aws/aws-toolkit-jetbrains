// Copyright 2019 Amazon.com, Inc. or its affiliates. All Rights Reserved.
// SPDX-License-Identifier: Apache-2.0
@file:JvmName("RuntimeGroupUtil")

package software.aws.toolkits.jetbrains.services.lambda

import com.intellij.lang.Language
import com.intellij.openapi.actionSystem.AnActionEvent
import com.intellij.openapi.actionSystem.LangDataKeys
import com.intellij.openapi.extensions.ExtensionPointName
import com.intellij.openapi.module.Module
import com.intellij.openapi.module.ModuleType
import com.intellij.openapi.project.Project
import com.intellij.openapi.projectRoots.Sdk
import com.intellij.openapi.projectRoots.SdkType
import com.intellij.openapi.roots.ModuleRootManager
import com.intellij.openapi.roots.ProjectRootManager
import com.intellij.openapi.util.KeyedExtensionCollector
import software.amazon.awssdk.services.lambda.model.Runtime
import software.aws.toolkits.jetbrains.core.IdBasedExtensionPoint

/**
 * IDs for built-in runtime groups that ship with toolkit
 */
object BuiltInRuntimeGroups {
    const val Python = "PYTHON"
    const val Dotnet = "DOTNET"
    const val Java = "JAVA"
    const val NodeJs = "NODEJS"
}

/**
 * Grouping of Lambda [Runtime] by parent language.
 *
 * A Lambda [Runtime] belongs to a single [RuntimeGroup], a [RuntimeGroup] may have several Lambda [Runtime]s, [Language]s or [Sdk]s.
 */
interface RuntimeGroup {
    val id: String
    val runtimes: Set<Runtime>
    val languageIds: Set<String>

    fun determineRuntime(project: Project): Runtime? = null
    fun determineRuntime(module: Module): Runtime? = null
    fun getModuleType(): ModuleType<*>? = null
    fun getIdeSdkType(): SdkType? = null
    fun supportsSamBuild(): Boolean = true

    companion object {
        private val EP_NAM = ExtensionPointName.create<RuntimeGroup>("aws.toolkit.lambda.runtimeGroup")

        @JvmStatic
        fun find(predicate: (RuntimeGroup) -> Boolean): RuntimeGroup? = registeredRuntimeGroups().firstOrNull(predicate)

        fun getById(id: String): RuntimeGroup = find { it.id == id } ?: throw IllegalStateException("No RuntimeGroup with $id is registered")

        fun determineRuntime(project: Project?): Runtime? = project?.let { _ ->
            registeredRuntimeGroups().asSequence().mapNotNull { it.determineRuntime(project) }.firstOrNull()
        }

        fun determineRuntime(module: Module?): Runtime? = module?.let { _ ->
            registeredRuntimeGroups().asSequence().mapNotNull { it.determineRuntime(module) }.firstOrNull()
        }

        fun determineRuntimeGroup(project: Project?): RuntimeGroup? = project?.let { _ ->
            registeredRuntimeGroups().find { it.determineRuntime(project) != null }
        }

        fun registeredRuntimeGroups(): List<RuntimeGroup> = EP_NAM.extensionList
    }
}

abstract class SdkBasedRuntimeGroup : RuntimeGroup {
    protected abstract fun runtimeForSdk(sdk: Sdk): Runtime?

    override fun determineRuntime(project: Project): Runtime? = ProjectRootManager.getInstance(project).projectSdk?.let { runtimeForSdk(it) }

    override fun determineRuntime(module: Module): Runtime? = ModuleRootManager.getInstance(module).sdk?.let { runtimeForSdk(it) }
}

val Runtime?.validOrNull: Runtime? get() = this?.takeUnless { it == Runtime.UNKNOWN_TO_SDK_VERSION }

val Runtime.runtimeGroup: RuntimeGroup? get() = RuntimeGroup.find { this in it.runtimes }

/**
 * For a given [com.intellij.lang.Language] determine the corresponding Lambda [RuntimeGroup]
 */
val Language.runtimeGroup: RuntimeGroup? get() = RuntimeGroup.find { this.id in it.languageIds }

/**
 * Given [AnActionEvent] attempt to determine the [Runtime]
 */
fun AnActionEvent.runtime(): Runtime? {
    val runtimeGroup = getData(LangDataKeys.LANGUAGE)?.runtimeGroup ?: return null
    return getData(LangDataKeys.MODULE)?.let { runtimeGroup.determineRuntime(it) } ?: getData(LangDataKeys.PROJECT)?.let { runtimeGroup.determineRuntime(it) }
}

/**
 * To be implemented on a companion object of the extension point object to expose factory methods.
 * See [software.aws.toolkits.jetbrains.services.lambda.LambdaBuilder]
 */
abstract class RuntimeGroupExtensionPointObject<T>(private val extensionPointName: ExtensionPointName<IdBasedExtensionPoint<T>>) {
    private val collector = KeyedExtensionCollector<T, String>(extensionPointName.name)

    fun getInstanceOrNull(runtimeGroup: RuntimeGroup): T? = collector.findSingle(runtimeGroup.id)
    fun getInstance(runtimeGroup: RuntimeGroup): T = getInstanceOrNull(runtimeGroup)
        ?: throw IllegalStateException("Attempted to retrieve feature for unsupported runtime group $runtimeGroup")

    fun supportedRuntimeGroups(): Set<RuntimeGroup> {
        val alRuntimeGroups = RuntimeGroup.registeredRuntimeGroups()
        val supportedIds = extensionPointName.extensions.map { it.id }
        return alRuntimeGroups.filter { supportedIds.contains(it.id) }.toSet()
    }

<<<<<<< HEAD
    override fun getKey(): String = runtimeGroup.name

    override fun getInstance(): T = instance.value
}

/**
 * To be implemented on a companion object of the extension point object to expose factory methods.
 * See [software.aws.toolkits.jetbrains.services.lambda.LambdaBuilder]
 */
abstract class RuntimeGroupExtensionPointObject<T>(val extensionPointName: ExtensionPointName<RuntimeGroupExtensionPoint<T>>) {
    protected val collector = KeyedExtensionCollector<T, RuntimeGroup>(extensionPointName.name)
    fun getInstance(runtimeGroup: RuntimeGroup): T? = collector.findSingle(runtimeGroup)
    fun getInstanceOrThrow(runtimeGroup: RuntimeGroup): T =
        getInstance(runtimeGroup) ?: throw IllegalStateException("Attempted to retrieve feature for unsupported runtime group $runtimeGroup")

    val supportedRuntimeGroups: Set<RuntimeGroup> by lazy { extensionPointName.extensions.map { it.runtimeGroup }.toSet() }
    val supportedLanguages: Set<Language> by lazy { supportedRuntimeGroups.flatMap { it.languageIds }.mapNotNull { Language.findLanguageByID(it) }.toSet() }
=======
    fun supportedLanguages(): Set<Language> {
        val supportedRuntimeGroups = supportedRuntimeGroups()
        return supportedRuntimeGroups.asSequence().flatMap { it.languageIds.asSequence() }.mapNotNull { Language.findLanguageByID(it) }.toSet()
    }
>>>>>>> cd61934d
}<|MERGE_RESOLUTION|>--- conflicted
+++ resolved
@@ -98,7 +98,7 @@
  * To be implemented on a companion object of the extension point object to expose factory methods.
  * See [software.aws.toolkits.jetbrains.services.lambda.LambdaBuilder]
  */
-abstract class RuntimeGroupExtensionPointObject<T>(private val extensionPointName: ExtensionPointName<IdBasedExtensionPoint<T>>) {
+abstract class RuntimeGroupExtensionPointObject<T>(val extensionPointName: ExtensionPointName<IdBasedExtensionPoint<T>>) {
     private val collector = KeyedExtensionCollector<T, String>(extensionPointName.name)
 
     fun getInstanceOrNull(runtimeGroup: RuntimeGroup): T? = collector.findSingle(runtimeGroup.id)
@@ -111,28 +111,8 @@
         return alRuntimeGroups.filter { supportedIds.contains(it.id) }.toSet()
     }
 
-<<<<<<< HEAD
-    override fun getKey(): String = runtimeGroup.name
-
-    override fun getInstance(): T = instance.value
-}
-
-/**
- * To be implemented on a companion object of the extension point object to expose factory methods.
- * See [software.aws.toolkits.jetbrains.services.lambda.LambdaBuilder]
- */
-abstract class RuntimeGroupExtensionPointObject<T>(val extensionPointName: ExtensionPointName<RuntimeGroupExtensionPoint<T>>) {
-    protected val collector = KeyedExtensionCollector<T, RuntimeGroup>(extensionPointName.name)
-    fun getInstance(runtimeGroup: RuntimeGroup): T? = collector.findSingle(runtimeGroup)
-    fun getInstanceOrThrow(runtimeGroup: RuntimeGroup): T =
-        getInstance(runtimeGroup) ?: throw IllegalStateException("Attempted to retrieve feature for unsupported runtime group $runtimeGroup")
-
-    val supportedRuntimeGroups: Set<RuntimeGroup> by lazy { extensionPointName.extensions.map { it.runtimeGroup }.toSet() }
-    val supportedLanguages: Set<Language> by lazy { supportedRuntimeGroups.flatMap { it.languageIds }.mapNotNull { Language.findLanguageByID(it) }.toSet() }
-=======
     fun supportedLanguages(): Set<Language> {
         val supportedRuntimeGroups = supportedRuntimeGroups()
         return supportedRuntimeGroups.asSequence().flatMap { it.languageIds.asSequence() }.mapNotNull { Language.findLanguageByID(it) }.toSet()
     }
->>>>>>> cd61934d
 }