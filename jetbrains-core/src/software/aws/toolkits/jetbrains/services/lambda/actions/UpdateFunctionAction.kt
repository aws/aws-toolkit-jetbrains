// Copyright 2019 Amazon.com, Inc. or its affiliates. All Rights Reserved.
// SPDX-License-Identifier: Apache-2.0

package software.aws.toolkits.jetbrains.services.lambda.actions

import com.intellij.openapi.actionSystem.AnActionEvent
import com.intellij.openapi.actionSystem.PlatformDataKeys
import com.intellij.openapi.application.ApplicationManager
import com.intellij.openapi.application.runInEdt
import software.aws.toolkits.jetbrains.core.explorer.SingleResourceNodeAction
import software.aws.toolkits.jetbrains.services.lambda.LambdaBuilder
import software.aws.toolkits.jetbrains.services.lambda.LambdaFunctionNode
import software.aws.toolkits.jetbrains.services.lambda.runtimeGroup
import software.aws.toolkits.jetbrains.services.lambda.toDataClass
import software.aws.toolkits.jetbrains.services.lambda.upload.EditFunctionDialog
import software.aws.toolkits.jetbrains.services.lambda.upload.EditFunctionMode
import software.aws.toolkits.jetbrains.utils.warnLambdaUpdateAgainstCodePipeline
import software.aws.toolkits.resources.message

abstract class UpdateFunctionAction(private val mode: EditFunctionMode, title: String) : SingleResourceNodeAction<LambdaFunctionNode>(title) {
    override fun actionPerformed(selected: LambdaFunctionNode, e: AnActionEvent) {
        val project = e.getRequiredData(PlatformDataKeys.PROJECT)

        ApplicationManager.getApplication().executeOnPooledThread {
            // Fetch latest version just in case
            val functionConfiguration = selected.client.getFunction {
                it.functionName(selected.functionName())
            }.configuration()

            val lambdaFunction = functionConfiguration.toDataClass(
                selected.function.credentialProviderId,
                selected.function.region
            )

<<<<<<< HEAD
        if (warnLambdaUpdateAgainstCodePipeline(project, selected.function.name, selected.function.arn, message("codepipeline.resource.operation.update"))) {
            return
        }

        EditFunctionDialog(project, lambdaFunction, mode = mode).show()
=======
            runInEdt {
                EditFunctionDialog(project, lambdaFunction, mode = mode).show()
            }
        }
>>>>>>> 29096838
    }
}

class UpdateFunctionConfigurationAction : UpdateFunctionAction(EditFunctionMode.UPDATE_CONFIGURATION, message("lambda.function.updateConfiguration.action"))

class UpdateFunctionCodeAction : UpdateFunctionAction(EditFunctionMode.UPDATE_CODE, message("lambda.function.updateCode.action")) {
    override fun update(selected: LambdaFunctionNode, e: AnActionEvent) {
        if (selected.function.runtime.runtimeGroup?.let { LambdaBuilder.getInstance(it) } != null) {
            return
        }
        e.presentation.isVisible = false
    }
}<|MERGE_RESOLUTION|>--- conflicted
+++ resolved
@@ -32,18 +32,12 @@
                 selected.function.region
             )
 
-<<<<<<< HEAD
-        if (warnLambdaUpdateAgainstCodePipeline(project, selected.function.name, selected.function.arn, message("codepipeline.resource.operation.update"))) {
-            return
-        }
-
-        EditFunctionDialog(project, lambdaFunction, mode = mode).show()
-=======
-            runInEdt {
-                EditFunctionDialog(project, lambdaFunction, mode = mode).show()
+            if (!warnLambdaUpdateAgainstCodePipeline(project, selected.function.name, selected.function.arn, message("codepipeline.resource.operation.update"))) {
+                runInEdt {
+                    EditFunctionDialog(project, lambdaFunction, mode = mode).show()
+                }
             }
         }
->>>>>>> 29096838
     }
 }
 
