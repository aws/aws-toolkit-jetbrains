// Copyright 2022 Amazon.com, Inc. or its affiliates. All Rights Reserved.
// SPDX-License-Identifier: Apache-2.0

package software.aws.toolkits.jetbrains.services.lambda.actions

import com.intellij.execution.configurations.GeneralCommandLine
import com.intellij.execution.executors.DefaultRunExecutor
import com.intellij.execution.runners.ExecutionEnvironmentBuilder
import com.intellij.execution.util.ExecUtil
import com.intellij.openapi.actionSystem.AnAction
import com.intellij.openapi.actionSystem.AnActionEvent
import com.intellij.openapi.actionSystem.PlatformDataKeys
import com.intellij.openapi.application.runInEdt
import com.intellij.openapi.fileEditor.FileDocumentManager
import com.intellij.openapi.module.ModuleUtil
import com.intellij.openapi.project.Project
import com.intellij.openapi.vfs.VirtualFile
import icons.AwsIcons
<<<<<<< HEAD
import software.amazon.awssdk.services.lambda.model.PackageType
=======
import kotlinx.coroutines.runBlocking
import software.aws.toolkits.jetbrains.core.coroutines.getCoroutineBgContext
>>>>>>> edd3f4bc
import software.aws.toolkits.jetbrains.core.credentials.AwsConnectionManager
import software.aws.toolkits.jetbrains.core.credentials.getConnectionSettingsOrThrow
import software.aws.toolkits.jetbrains.core.executables.ExecutableInstance
import software.aws.toolkits.jetbrains.core.executables.ExecutableManager
import software.aws.toolkits.jetbrains.core.executables.getExecutable
import software.aws.toolkits.jetbrains.services.cloudformation.SamFunction
import software.aws.toolkits.jetbrains.services.lambda.SyncServerlessAppWarningDialog
import software.aws.toolkits.jetbrains.services.lambda.sam.SamCommon
import software.aws.toolkits.jetbrains.services.lambda.sam.SamExecutable
import software.aws.toolkits.jetbrains.services.lambda.sam.SamTemplateFileUtils.retrieveSamTemplate
import software.aws.toolkits.jetbrains.services.lambda.sam.SamTemplateFileUtils.validateTemplateFile
import software.aws.toolkits.jetbrains.services.lambda.sam.SamTemplateUtils
import software.aws.toolkits.jetbrains.services.lambda.sam.sync.SyncApplicationRunProfile
import software.aws.toolkits.jetbrains.services.lambda.sam.sync.SyncServerlessApplicationDialog
import software.aws.toolkits.jetbrains.services.lambda.sam.sync.SyncServerlessApplicationSettings
import software.aws.toolkits.jetbrains.settings.SamDisplayDevModeWarningSettings
import software.aws.toolkits.jetbrains.settings.SyncSettings
import software.aws.toolkits.jetbrains.settings.relativeSamPath
import software.aws.toolkits.jetbrains.utils.notifyError
import software.aws.toolkits.jetbrains.utils.notifyNoActiveCredentialsError
import software.aws.toolkits.jetbrains.utils.notifySamCliNotValidError
import software.aws.toolkits.resources.message
import software.aws.toolkits.telemetry.LambdaPackageType
import software.aws.toolkits.telemetry.Result
import software.aws.toolkits.telemetry.SamTelemetry
import software.aws.toolkits.telemetry.SyncedResources

class SyncServerlessAppAction(private val codeOnly: Boolean = false) : AnAction(
    message("serverless.application.sync"),
    null,
    AwsIcons.Resources.SERVERLESS_APP
) {
    override fun actionPerformed(e: AnActionEvent) {
        val project = e.getRequiredData(PlatformDataKeys.PROJECT)

        if (!AwsConnectionManager.getInstance(project).isValidConnectionSettings()) {
            notifyNoActiveCredentialsError(project = project)
            return
        }

        ExecutableManager.getInstance().getExecutable<SamExecutable>().thenAccept { samExecutable ->
            if (samExecutable is ExecutableInstance.InvalidExecutable || samExecutable is ExecutableInstance.UnresolvedExecutable) {
                notifySamCliNotValidError(
                    project = project,
                    content = (samExecutable as ExecutableInstance.BadExecutable).validationError
                )
                return@thenAccept
            }

            val templateFile = retrieveSamTemplate(e, project) ?: return@thenAccept

            validateTemplateFile(project, templateFile)?.let {
                notifyError(content = it, project = project)
                return@thenAccept
            }

            val templateFunctions = SamTemplateUtils.findFunctionsFromTemplate(project, templateFile)
            val hasImageFunctions: Boolean = templateFunctions.any { (it as? SamFunction)?.packageType() == PackageType.IMAGE }
            val lambdaType = if (hasImageFunctions) LambdaPackageType.Image else LambdaPackageType.Zip
            val syncedResourceType = if (codeOnly) SyncedResources.CodeOnly else SyncedResources.AllResources

            val warningSettings = SamDisplayDevModeWarningSettings.getInstance()
            runInEdt {
                if (warningSettings.showDevModeWarning) {
                    if (!SyncServerlessAppWarningDialog(project).showAndGet()) {
                        SamTelemetry.sync(
                            project = project,
                            result = Result.Cancelled,
                            syncedResources = syncedResourceType,
                            lambdaPackageType = lambdaType,
                            version = SamCommon.getVersionString()
                        )
                        return@runInEdt
                    }
                }

                FileDocumentManager.getInstance().saveAllDocuments()
                val parameterDialog = SyncServerlessApplicationDialog(project, templateFile)

                if (!parameterDialog.showAndGet()) {
                    SamTelemetry.sync(
                        project = project,
                        result = Result.Cancelled,
                        syncedResources = syncedResourceType,
                        lambdaPackageType = lambdaType,
                        version = SamCommon.getVersionString()
                    )
                    return@runInEdt
                }
                val settings = parameterDialog.settings()

                saveSettings(project, templateFile, settings)

<<<<<<< HEAD
                syncApp(templateFile, project, settings, syncedResourceType, lambdaType)
=======
                if (settings.useContainer) {
                    val checkDocker = runBlocking(getCoroutineBgContext()) {
                        ExecUtil.execAndGetOutput(GeneralCommandLine("docker", "ps"))
                    }
                    if (checkDocker.getStderrLines(true).size != 0) {
                        notifyError(message("docker.not.found"), message("lambda.debug.docker.not_connected"))
                        return@runInEdt
                    }
                }
                syncApp(templateFile, project, settings)
>>>>>>> edd3f4bc
            }
        }
    }

    private fun syncApp(
        templateFile: VirtualFile,
        project: Project,
        settings: SyncServerlessApplicationSettings,
        syncedResources: SyncedResources,
        lambdaPackageType: LambdaPackageType
    ) {
<<<<<<< HEAD
        try {
            if (settings.useContainer) {
                // TODO: Check if docker exists
            }
            val templatePath = templateFile.toNioPath()
            val environment = ExecutionEnvironmentBuilder.create(
                project,
                DefaultRunExecutor.getRunExecutorInstance(),
                SyncApplicationRunProfile(project, settings, project.getConnectionSettingsOrThrow(), templatePath, codeOnly)
            ).build()

            environment.runner.execute(environment)
            SamTelemetry.sync(
                project = project,
                result = Result.Succeeded,
                syncedResources = syncedResources,
                lambdaPackageType = lambdaPackageType,
                version = SamCommon.getVersionString()
            )
        } catch (e: Exception) {
            SamTelemetry.sync(
                project = project,
                result = Result.Failed,
                syncedResources = syncedResources,
                lambdaPackageType = lambdaPackageType,
                version = SamCommon.getVersionString()
            )
        }
    }

    private fun saveSettings(project: Project, templateFile: VirtualFile, settings: SyncServerlessApplicationSettings) {
        ModuleUtil.findModuleForFile(templateFile, project)?.let { module ->
            relativeSamPath(module, templateFile)?.let { samPath ->
                SyncSettings.getInstance(module)?.apply {
                    setSamStackName(samPath, settings.stackName)
                    setSamBucketName(samPath, settings.bucket)
                    setSamEcrRepoUri(samPath, settings.ecrRepo)
                    setSamUseContainer(samPath, settings.useContainer)
                    setEnabledCapabilities(samPath, settings.capabilities)
                    setSamTags(samPath, settings.tags)
                }
            }
        }
=======
        val templatePath = templateFile.toNioPath()
        val environment = ExecutionEnvironmentBuilder.create(
            project,
            DefaultRunExecutor.getRunExecutorInstance(),
            SyncApplicationRunProfile(project, settings, project.getConnectionSettingsOrThrow(), templatePath, codeOnly)
        ).build()

        environment.runner.execute(environment)
>>>>>>> edd3f4bc
    }
}<|MERGE_RESOLUTION|>--- conflicted
+++ resolved
@@ -16,12 +16,9 @@
 import com.intellij.openapi.project.Project
 import com.intellij.openapi.vfs.VirtualFile
 import icons.AwsIcons
-<<<<<<< HEAD
 import software.amazon.awssdk.services.lambda.model.PackageType
-=======
 import kotlinx.coroutines.runBlocking
 import software.aws.toolkits.jetbrains.core.coroutines.getCoroutineBgContext
->>>>>>> edd3f4bc
 import software.aws.toolkits.jetbrains.core.credentials.AwsConnectionManager
 import software.aws.toolkits.jetbrains.core.credentials.getConnectionSettingsOrThrow
 import software.aws.toolkits.jetbrains.core.executables.ExecutableInstance
@@ -115,9 +112,8 @@
 
                 saveSettings(project, templateFile, settings)
 
-<<<<<<< HEAD
                 syncApp(templateFile, project, settings, syncedResourceType, lambdaType)
-=======
+
                 if (settings.useContainer) {
                     val checkDocker = runBlocking(getCoroutineBgContext()) {
                         ExecUtil.execAndGetOutput(GeneralCommandLine("docker", "ps"))
@@ -127,8 +123,7 @@
                         return@runInEdt
                     }
                 }
-                syncApp(templateFile, project, settings)
->>>>>>> edd3f4bc
+                syncApp(templateFile, project, settings, syncedResourceType, lambdaType)
             }
         }
     }
@@ -140,11 +135,8 @@
         syncedResources: SyncedResources,
         lambdaPackageType: LambdaPackageType
     ) {
-<<<<<<< HEAD
         try {
-            if (settings.useContainer) {
-                // TODO: Check if docker exists
-            }
+
             val templatePath = templateFile.toNioPath()
             val environment = ExecutionEnvironmentBuilder.create(
                 project,
@@ -184,15 +176,5 @@
                 }
             }
         }
-=======
-        val templatePath = templateFile.toNioPath()
-        val environment = ExecutionEnvironmentBuilder.create(
-            project,
-            DefaultRunExecutor.getRunExecutorInstance(),
-            SyncApplicationRunProfile(project, settings, project.getConnectionSettingsOrThrow(), templatePath, codeOnly)
-        ).build()
-
-        environment.runner.execute(environment)
->>>>>>> edd3f4bc
     }
 }