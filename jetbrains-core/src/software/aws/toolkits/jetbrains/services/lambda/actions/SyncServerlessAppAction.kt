// Copyright 2022 Amazon.com, Inc. or its affiliates. All Rights Reserved.
// SPDX-License-Identifier: Apache-2.0

package software.aws.toolkits.jetbrains.services.lambda.actions

import com.intellij.execution.executors.DefaultRunExecutor
import com.intellij.execution.runners.ExecutionEnvironmentBuilder
import com.intellij.openapi.actionSystem.AnAction
import com.intellij.openapi.actionSystem.AnActionEvent
import com.intellij.openapi.actionSystem.PlatformDataKeys
import com.intellij.openapi.application.runInEdt
import com.intellij.openapi.fileEditor.FileDocumentManager
import com.intellij.openapi.module.ModuleUtil
import com.intellij.openapi.project.Project
import com.intellij.openapi.vfs.VirtualFile
import icons.AwsIcons
import software.amazon.awssdk.services.lambda.model.PackageType
import software.aws.toolkits.jetbrains.core.credentials.AwsConnectionManager
import software.aws.toolkits.jetbrains.core.credentials.getConnectionSettingsOrThrow
import software.aws.toolkits.jetbrains.core.executables.ExecutableInstance
import software.aws.toolkits.jetbrains.core.executables.ExecutableManager
import software.aws.toolkits.jetbrains.core.executables.getExecutable
import software.aws.toolkits.jetbrains.services.cloudformation.SamFunction
import software.aws.toolkits.jetbrains.services.lambda.SyncServerlessAppWarningDialog
import software.aws.toolkits.jetbrains.services.lambda.sam.SamCommon
import software.aws.toolkits.jetbrains.services.lambda.sam.SamExecutable
import software.aws.toolkits.jetbrains.services.lambda.sam.SamTemplateFileUtils.retrieveSamTemplate
import software.aws.toolkits.jetbrains.services.lambda.sam.SamTemplateFileUtils.validateTemplateFile
import software.aws.toolkits.jetbrains.services.lambda.sam.SamTemplateUtils
import software.aws.toolkits.jetbrains.services.lambda.sam.sync.SyncApplicationRunProfile
import software.aws.toolkits.jetbrains.services.lambda.sam.sync.SyncServerlessApplicationDialog
import software.aws.toolkits.jetbrains.services.lambda.sam.sync.SyncServerlessApplicationSettings
import software.aws.toolkits.jetbrains.settings.DeploySettings
import software.aws.toolkits.jetbrains.settings.SamDisplayDevModeWarningSettings
import software.aws.toolkits.jetbrains.settings.SyncSettings
import software.aws.toolkits.jetbrains.settings.relativeSamPath
import software.aws.toolkits.jetbrains.utils.notifyError
import software.aws.toolkits.jetbrains.utils.notifyNoActiveCredentialsError
import software.aws.toolkits.jetbrains.utils.notifySamCliNotValidError
<<<<<<< HEAD
import software.aws.toolkits.telemetry.LambdaPackageType
import software.aws.toolkits.telemetry.Result
import software.aws.toolkits.telemetry.SamTelemetry
import software.aws.toolkits.telemetry.SyncedResources
=======
import software.aws.toolkits.resources.message
>>>>>>> 24651b05

class SyncServerlessAppAction(private val codeOnly: Boolean = false) : AnAction(
    message("serverless.application.sync"),
    null,
    AwsIcons.Resources.SERVERLESS_APP
) {
    override fun actionPerformed(e: AnActionEvent) {
        val project = e.getRequiredData(PlatformDataKeys.PROJECT)

        if (!AwsConnectionManager.getInstance(project).isValidConnectionSettings()) {
            notifyNoActiveCredentialsError(project = project)
            return
        }

        ExecutableManager.getInstance().getExecutable<SamExecutable>().thenAccept { samExecutable ->
            if (samExecutable is ExecutableInstance.InvalidExecutable || samExecutable is ExecutableInstance.UnresolvedExecutable) {
                notifySamCliNotValidError(
                    project = project,
                    content = (samExecutable as ExecutableInstance.BadExecutable).validationError
                )
                return@thenAccept
            }

            val templateFile = retrieveSamTemplate(e, project) ?: return@thenAccept

            validateTemplateFile(project, templateFile)?.let {
                notifyError(content = it, project = project)
                return@thenAccept
            }

<<<<<<< HEAD
            val templateFunctions = SamTemplateUtils.findFunctionsFromTemplate(project, templateFile)
            val hasImageFunctions: Boolean = templateFunctions.any { (it as? SamFunction)?.packageType() == PackageType.IMAGE }
            val lambdaType = if(hasImageFunctions) LambdaPackageType.Image else LambdaPackageType.Zip
            val syncedResourceType = if(codeOnly) SyncedResources.CodeOnly else SyncedResources.AllResources

            val warningSettings = SamDisplayDevModeWarningSettings.getInstance()
            warningSettings.showDevModeWarning = true
            if (warningSettings.showDevModeWarning) {
                runInEdt {
                    SyncServerlessAppWarningDialog(project).showAndGet()
                }
                /*if (!SyncServerlessAppWarningDialog(project).showAndGet()) {
                    SamTelemetry.sync(project = project, result = Result.Cancelled, syncedResources = syncedResourceType, lambdaPackageType = lambdaType, version = SamCommon.getVersionString())
                    return@thenAccept
                }*/
            }
=======
            val warningSettings = SamDisplayDevModeWarningSettings.getInstance()
            runInEdt {
                if (warningSettings.showDevModeWarning) {
                    if (!SyncServerlessAppWarningDialog(project).showAndGet()) {
                        return@runInEdt
                    }
                }
>>>>>>> 24651b05

                FileDocumentManager.getInstance().saveAllDocuments()
                val parameterDialog = SyncServerlessApplicationDialog(project, templateFile)

                if (!parameterDialog.showAndGet()) {
                    SamTelemetry.sync(project = project, result = Result.Cancelled, syncedResources = syncedResourceType, lambdaPackageType = lambdaType, version = SamCommon.getVersionString())
                    return@runInEdt
                }
                val settings = parameterDialog.settings()

                saveSettings(project, templateFile, settings)

                syncApp(templateFile, project, settings, syncedResourceType, lambdaType)
            }
        }
    }

    private fun syncApp(
        templateFile: VirtualFile,
        project: Project,
        settings: SyncServerlessApplicationSettings,
        syncedResources: SyncedResources,
        lambdaPackageType: LambdaPackageType
    ) {
        try {
            if (settings.useContainer) {
                // TODO: Check if docker exists
            }
            val templatePath = templateFile.toNioPath()
            val environment = ExecutionEnvironmentBuilder.create(
                project,
                DefaultRunExecutor.getRunExecutorInstance(),
                SyncApplicationRunProfile(project, settings, project.getConnectionSettingsOrThrow(), templatePath, codeOnly)
            ).build()

            environment.runner.execute(environment)
            SamTelemetry.sync(project = project, result = Result.Succeeded, syncedResources = syncedResources, lambdaPackageType = lambdaPackageType, version = SamCommon.getVersionString())
        } catch (e: Exception) {
            SamTelemetry.sync(project = project, result = Result.Failed, syncedResources = syncedResources, lambdaPackageType = lambdaPackageType, version = SamCommon.getVersionString())
        }

    }

    private fun saveSettings(project: Project, templateFile: VirtualFile, settings: SyncServerlessApplicationSettings) {
        ModuleUtil.findModuleForFile(templateFile, project)?.let { module ->
            relativeSamPath(module, templateFile)?.let { samPath ->
                SyncSettings.getInstance(module)?.apply {
                    setSamStackName(samPath, settings.stackName)
                    setSamBucketName(samPath, settings.bucket)
                    setSamEcrRepoUri(samPath, settings.ecrRepo)
                    setSamUseContainer(samPath, settings.useContainer)
                    setEnabledCapabilities(samPath, settings.capabilities)
                }
            }
        }
    }
}<|MERGE_RESOLUTION|>--- conflicted
+++ resolved
@@ -37,14 +37,11 @@
 import software.aws.toolkits.jetbrains.utils.notifyError
 import software.aws.toolkits.jetbrains.utils.notifyNoActiveCredentialsError
 import software.aws.toolkits.jetbrains.utils.notifySamCliNotValidError
-<<<<<<< HEAD
 import software.aws.toolkits.telemetry.LambdaPackageType
 import software.aws.toolkits.telemetry.Result
 import software.aws.toolkits.telemetry.SamTelemetry
 import software.aws.toolkits.telemetry.SyncedResources
-=======
 import software.aws.toolkits.resources.message
->>>>>>> 24651b05
 
 class SyncServerlessAppAction(private val codeOnly: Boolean = false) : AnAction(
     message("serverless.application.sync"),
@@ -75,32 +72,19 @@
                 return@thenAccept
             }
 
-<<<<<<< HEAD
             val templateFunctions = SamTemplateUtils.findFunctionsFromTemplate(project, templateFile)
             val hasImageFunctions: Boolean = templateFunctions.any { (it as? SamFunction)?.packageType() == PackageType.IMAGE }
             val lambdaType = if(hasImageFunctions) LambdaPackageType.Image else LambdaPackageType.Zip
             val syncedResourceType = if(codeOnly) SyncedResources.CodeOnly else SyncedResources.AllResources
 
             val warningSettings = SamDisplayDevModeWarningSettings.getInstance()
-            warningSettings.showDevModeWarning = true
-            if (warningSettings.showDevModeWarning) {
-                runInEdt {
-                    SyncServerlessAppWarningDialog(project).showAndGet()
-                }
-                /*if (!SyncServerlessAppWarningDialog(project).showAndGet()) {
-                    SamTelemetry.sync(project = project, result = Result.Cancelled, syncedResources = syncedResourceType, lambdaPackageType = lambdaType, version = SamCommon.getVersionString())
-                    return@thenAccept
-                }*/
-            }
-=======
-            val warningSettings = SamDisplayDevModeWarningSettings.getInstance()
             runInEdt {
                 if (warningSettings.showDevModeWarning) {
                     if (!SyncServerlessAppWarningDialog(project).showAndGet()) {
+                        SamTelemetry.sync(project = project, result = Result.Cancelled, syncedResources = syncedResourceType, lambdaPackageType = lambdaType, version = SamCommon.getVersionString())
                         return@runInEdt
                     }
                 }
->>>>>>> 24651b05
 
                 FileDocumentManager.getInstance().saveAllDocuments()
                 val parameterDialog = SyncServerlessApplicationDialog(project, templateFile)
