--- conflicted
+++ resolved
@@ -29,11 +29,8 @@
 import software.aws.toolkits.jetbrains.services.cloudformation.validateSamTemplateHasResources
 import software.aws.toolkits.jetbrains.services.lambda.LambdaHandlerResolver
 import software.aws.toolkits.jetbrains.services.lambda.deploy.DeployServerlessApplicationDialog
-import software.aws.toolkits.jetbrains.services.lambda.deploy.SamDeployDialog
 import software.aws.toolkits.jetbrains.services.lambda.deploy.createDeployWorkflow
-import software.aws.toolkits.jetbrains.services.lambda.resources.LambdaResources
 import software.aws.toolkits.jetbrains.services.lambda.sam.SamExecutable
-import software.aws.toolkits.jetbrains.services.lambda.upload.steps.CreateLambda
 import software.aws.toolkits.jetbrains.services.lambda.upload.steps.DeployLambda
 import software.aws.toolkits.jetbrains.settings.DeploySettings
 import software.aws.toolkits.jetbrains.settings.relativeSamPath
@@ -116,72 +113,61 @@
     }
 
     private fun continueDeployment(project: Project, stackName: String, templateFile: VirtualFile, stackDialog: DeployServerlessApplicationDialog) {
-        val workflow = createDeployWorkflow(
-            project,
-            stackName,
-            templateFile,
-            stackDialog.bucket,
-<<<<<<< HEAD
-=======
-            stackDialog.ecrRepo,
-            stackDialog.autoExecute,
->>>>>>> 94fe3ec7
-            stackDialog.useContainer,
-            stackDialog.parameters,
-            stackDialog.capabilities
+        val workflow = StepExecutor(
+            project, message("lambda.workflow.create_new.name"), createDeployWorkflow(
+                project,
+                stackName,
+                templateFile,
+                stackDialog.bucket,
+                stackDialog.ecrRepo,
+                stackDialog.useContainer,
+                stackDialog.parameters,
+                stackDialog.capabilities
+            ), stackName
         )
 
-        StepExecutor(project, message("lambda.workflow.create_new.name"), workflow, stackName).startExecution(
-            onSuccess = {
-                val changeSetArn = it.getRequiredAttribute(DeployLambda.CHANGE_SET_ARN)
-                val cfnClient = project.awsClient<CloudFormationClient>()
-
-                cfnClient.describeStack(stackName) {
-                    it?.run {
-                        runInEdt {
-                            StackWindowManager.getInstance(project).openStack(stackName(), stackId())
-                        }
+        workflow.onSuccess = {
+            val changeSetArn = it.getRequiredAttribute(DeployLambda.CHANGE_SET_ARN)
+            val cfnClient = project.awsClient<CloudFormationClient>()
+
+            cfnClient.describeStack(stackName) {
+                it?.run {
+                    runInEdt {
+                        StackWindowManager.getInstance(project).openStack(stackName(), stackId())
                     }
                 }
-                ApplicationManager.getApplication().executeOnPooledThread {
-                    try {
-                        cfnClient.executeChangeSetAndWait(stackName, changeSetArn)
-                        notifyInfo(
-                            message("cloudformation.execute_change_set.success.title"),
-                            message("cloudformation.execute_change_set.success", stackName),
-                            project
-                        )
-                        SamTelemetry.deploy(project, Result.Succeeded)
-                        // Since we could update anything, do a full refresh of the resource cache and explorer
-                        project.refreshAwsTree()
-                    } catch (e: Exception) {
-                        e.notifyError(message("cloudformation.execute_change_set.failed", stackName), project)
-                        SamTelemetry.deploy(project, Result.Failed)
-                    }
-                }
-
-                notifyInfo(
-                    project = project,
-                    title = message("lambda.service_name"),
-                    content = message("lambda.function.created.notification", stackName)
-                )
-<<<<<<< HEAD
-                LambdaTelemetry.editFunction(project, update = false, result = Result.Succeeded)
-                project.refreshAwsTree(LambdaResources.LIST_FUNCTIONS)
-            },
-            onError = {
-                it.notifyError(project = project, title = message("lambda.service_name"))
-                LambdaTelemetry.editFunction(project, update = false, result = Result.Failed)
-=======
-                SamTelemetry.deploy(project = project, result = Result.Succeeded)
-                // Since we could update anything, do a full refresh of the resource cache and explorer
-                project.refreshAwsTree()
-            } catch (e: Exception) {
-                e.notifyError(message("cloudformation.execute_change_set.failed", stackName), project)
-                SamTelemetry.deploy(project = project, result = Result.Failed)
->>>>>>> 94fe3ec7
-            }
-        )
+            }
+            ApplicationManager.getApplication().executeOnPooledThread {
+                try {
+                    cfnClient.executeChangeSetAndWait(stackName, changeSetArn)
+                    notifyInfo(
+                        message("cloudformation.execute_change_set.success.title"),
+                        message("cloudformation.execute_change_set.success", stackName),
+                        project
+                    )
+                    SamTelemetry.deploy(project, Result.Succeeded)
+                    // Since we could update anything, do a full refresh of the resource cache and explorer
+                    project.refreshAwsTree()
+                } catch (e: Exception) {
+                    e.notifyError(message("cloudformation.execute_change_set.failed", stackName), project)
+                    SamTelemetry.deploy(project, Result.Failed)
+                }
+            }
+
+            notifyInfo(
+                project = project,
+                title = message("lambda.service_name"),
+                content = message("lambda.function.created.notification", stackName)
+            )
+        }
+
+        workflow.onError = {
+            it.notifyError(project = project, title = message("lambda.service_name"))
+            LambdaTelemetry.editFunction(project, update = false, result = Result.Failed)
+            SamTelemetry.deploy(project = project, result = Result.Failed)
+        }
+
+        workflow.startExecution()
     }
 
     override fun update(e: AnActionEvent) {
