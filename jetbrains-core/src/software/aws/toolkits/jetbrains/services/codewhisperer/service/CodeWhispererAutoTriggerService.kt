// Copyright 2023 Amazon.com, Inc. or its affiliates. All Rights Reserved.
// SPDX-License-Identifier: Apache-2.0

package software.aws.toolkits.jetbrains.services.codewhisperer.service

import com.intellij.openapi.Disposable
import com.intellij.openapi.application.runInEdt
import com.intellij.openapi.application.runReadAction
import com.intellij.openapi.components.PersistentStateComponent
import com.intellij.openapi.components.State
import com.intellij.openapi.components.Storage
import com.intellij.openapi.components.service
import com.intellij.openapi.editor.Editor
import com.intellij.openapi.fileEditor.FileDocumentManager
import com.intellij.openapi.util.SystemInfo
import com.intellij.util.Alarm
import com.intellij.util.AlarmFactory
import kotlinx.coroutines.Job
import kotlinx.coroutines.delay
import kotlinx.coroutines.isActive
import kotlinx.coroutines.launch
import org.apache.commons.collections4.queue.CircularFifoQueue
import software.aws.toolkits.jetbrains.core.coroutines.applicationCoroutineScope
import software.aws.toolkits.jetbrains.services.codewhisperer.editor.CodeWhispererEditorUtil
import software.aws.toolkits.jetbrains.services.codewhisperer.language.CodeWhispererProgrammingLanguage
import software.aws.toolkits.jetbrains.services.codewhisperer.language.languages.CodeWhispererJava
import software.aws.toolkits.jetbrains.services.codewhisperer.language.languages.CodeWhispererUnknownLanguage
import software.aws.toolkits.jetbrains.services.codewhisperer.language.programmingLanguage
import software.aws.toolkits.jetbrains.services.codewhisperer.model.LatencyContext
import software.aws.toolkits.jetbrains.services.codewhisperer.telemetry.CodeWhispererTelemetryService
import software.aws.toolkits.jetbrains.services.codewhisperer.util.CodeWhispererConstants
import software.aws.toolkits.telemetry.CodewhispererAutomatedTriggerType
import software.aws.toolkits.telemetry.CodewhispererPreviousSuggestionState
import software.aws.toolkits.telemetry.CodewhispererTriggerType
import java.time.Duration
import java.time.Instant
import kotlin.math.exp

data class ClassifierResult(val shouldTrigger: Boolean, val calculatedResult: Double = 0.0)

data class CodeWhispererAutotriggerState(
    var isClassifierGroup: Boolean? = null,
    var isExpThreshold: Boolean? = null
)

@State(name = "codewhispererAutotriggerStates", storages = [Storage("aws.xml")])
class CodeWhispererAutoTriggerService : CodeWhispererAutoTriggerHandler, PersistentStateComponent<CodeWhispererAutotriggerState>, Disposable {
    private val alarm = AlarmFactory.getInstance().create(Alarm.ThreadToUse.POOLED_THREAD, this)
    private val previousUserTriggerDecisions = CircularFifoQueue<CodewhispererPreviousSuggestionState>(5)

    private var isClassifierGroup: Boolean? = null
    private var isExpThreshold: Boolean? = null
    private var lastInvocationTime: Instant? = null
    private var lastInvocationLineNum: Int? = null

    init {
        scheduleReset()
    }

    fun addPreviousDecision(decision: CodewhispererPreviousSuggestionState) {
        previousUserTriggerDecisions.add(decision)
    }

    fun determineUserGroupIfNeeded() {
        if (isClassifierGroup == null) {
            isClassifierGroup = Math.random() <= 0.50
        }
    }

    fun determineThresholdGroupIfNeeded() {
        if (isExpThreshold == null) {
            isExpThreshold = Math.random() <= 0.50
        }
    }

    fun determineThresholdGroupIfNeeded() {
        if (isExpThreshold == null) {
            isExpThreshold = Math.random() <= 0.50
        }
    }

    fun isClassifierGroup() = isClassifierGroup ?: run {
        determineUserGroupIfNeeded()
        return false
    }

    fun isExpThreshold() = isExpThreshold ?: run {
        determineThresholdGroupIfNeeded()
        return false
    }

    // a util wrapper
<<<<<<< HEAD
    fun tryInvokeAutoTrigger(editor: Editor, triggerType: CodeWhispererAutomatedTriggerType): Job? { 
=======
    fun tryInvokeAutoTrigger(editor: Editor, triggerType: CodeWhispererAutomatedTriggerType): Job? {
>>>>>>> 9de5b356
        // only needed for Classifier group, thus calculate it lazily
        val classifierResult: ClassifierResult by lazy { shouldTriggerClassifier(editor, triggerType.telemetryType) }
        val language = runReadAction {
            FileDocumentManager.getInstance().getFile(editor.document)?.programmingLanguage()
        } ?: CodeWhispererUnknownLanguage.INSTANCE
<<<<<<< HEAD
    
        // we need classifier result for any type of triggering for classifier group for supported languages
        return if ((language.isClassifierSupported() && isClassifierGroup() || language.isAllClassifier())) {
=======
        return if (language is CodeWhispererJava) {
            // we need classifier result for any type of triggering for java
>>>>>>> 9de5b356
            triggerType.calculationResult = classifierResult.calculatedResult

            when (triggerType) {
                // only invoke service if result > threshold for classifier trigger
                is CodeWhispererAutomatedTriggerType.Classifier -> run {
                    if (classifierResult.shouldTrigger) { invoke(editor, triggerType) } else null
                }

                // invoke whatever the result is for char / enter based trigger
                else -> run {
                    invoke(editor, triggerType)
                }
            }
        } else {
            invoke(editor, triggerType)
        }
    }

    // real auto trigger logic
    fun invoke(editor: Editor, triggerType: CodeWhispererAutomatedTriggerType): Job? {
        if (!CodeWhispererService.getInstance().canDoInvocation(editor, CodewhispererTriggerType.AutoTrigger)) {
            return null
        }

        lastInvocationTime = Instant.now()
        lastInvocationLineNum = runReadAction { editor.caretModel.visualPosition.line }

        val latencyContext = LatencyContext().apply {
            codewhispererPreprocessingStart = System.nanoTime()
            codewhispererEndToEndStart = System.nanoTime()
        }

        val coroutineScope = applicationCoroutineScope()

        return when (triggerType) {
            is CodeWhispererAutomatedTriggerType.IdleTime -> run {
                coroutineScope.launch {
                    // TODO: potential race condition between hasExistingInvocation and entering edt
                    // but in that case we will just return in performAutomatedTriggerAction
                    while (!CodeWhispererInvocationStatus.getInstance().hasEnoughDelayToInvokeCodeWhisperer() ||
                        CodeWhispererInvocationStatus.getInstance().hasExistingInvocation()
                    ) {
                        if (!isActive) return@launch
                        delay(CodeWhispererConstants.IDLE_TIME_CHECK_INTERVAL)
                    }
                    runInEdt {
                        if (CodeWhispererInvocationStatus.getInstance().isPopupActive()) return@runInEdt
                        performAutomatedTriggerAction(editor, CodeWhispererAutomatedTriggerType.IdleTime(), latencyContext)
                    }
                }
            }

            else -> run {
                coroutineScope.launch {
                    performAutomatedTriggerAction(editor, triggerType, latencyContext)
                }
            }
        }
    }

    override fun getState(): CodeWhispererAutotriggerState = CodeWhispererAutotriggerState(isClassifierGroup, isExpThreshold)

    override fun loadState(state: CodeWhispererAutotriggerState) {
        isClassifierGroup = state.isClassifierGroup
        isExpThreshold = state.isExpThreshold
    }

    private fun scheduleReset() {
        if (!alarm.isDisposed) {
            alarm.addRequest({ resetPreviousStates() }, Duration.ofSeconds(120).toMillis())
        }
    }

    private fun resetPreviousStates() {
        try {
            previousUserTriggerDecisions.clear()
            lastInvocationLineNum = null
            lastInvocationTime = null
        } finally {
            scheduleReset()
        }
    }

    fun shouldTriggerClassifier(
        editor: Editor,
        automatedTriggerType: CodewhispererAutomatedTriggerType = CodewhispererAutomatedTriggerType.Classifier // TODO: need this?
    ): ClassifierResult {
        val caretContext = runReadAction { CodeWhispererEditorUtil.extractCaretContext(editor) }
        val language = runReadAction {
            FileDocumentManager.getInstance().getFile(editor.document)?.programmingLanguage()
        } ?: CodeWhispererUnknownLanguage.INSTANCE
        val caretPosition = runReadAction { CodeWhispererEditorUtil.getCaretPosition(editor) }

        // tryClassifier with only the supported language
        if (!language.isClassifierSupported()) {
            return ClassifierResult(false)
        }

        val leftContextLines = caretContext.leftFileContext.split(Regex("\r?\n"))
        val leftContextAtCurrentLine = caretContext.leftContextOnCurrentLine
        val keyword = leftContextAtCurrentLine.trim().split(" ").let { tokens ->
            if (tokens.size - 1 >= 0) tokens[tokens.size - 1] else ""
        }

        val lengthOfLeftCurrent = leftContextAtCurrentLine.length
        val lengthOfLeftPrev = if (leftContextLines.size - 2 >= 0) {
            leftContextLines[leftContextLines.size - 2].length.toDouble()
        } else {
            0.0
        }

        val rightContext = caretContext.rightFileContext
        val lengthOfRight = rightContext.trim().length
        val triggerTypeCoefficient = CodeWhispererClassifierConstants.triggerTypeCoefficientMap[automatedTriggerType] ?: 0.0

        val osCoefficient: Double = if (SystemInfo.isMac) {
            CodeWhispererClassifierConstants.osMap["Mac OS X"] ?: 0.0
        } else if (SystemInfo.isWindows) {
            val osVersion = SystemInfo.OS_VERSION
            if (osVersion.contains("11", true)) {
                CodeWhispererClassifierConstants.osMap["Windows 10"]
            } else if (osVersion.contains("10", true)) {
                CodeWhispererClassifierConstants.osMap["Windows 10"]
            } else if (osVersion.contains("7", true)) {
                CodeWhispererClassifierConstants.osMap["Windows 7"]
            } else 0.0
        } else {
            0.0
        } ?: 0.0

        val lastCharCoefficient = if (leftContextAtCurrentLine.length - 1 >= 0) {
            CodeWhispererClassifierConstants.coefficientsMap[leftContextAtCurrentLine[leftContextAtCurrentLine.length - 1].toString()] ?: 0.0
        } else {
            0.0
        }

        val keywordCoefficient = CodeWhispererClassifierConstants.coefficientsMap[keyword] ?: 0.0
        val languageCoefficient = CodeWhispererClassifierConstants.languageMap[language] ?: 0.0
        val ideCoefficient = 0

        val lineDiff = lastInvocationLineNum?.let { (caretPosition.line.toDouble() - it) } ?: 0.0

        var previousOneAccept: Double = 0.0
        var previousOneReject: Double = 0.0
        var previousOneOther: Double = 0.0
        val previousOneDecision = CodeWhispererTelemetryService.getInstance().previousUserTriggerDecision
        if (previousOneDecision == null) {
            previousOneAccept = 0.0
            previousOneReject = 0.0
            previousOneOther = 0.0
        } else {
            previousOneAccept =
                if (previousOneDecision == CodewhispererPreviousSuggestionState.Accept) CodeWhispererClassifierConstants.prevDecisionAcceptCoefficient else 0.0
            previousOneReject =
                if (previousOneDecision == CodewhispererPreviousSuggestionState.Reject) CodeWhispererClassifierConstants.prevDecisionRejectCoefficient else 0.0
            previousOneOther =
                if (
                    previousOneDecision != CodewhispererPreviousSuggestionState.Accept &&
                    previousOneDecision != CodewhispererPreviousSuggestionState.Reject
                ) CodeWhispererClassifierConstants.prevDecisionOtherCoefficient else 0.0
        }

        val resultBeforeSigmoid =
            CodeWhispererClassifierConstants.lengthofRightCoefficient * VariableTypeNeedNormalize.LenRight.normalize(lengthOfRight.toDouble()) +
                CodeWhispererClassifierConstants.lengthOfLeftCurrentCoefficient *
                VariableTypeNeedNormalize.LenLeftCur.normalize(lengthOfLeftCurrent.toDouble()) +
                CodeWhispererClassifierConstants.lengthOfLeftPrevCoefficient * VariableTypeNeedNormalize.LenLeftPrev.normalize(lengthOfLeftPrev) +
                CodeWhispererClassifierConstants.lineNumCoefficient * VariableTypeNeedNormalize.LineNum.normalize(caretPosition.line.toDouble()) +
                CodeWhispererClassifierConstants.cursorOffsetCoefficient * VariableTypeNeedNormalize.Cursor.normalize(caretPosition.offset.toDouble()) +
                CodeWhispererClassifierConstants.lineDiffCoefficient * VariableTypeNeedNormalize.LineDiff.normalize(lineDiff) +
                languageCoefficient +
                osCoefficient +
                triggerTypeCoefficient +
                lastCharCoefficient +
                keywordCoefficient +
                ideCoefficient +
                previousOneAccept +
                previousOneReject +
                previousOneOther +
                CodeWhispererClassifierConstants.intercept

        val shouldTrigger = sigmoid(resultBeforeSigmoid) > getThreshold(language)
        return ClassifierResult(shouldTrigger, sigmoid(resultBeforeSigmoid))
    }

    override fun dispose() {}

    companion object {
        private const val triggerThreshold: Double = 0.4
        private const val expTriggerThreshold: Double = 0.35

        fun getInstance(): CodeWhispererAutoTriggerService = service()

        fun getThreshold(language: CodeWhispererProgrammingLanguage): Double =
            if (language is CodeWhispererJava && CodeWhispererAutoTriggerService.getInstance().isExpThreshold()) expTriggerThreshold
            else triggerThreshold

        fun sigmoid(x: Double): Double = 1 / (1 + exp(-x))

        fun getClassifierResultIfNeeded(editor: Editor): Double? {
            val language = runReadAction {
                FileDocumentManager.getInstance().getFile(editor.document)?.programmingLanguage()
            } ?: CodeWhispererUnknownLanguage.INSTANCE
<<<<<<< HEAD
            return if (CodeWhispererAutoTriggerService.getInstance().isClassifierGroup() || language is CodeWhispererJava) {
=======
            return if (language is CodeWhispererJava) {
>>>>>>> 9de5b356
                CodeWhispererAutoTriggerService.getInstance().shouldTriggerClassifier(editor).calculatedResult
            } else null
        }
    }
}

private enum class VariableTypeNeedNormalize {
    Cursor {
        override fun normalize(value: Double): Double = (value - minn.cursor) / (maxx.cursor - minn.cursor)
    },
    LineNum {
        override fun normalize(value: Double): Double = (value - minn.lineNum) / (maxx.lineNum - minn.lineNum)
    },
    LenLeftCur {
        override fun normalize(value: Double): Double = (value - minn.lenLeftCur) / (maxx.lenLeftCur - minn.lenLeftCur)
    },
    LenLeftPrev {
        override fun normalize(value: Double): Double = (value - minn.lenLeftPrev) / (maxx.lenLeftPrev - minn.lenLeftPrev)
    },
    LenRight {
        override fun normalize(value: Double): Double = (value - minn.lenRight) / (maxx.lenRight - minn.lenRight)
    },
    LineDiff {
        override fun normalize(value: Double): Double = (value - minn.lineDiff) / (maxx.lineDiff - minn.lineDiff)
    };

    abstract fun normalize(value: Double): Double

    data class NormalizedCoefficients(
        val cursor: Double,
        val lineNum: Double,
        val lenLeftCur: Double,
        val lenLeftPrev: Double,
        val lenRight: Double,
        val lineDiff: Double,
    )

    companion object {
        private val maxx = NormalizedCoefficients(
            cursor = 84716.0,
            lineNum = 2033.0,
            lenLeftCur = 157.0,
            lenLeftPrev = 157.0,
            lenRight = 10239.0,
            lineDiff = 270.0,
        )

        private val minn = NormalizedCoefficients(
            cursor = 1.0,
            lineNum = 0.0,
            lenLeftCur = 0.0,
            lenLeftPrev = 0.0,
            lenRight = 0.0,
            lineDiff = -28336.0,
        )
    }
}<|MERGE_RESOLUTION|>--- conflicted
+++ resolved
@@ -73,12 +73,6 @@
         }
     }
 
-    fun determineThresholdGroupIfNeeded() {
-        if (isExpThreshold == null) {
-            isExpThreshold = Math.random() <= 0.50
-        }
-    }
-
     fun isClassifierGroup() = isClassifierGroup ?: run {
         determineUserGroupIfNeeded()
         return false
@@ -90,24 +84,15 @@
     }
 
     // a util wrapper
-<<<<<<< HEAD
-    fun tryInvokeAutoTrigger(editor: Editor, triggerType: CodeWhispererAutomatedTriggerType): Job? { 
-=======
     fun tryInvokeAutoTrigger(editor: Editor, triggerType: CodeWhispererAutomatedTriggerType): Job? {
->>>>>>> 9de5b356
         // only needed for Classifier group, thus calculate it lazily
         val classifierResult: ClassifierResult by lazy { shouldTriggerClassifier(editor, triggerType.telemetryType) }
         val language = runReadAction {
             FileDocumentManager.getInstance().getFile(editor.document)?.programmingLanguage()
         } ?: CodeWhispererUnknownLanguage.INSTANCE
-<<<<<<< HEAD
-    
+
         // we need classifier result for any type of triggering for classifier group for supported languages
-        return if ((language.isClassifierSupported() && isClassifierGroup() || language.isAllClassifier())) {
-=======
-        return if (language is CodeWhispererJava) {
-            // we need classifier result for any type of triggering for java
->>>>>>> 9de5b356
+        return if ((language.isClassifierSupported() && isClassifierGroup()) || language.isAllClassifier()) {
             triggerType.calculationResult = classifierResult.calculatedResult
 
             when (triggerType) {
@@ -311,11 +296,7 @@
             val language = runReadAction {
                 FileDocumentManager.getInstance().getFile(editor.document)?.programmingLanguage()
             } ?: CodeWhispererUnknownLanguage.INSTANCE
-<<<<<<< HEAD
-            return if (CodeWhispererAutoTriggerService.getInstance().isClassifierGroup() || language is CodeWhispererJava) {
-=======
-            return if (language is CodeWhispererJava) {
->>>>>>> 9de5b356
+            return if (CodeWhispererAutoTriggerService.getInstance().isClassifierGroup() || language.isAllClassifier()) {
                 CodeWhispererAutoTriggerService.getInstance().shouldTriggerClassifier(editor).calculatedResult
             } else null
         }
