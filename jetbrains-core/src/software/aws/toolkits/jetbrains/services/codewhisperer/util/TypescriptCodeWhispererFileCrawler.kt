--- conflicted
+++ resolved
@@ -7,12 +7,8 @@
 import com.intellij.psi.PsiFile
 
 object TypescriptCodeWhispererFileCrawler : CodeWhispererFileCrawler() {
-<<<<<<< HEAD
-    override val fileExtension: String = ".ts"
-    override val dialects: Set<String> = setOf(".ts", ".tsx")
-=======
     override val fileExtension: String = "ts"
->>>>>>> dc8ce3af
+    override val dialects: Set<String> = setOf("ts", "tsx")
 
     // TODO: Add implementation when UTG is enabled
     override val testFilenamePattern: Regex = "".toRegex()
