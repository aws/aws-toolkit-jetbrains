--- conflicted
+++ resolved
@@ -115,11 +115,9 @@
         codeScanJobId: String?
     ): SendTelemetryEventResponse
 
-<<<<<<< HEAD
     fun listFeatureEvaluations(): ListFeatureEvaluationsResponse
-=======
+
     fun sendMetricDataTelemetry(eventName: String, metadata: Map<String, Any?>): SendTelemetryEventResponse
->>>>>>> 308e1d94
 
     companion object {
         fun getInstance(project: Project): CodeWhispererClientAdaptor = project.service()
@@ -314,7 +312,6 @@
         requestBuilder.optOutPreference(getTelemetryOptOutPreference())
     }
 
-<<<<<<< HEAD
     override fun listFeatureEvaluations(): ListFeatureEvaluationsResponse = bearerClient().listFeatureEvaluations {
         it.userContext { userContextBuilder ->
             userContextBuilder
@@ -330,7 +327,8 @@
             SystemInfo.isMac -> OperatingSystem.MAC
             // For now, categorize everything else as "Linux" (Linux/FreeBSD/Solaris/etc)
             else -> OperatingSystem.LINUX
-=======
+        }
+
     override fun sendMetricDataTelemetry(eventName: String, metadata: Map<String, Any?>): SendTelemetryEventResponse =
         bearerClient().sendTelemetryEvent { requestBuilder ->
             requestBuilder.telemetryEvent { telemetryEventBuilder ->
@@ -349,7 +347,6 @@
             OptOutPreference.OPTIN
         } else {
             OptOutPreference.OPTOUT
->>>>>>> 308e1d94
         }
 
     override fun dispose() {
