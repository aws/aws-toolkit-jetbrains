--- conflicted
+++ resolved
@@ -159,21 +159,14 @@
         } else null
 
         val language = requestContext.fileContextInfo.programmingLanguage
-<<<<<<< HEAD
-
-        val shouldIncludeClassifier = language is CodeWhispererJava ||
+
+        val shouldIncludeClassifier = language.isClassifierSupported() ||
             (language.isClassifierSupported() && CodeWhispererAutoTriggerService.getInstance().isClassifierGroup())
 
         val classifierResult = if (shouldIncludeClassifier) {
             requestContext.triggerTypeInfo.automatedTriggerType.calculationResult
         } else null
 
-=======
-        val shouldIncludeClassifier = language is CodeWhispererJava
-        val classifierResult = if (shouldIncludeClassifier) {
-            requestContext.triggerTypeInfo.automatedTriggerType.calculationResult
-        } else null
->>>>>>> ae25aeaf
         val classifierThreshold = if (shouldIncludeClassifier) {
             CodeWhispererAutoTriggerService.getThreshold(language)
         } else null
