package software.aws.toolkits.jetbrains.services.codewhisperer.util

import com.intellij.openapi.vfs.VirtualFile
import com.intellij.psi.PsiFile

object JavascriptCodeWhispererFileCrawler : CodeWhispererFileCrawler() {
<<<<<<< HEAD
    override val fileExtension: String = ".js"
    override val dialects: Set<String> = setOf(".js", ".jsx")
=======
    override val fileExtension: String = "js"
>>>>>>> dc8ce3af

    // TODO: Add implementation when UTG is enabled
    override val testFilenamePattern: Regex = "".toRegex()

    // TODO: Add implementation when UTG is enabled
    override fun guessSourceFileName(tstFileName: String): String = ""

    override suspend fun listFilesImported(psiFile: PsiFile): List<VirtualFile> = emptyList()

    override fun listFilesWithinSamePackage(psiFile: PsiFile): List<VirtualFile> = emptyList()

    override fun findFocalFileForTest(psiFile: PsiFile): VirtualFile? = null
}<|MERGE_RESOLUTION|>--- conflicted
+++ resolved
@@ -4,12 +4,8 @@
 import com.intellij.psi.PsiFile
 
 object JavascriptCodeWhispererFileCrawler : CodeWhispererFileCrawler() {
-<<<<<<< HEAD
-    override val fileExtension: String = ".js"
-    override val dialects: Set<String> = setOf(".js", ".jsx")
-=======
     override val fileExtension: String = "js"
->>>>>>> dc8ce3af
+    override val dialects: Set<String> = setOf("js", "jsx")
 
     // TODO: Add implementation when UTG is enabled
     override val testFilenamePattern: Regex = "".toRegex()
