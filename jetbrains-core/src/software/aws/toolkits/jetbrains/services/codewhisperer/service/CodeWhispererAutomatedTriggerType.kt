// Copyright 2023 Amazon.com, Inc. or its affiliates. All Rights Reserved.
// SPDX-License-Identifier: Apache-2.0

package software.aws.toolkits.jetbrains.services.codewhisperer.service

import software.aws.toolkits.telemetry.CodewhispererAutomatedTriggerType

sealed class CodeWhispererAutomatedTriggerType(
    val telemetryType: CodewhispererAutomatedTriggerType,
<<<<<<< HEAD
    var calculationResult: Double? = null
) {
    class Classifier() : CodeWhispererAutomatedTriggerType(CodewhispererAutomatedTriggerType.Classifier)
    class SpecialChar(val specialChar: Char) :
        CodeWhispererAutomatedTriggerType(CodewhispererAutomatedTriggerType.SpecialCharacters)

    class Enter() : CodeWhispererAutomatedTriggerType(CodewhispererAutomatedTriggerType.Enter)

    class IntelliSense() :
        CodeWhispererAutomatedTriggerType(CodewhispererAutomatedTriggerType.IntelliSenseAcceptance)

    class IdleTime() : CodeWhispererAutomatedTriggerType(CodewhispererAutomatedTriggerType.IdleTime)

    class Unknown() : CodeWhispererAutomatedTriggerType(CodewhispererAutomatedTriggerType.Unknown)
=======
    var calculationResult: Double?
) {
    class Classifier(calculationResult: Double?) : CodeWhispererAutomatedTriggerType(CodewhispererAutomatedTriggerType.Classifier, calculationResult)
    class SpecialChar(val specialChar: Char, calculationResult: Double? = null) :
        CodeWhispererAutomatedTriggerType(CodewhispererAutomatedTriggerType.SpecialCharacters, calculationResult)

    class Enter(calculationResult: Double? = null) : CodeWhispererAutomatedTriggerType(CodewhispererAutomatedTriggerType.Enter, calculationResult)

    class IntelliSense(calculationResult: Double? = null) :
        CodeWhispererAutomatedTriggerType(CodewhispererAutomatedTriggerType.IntelliSenseAcceptance, calculationResult)

    class IdleTime(calculationResult: Double? = null) : CodeWhispererAutomatedTriggerType(CodewhispererAutomatedTriggerType.IdleTime, calculationResult)

    class Unknown(calculationResult: Double? = null) : CodeWhispererAutomatedTriggerType(CodewhispererAutomatedTriggerType.Unknown, calculationResult)
>>>>>>> 9de5b356
}<|MERGE_RESOLUTION|>--- conflicted
+++ resolved
@@ -7,35 +7,18 @@
 
 sealed class CodeWhispererAutomatedTriggerType(
     val telemetryType: CodewhispererAutomatedTriggerType,
-<<<<<<< HEAD
     var calculationResult: Double? = null
 ) {
-    class Classifier() : CodeWhispererAutomatedTriggerType(CodewhispererAutomatedTriggerType.Classifier)
+    class Classifier : CodeWhispererAutomatedTriggerType(CodewhispererAutomatedTriggerType.Classifier)
     class SpecialChar(val specialChar: Char) :
         CodeWhispererAutomatedTriggerType(CodewhispererAutomatedTriggerType.SpecialCharacters)
 
-    class Enter() : CodeWhispererAutomatedTriggerType(CodewhispererAutomatedTriggerType.Enter)
+    class Enter : CodeWhispererAutomatedTriggerType(CodewhispererAutomatedTriggerType.Enter)
 
-    class IntelliSense() :
+    class IntelliSense :
         CodeWhispererAutomatedTriggerType(CodewhispererAutomatedTriggerType.IntelliSenseAcceptance)
 
-    class IdleTime() : CodeWhispererAutomatedTriggerType(CodewhispererAutomatedTriggerType.IdleTime)
+    class IdleTime : CodeWhispererAutomatedTriggerType(CodewhispererAutomatedTriggerType.IdleTime)
 
-    class Unknown() : CodeWhispererAutomatedTriggerType(CodewhispererAutomatedTriggerType.Unknown)
-=======
-    var calculationResult: Double?
-) {
-    class Classifier(calculationResult: Double?) : CodeWhispererAutomatedTriggerType(CodewhispererAutomatedTriggerType.Classifier, calculationResult)
-    class SpecialChar(val specialChar: Char, calculationResult: Double? = null) :
-        CodeWhispererAutomatedTriggerType(CodewhispererAutomatedTriggerType.SpecialCharacters, calculationResult)
-
-    class Enter(calculationResult: Double? = null) : CodeWhispererAutomatedTriggerType(CodewhispererAutomatedTriggerType.Enter, calculationResult)
-
-    class IntelliSense(calculationResult: Double? = null) :
-        CodeWhispererAutomatedTriggerType(CodewhispererAutomatedTriggerType.IntelliSenseAcceptance, calculationResult)
-
-    class IdleTime(calculationResult: Double? = null) : CodeWhispererAutomatedTriggerType(CodewhispererAutomatedTriggerType.IdleTime, calculationResult)
-
-    class Unknown(calculationResult: Double? = null) : CodeWhispererAutomatedTriggerType(CodewhispererAutomatedTriggerType.Unknown, calculationResult)
->>>>>>> 9de5b356
+    class Unknown : CodeWhispererAutomatedTriggerType(CodewhispererAutomatedTriggerType.Unknown)
 }