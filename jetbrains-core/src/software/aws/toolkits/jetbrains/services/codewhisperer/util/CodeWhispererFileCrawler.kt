--- conflicted
+++ resolved
@@ -71,19 +71,12 @@
     override fun listRelevantFilesInEditors(psiFile: PsiFile): List<VirtualFile> {
         val targetFile = psiFile.virtualFile
 
-<<<<<<< HEAD
-        val openedFiles = FileEditorManager.getInstance(psiFile.project).openFiles.toList().filter {
-            it.name != psiFile.virtualFile.name &&
-                isSameDialect(psiFile.virtualFile.extension) &&
-                !TestSourcesFilter.isTestSources(it, psiFile.project)
-=======
         val openedFiles = runReadAction {
             FileEditorManager.getInstance(psiFile.project).openFiles.toList().filter {
                 it.name != psiFile.virtualFile.name &&
-                    it.extension == psiFile.virtualFile.extension &&
+                    isSameDialect(psiFile.virtualFile.extension) &&
                     !TestSourcesFilter.isTestSources(it, psiFile.project)
             }
->>>>>>> dc8ce3af
         }
 
         val fileToFileDistanceList = runReadAction {
