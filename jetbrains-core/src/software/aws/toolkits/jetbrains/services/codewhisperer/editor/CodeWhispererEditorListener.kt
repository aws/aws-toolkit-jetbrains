--- conflicted
+++ resolved
@@ -10,26 +10,14 @@
 import com.intellij.openapi.editor.impl.EditorImpl
 import com.intellij.psi.PsiDocumentManager
 import software.aws.toolkits.jetbrains.services.codewhisperer.editor.CodeWhispererEditorUtil.codeWhispererLanguage
-<<<<<<< HEAD
 import software.aws.toolkits.jetbrains.services.codewhisperer.explorer.CodeWhispererExplorerActionManager
-=======
 import software.aws.toolkits.jetbrains.services.codewhisperer.language.CodeWhispererLanguageManager
->>>>>>> bcaac649
 import software.aws.toolkits.jetbrains.services.codewhisperer.service.CodeWhispererInvocationStatus
 import software.aws.toolkits.jetbrains.services.codewhisperer.telemetry.CodeWhispererCodeCoverageTracker
 
 class CodeWhispererEditorListener : EditorFactoryListener {
     override fun editorCreated(event: EditorFactoryEvent) {
         val editor = (event.editor as? EditorImpl) ?: return
-<<<<<<< HEAD
-        editor.document.addDocumentListener(
-            object : DocumentListener {
-                override fun documentChanged(event: DocumentEvent) {
-                    if (!CodeWhispererExplorerActionManager.getInstance().hasAcceptedTermsOfService()) return
-                    CodeWhispererInvocationStatus.getInstance().documentChanged()
-                    editor.project?.let { project ->
-                        PsiDocumentManager.getInstance(project).getPsiFile(editor.document)?.codeWhispererLanguage ?. let { language ->
-=======
         editor.project?.let { project ->
             PsiDocumentManager.getInstance(project).getPsiFile(editor.document)?.codeWhispererLanguage ?. let { language ->
                 // If language is not supported by CodeWhisperer, no action needed
@@ -38,8 +26,8 @@
                 editor.document.addDocumentListener(
                     object : DocumentListener {
                         override fun documentChanged(event: DocumentEvent) {
+                            if (!CodeWhispererExplorerActionManager.getInstance().hasAcceptedTermsOfService()) return
                             CodeWhispererInvocationStatus.getInstance().documentChanged()
->>>>>>> bcaac649
                             CodeWhispererCodeCoverageTracker.getInstance(language).apply {
                                 activateTrackerIfNotActive()
                                 documentChanged(event)
