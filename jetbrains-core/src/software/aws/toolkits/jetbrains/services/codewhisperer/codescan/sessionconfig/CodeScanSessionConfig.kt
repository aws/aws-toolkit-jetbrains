--- conflicted
+++ resolved
@@ -223,11 +223,8 @@
                 CodewhispererLanguage.Json -> CloudFormationJsonCodeScanSessionConfig(file, project)
                 CodewhispererLanguage.Tf,
                 CodewhispererLanguage.Hcl -> TerraformCodeScanSessionConfig(file, project)
-<<<<<<< HEAD
                 CodewhispererLanguage.Go -> GoCodeScanSessionConfig(file, project)
-=======
                 CodewhispererLanguage.Ruby -> RubyCodeScanSessionConfig(file, project)
->>>>>>> 6be09e07
                 else -> fileFormatNotSupported(file.extension ?: "")
             }
     }
