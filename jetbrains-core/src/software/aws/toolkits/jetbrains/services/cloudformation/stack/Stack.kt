--- conflicted
+++ resolved
@@ -12,12 +12,9 @@
 import com.intellij.openapi.util.Disposer
 import com.intellij.ui.OnePixelSplitter
 import com.intellij.ui.components.JBTabbedPane
-<<<<<<< HEAD
-=======
 import com.intellij.uiDesigner.core.GridConstraints
 import com.intellij.uiDesigner.core.GridLayoutManager
 import com.intellij.util.ui.JBUI
->>>>>>> 763a80c3
 import icons.AwsIcons
 import software.amazon.awssdk.services.cloudformation.model.StackStatus
 import software.aws.toolkits.jetbrains.core.AwsClientManager
@@ -82,12 +79,6 @@
         val mainPanel = OnePixelSplitter(false, TREE_TABLE_INITIAL_PROPORTION).apply {
             firstComponent = tree.component
             secondComponent = JBTabbedPane().apply {
-<<<<<<< HEAD
-                this.add(message("cloudformation.stack.tab_labels.events"), JPanel().apply {
-                    layout = BoxLayout(this, BoxLayout.Y_AXIS)
-                    add(eventsTable.component)
-                    add(pageButtons.component)
-=======
                 this.add(message("cloudformation.stack.tab_labels.events"), JPanel(GridLayoutManager(2, 1)).apply {
                     add(
                         eventsTable.component,
@@ -123,7 +114,6 @@
                     )
                     tabComponentInsets = JBUI.emptyInsets()
                     border = JBUI.Borders.empty()
->>>>>>> 763a80c3
                 })
 
                 this.add(message("cloudformation.stack.tab_labels.outputs"), JPanel().apply {
