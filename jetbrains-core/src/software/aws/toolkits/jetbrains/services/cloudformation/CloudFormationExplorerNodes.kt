--- conflicted
+++ resolved
@@ -39,11 +39,7 @@
         val nodes = response.stacks().filterNotNull().asSequence()
             .filter { it.stackStatus() !in DELETING_STACK_STATES }
             .sortedWith(compareBy(String.CASE_INSENSITIVE_ORDER) { it.stackName() })
-<<<<<<< HEAD
-            .map { it -> CloudFormationStackNode(nodeProject, it.stackName(), it.stackId(), it.stackStatus()) }
-=======
             .map { CloudFormationStackNode(nodeProject, it.stackName(), it.stackStatus(), it.stackId()) }
->>>>>>> 29096838
             .toList()
 
         return nodes + paginationNodeIfRequired(response.nextToken())
@@ -59,11 +55,7 @@
     }
 }
 
-<<<<<<< HEAD
-class CloudFormationStackNode(project: Project, val stackName: String, val stackId: String, private val stackStatus: StackStatus) :
-=======
 class CloudFormationStackNode(project: Project, val stackName: String, private val stackStatus: StackStatus, val stackId: String) :
->>>>>>> 29096838
     AwsExplorerResourceNode<String>(project, CloudFormationClient.SERVICE_NAME, stackName, AwsIcons.Resources.CLOUDFORMATION_STACK),
     AwsNodeAlwaysExpandable {
     override fun resourceType() = "stack"
