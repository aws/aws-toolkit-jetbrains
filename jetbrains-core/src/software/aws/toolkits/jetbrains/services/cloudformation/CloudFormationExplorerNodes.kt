--- conflicted
+++ resolved
@@ -3,10 +3,6 @@
 
 package software.aws.toolkits.jetbrains.services.cloudformation
 
-<<<<<<< HEAD
-import com.intellij.ide.util.treeView.AbstractTreeNode
-=======
->>>>>>> d14d9458
 import com.intellij.openapi.application.runInEdt
 import com.intellij.openapi.project.Project
 import icons.AwsIcons
@@ -15,29 +11,17 @@
 import software.amazon.awssdk.services.cloudformation.model.StackStatus
 import software.amazon.awssdk.services.cloudformation.model.StackSummary
 import software.aws.toolkits.jetbrains.core.AwsClientManager
-<<<<<<< HEAD
-import software.aws.toolkits.jetbrains.core.DeleteResourceAction
-import software.aws.toolkits.jetbrains.core.awsClient
-=======
 import software.aws.toolkits.jetbrains.core.AwsResourceCache
 import software.aws.toolkits.jetbrains.core.explorer.actions.DeleteResourceAction
->>>>>>> d14d9458
 import software.aws.toolkits.jetbrains.core.explorer.AwsExplorerService
 import software.aws.toolkits.jetbrains.core.explorer.nodes.AwsExplorerEmptyNode
 import software.aws.toolkits.jetbrains.core.explorer.nodes.AwsExplorerErrorNode
 import software.aws.toolkits.jetbrains.core.explorer.nodes.AwsExplorerNode
 import software.aws.toolkits.jetbrains.core.explorer.nodes.AwsExplorerResourceNode
-<<<<<<< HEAD
-import software.aws.toolkits.jetbrains.core.explorer.nodes.AwsExplorerServiceRootNode
-import software.aws.toolkits.jetbrains.core.explorer.nodes.AwsNodeAlwaysExpandable
-import software.aws.toolkits.jetbrains.core.explorer.nodes.AwsTruncatedResultNode
-import software.aws.toolkits.jetbrains.core.stack.StackWindowManager
-=======
 import software.aws.toolkits.jetbrains.core.explorer.nodes.CacheBackedAwsExplorerServiceRootNode
 import software.aws.toolkits.jetbrains.core.explorer.nodes.ResourceParentNode
 import software.aws.toolkits.jetbrains.core.stack.StackWindowManager
 import software.aws.toolkits.jetbrains.services.cloudformation.resources.CloudFormationResources
->>>>>>> d14d9458
 import software.aws.toolkits.jetbrains.services.lambda.LambdaFunctionNode
 import software.aws.toolkits.jetbrains.services.lambda.resources.LambdaResources
 import software.aws.toolkits.jetbrains.services.lambda.toDataClass
@@ -46,42 +30,8 @@
 import software.aws.toolkits.resources.message
 
 class CloudFormationServiceNode(project: Project) :
-<<<<<<< HEAD
-    AwsExplorerServiceRootNode(project, AwsExplorerService.CLOUDFORMATION) {
-
-    private val client: CloudFormationClient = AwsClientManager.getInstance(project).getClient()
-
-    override fun loadResources(paginationToken: String?): Collection<AwsExplorerNode<*>> {
-        val response = client.describeStacks { request ->
-            paginationToken?.let { request.nextToken(it) }
-        }
-
-        val nodes = response.stacks().filterNotNull().asSequence()
-            .filter { it.stackStatus() !in DELETING_STACK_STATES }
-            .sortedWith(compareBy(String.CASE_INSENSITIVE_ORDER) { it.stackName() })
-            .map { CloudFormationStackNode(nodeProject, it.stackName(), it.stackStatus(), it.stackId()) }
-            .toList()
-
-        return nodes + paginationNodeIfRequired(response.nextToken())
-    }
-
-    private fun paginationNodeIfRequired(nextToken: String?) = when {
-        nextToken != null -> listOf(
-            AwsTruncatedResultNode(
-                this,
-                nextToken
-            )
-        )
-        else -> emptyList()
-    }
-
-    private companion object {
-        val DELETING_STACK_STATES = setOf(StackStatus.DELETE_COMPLETE)
-    }
-=======
     CacheBackedAwsExplorerServiceRootNode<StackSummary>(project, AwsExplorerService.CLOUDFORMATION, CloudFormationResources.ACTIVE_STACKS) {
     override fun toNode(child: StackSummary): AwsExplorerNode<*> = CloudFormationStackNode(nodeProject, child.stackName(), child.stackStatus(), child.stackId())
->>>>>>> d14d9458
 }
 
 class CloudFormationStackNode(
@@ -98,27 +48,8 @@
     override fun resourceType() = "stack"
 
     override fun resourceArn() = stackId
-<<<<<<< HEAD
 
     override fun displayName() = stackName
-
-    private val cfnClient: CloudFormationClient = project.awsClient()
-
-    /**
-     * CloudFormation Stack Nodes do not immediately query for stack resources.
-     * We wait until node will be expanded before querying, reducing risk of triggering TPS limits.
-     */
-    private val noResourcesChildren: Collection<AbstractTreeNode<Any>> = listOf(
-        AwsExplorerEmptyNode(
-            project,
-            message("explorer.stack.no.serverless.resources")
-        )
-    ).filterIsInstance<AbstractTreeNode<Any>>()
-    private var cachedChildren: Collection<AbstractTreeNode<Any>> = emptyList()
-=======
-
-    override fun displayName() = stackName
->>>>>>> d14d9458
 
     override fun isAlwaysLeaf(): Boolean = false
 
@@ -181,14 +112,10 @@
     }
 }
 
-<<<<<<< HEAD
-class DeleteCloudFormationStackAction : DeleteResourceAction<CloudFormationStackNode>(message("cloudformation.stack.delete.action"), TaggingResourceType.CLOUDFORMATION_STACK) {
-=======
 class DeleteCloudFormationStackAction : DeleteResourceAction<CloudFormationStackNode>(
     message("cloudformation.stack.delete.action"),
     TaggingResourceType.CLOUDFORMATION_STACK
 ) {
->>>>>>> d14d9458
     override fun performDelete(selected: CloudFormationStackNode) {
         val client: CloudFormationClient = AwsClientManager.getInstance(selected.nodeProject).getClient()
         client.deleteStack { it.stackName(selected.stackName) }
