--- conflicted
+++ resolved
@@ -97,10 +97,9 @@
         val newStackStatus = stackDetails.status
         val newStackStatusType = newStackStatus.type
         val newStackStatusNotInProgress = newStackStatusType !in setOf(StatusType.UNKNOWN, StatusType.PROGRESS)
-<<<<<<< HEAD
+
         // Stack changed to some "final" status just now, notify user
-        val stackSwitchedToFinalStatus = previousStackStatusType != newStackStatusType && newStackStatusNotInProgress
-=======
+        //val stackSwitchedToFinalStatus = previousStackStatusType != newStackStatusType && newStackStatusNotInProgress
 
         // Stack changed to some "final" status just now, notify the user. Don't show a notification if the state
         // happened at creation time, which is distinguished by stackStatus being null
@@ -108,7 +107,6 @@
             stackStatus != newStackStatusType &&
             newStackStatusNotInProgress
 
->>>>>>> af8c69b2
         // Stack status is final and has not been changed
         val stackStatusFinalNotChanged = newStackStatusNotInProgress && newStackStatusType == stackStatus
 
