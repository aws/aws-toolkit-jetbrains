--- conflicted
+++ resolved
@@ -61,9 +61,6 @@
         }
 
         @JvmStatic
-<<<<<<< HEAD
-        fun recordSimpleTelemetry(project: Project?, name: String, success: Boolean, count: Double = 1.0) =
-=======
         fun recordSimpleTelemetry(project: Project?, name: String) =
             getInstance().record(project) {
                 datum(name)
@@ -71,7 +68,6 @@
 
         @JvmStatic
         fun recordSimpleTelemetry(project: Project?, name: String, success: Boolean = true, count: Double = 1.0) =
->>>>>>> efa5324a
             getInstance().record(project) {
                 datum(name) {
                     count(count)
