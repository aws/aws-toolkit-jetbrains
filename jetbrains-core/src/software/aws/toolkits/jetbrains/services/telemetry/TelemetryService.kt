// Copyright 2019 Amazon.com, Inc. or its affiliates. All Rights Reserved.
// SPDX-License-Identifier: Apache-2.0

package software.aws.toolkits.jetbrains.services.telemetry

import com.intellij.openapi.Disposable
import com.intellij.openapi.application.ApplicationManager
import com.intellij.openapi.components.ServiceManager
import com.intellij.openapi.project.Project
import com.intellij.util.messages.Topic
import software.amazon.awssdk.services.toolkittelemetry.model.Unit
import software.aws.toolkits.core.telemetry.DefaultMetricEvent
import software.aws.toolkits.core.telemetry.DefaultMetricEvent.Companion.METADATA_NA
import software.aws.toolkits.core.telemetry.DefaultMetricEvent.Companion.METADATA_NOT_SET
import software.aws.toolkits.core.telemetry.DefaultTelemetryBatcher
import software.aws.toolkits.core.telemetry.MetricEvent
import software.aws.toolkits.core.telemetry.TelemetryBatcher
import software.aws.toolkits.jetbrains.core.credentials.activeAwsAccount
import software.aws.toolkits.jetbrains.core.credentials.activeRegion
import software.aws.toolkits.jetbrains.services.telemetry.TelemetryConstants.TelemetryResult
import software.aws.toolkits.jetbrains.settings.AwsSettings
import java.time.Duration
import java.time.Instant
import java.util.concurrent.CompletableFuture
import java.util.concurrent.atomic.AtomicBoolean

interface TelemetryService : Disposable {
    data class MetricEventMetadata(
        val awsAccount: String = METADATA_NA,
        val awsRegion: String = METADATA_NA
    )

    fun record(metricEventMetadata: MetricEventMetadata, buildEvent: MetricEvent.Builder.() -> kotlin.Unit = {}): MetricEvent

    fun record(project: Project?, buildEvent: MetricEvent.Builder.() -> kotlin.Unit = {}): CompletableFuture<MetricEvent> {
        val metricEvent = CompletableFuture<MetricEvent>()
        ApplicationManager.getApplication().executeOnPooledThread {
            try {
                val metricEventMetadata = if (project == null) MetricEventMetadata() else MetricEventMetadata(
                    awsAccount = project.activeAwsAccount() ?: METADATA_NOT_SET,
                    awsRegion = project.activeRegion().id
                )
                metricEvent.complete(record(metricEventMetadata, buildEvent))
            } catch (e: Exception) {
                metricEvent.completeExceptionally(e)
            }
        }
        return metricEvent
    }

    companion object {
        @JvmStatic
        fun getInstance(): TelemetryService = ServiceManager.getService(TelemetryService::class.java)

        @JvmStatic
        fun syncPublisher() = ApplicationManager.getApplication().messageBus.syncPublisher(TELEMETRY_TOPIC)

        @JvmStatic
        fun subscribe(notifier: TelemetryEnabledChangedNotifier) {
            ApplicationManager.getApplication().messageBus.connect().subscribe(TELEMETRY_TOPIC, notifier)
        }

        @JvmStatic
<<<<<<< HEAD
        fun recordSimpleTelemetry(project: Project?, name: String, success: Boolean, count: Double = 1.0) =
=======
        fun recordSimpleTelemetry(project: Project?, name: String) =
            getInstance().record(project) {
                datum(name)
            }

        @JvmStatic
        fun recordSimpleTelemetry(project: Project?, name: String, success: Boolean = true, count: Double = 1.0) =
>>>>>>> dde17352
            getInstance().record(project) {
                datum(name) {
                    count(count)
                    metadata(
                        TelemetryConstants.RESULT,
                        if (success) TelemetryResult.Succeeded.name else TelemetryResult.Failed.name
                    )
                }
            }

        @JvmStatic
        fun recordSimpleTelemetry(project: Project?, name: String, result: TelemetryResult, count: Double = 1.0) =
            getInstance().record(project) {
                datum(name) {
                    count(count)
                    metadata(TelemetryConstants.RESULT, result.name)
                }
            }

        private val TELEMETRY_TOPIC: Topic<TelemetryEnabledChangedNotifier> = Topic.create(
            "TELEMETRY_ENABLED_TOPIC",
            TelemetryEnabledChangedNotifier::class.java
        )
    }
}

interface TelemetryEnabledChangedNotifier {
    fun notify(isTelemetryEnabled: Boolean)
}

class DefaultTelemetryService(settings: AwsSettings) :
    TelemetryService, TelemetryEnabledChangedNotifier {
    var batcher: TelemetryBatcher = DefaultTelemetryBatcher(DefaultTelemetryPublisher())
        set(value) {
            batcher.setBatcher(value)
            field = value
        }

    private val isDisposing: AtomicBoolean = AtomicBoolean(false)
    private val startTime: Instant

    init {
        TelemetryService.subscribe(this)
        TelemetryService.syncPublisher().notify(settings.isTelemetryEnabled)

        record("ToolkitStart").also {
            startTime = it.createTime
        }
    }

    override fun notify(isTelemetryEnabled: Boolean) {
        batcher.onTelemetryEnabledChanged(isTelemetryEnabled)
    }

    override fun dispose() {
        if (!isDisposing.compareAndSet(false, true)) {
            return
        }

        val endTime = Instant.now()
        record {
            createTime(endTime)
            datum("ToolkitEnd") {
                value(Duration.between(startTime, endTime).toMillis().toDouble())
                unit(Unit.MILLISECONDS)
            }
        }

        batcher.shutdown()
    }

    override fun record(
        metricEventMetadata: TelemetryService.MetricEventMetadata,
        buildEvent: MetricEvent.Builder.() -> kotlin.Unit
    ): MetricEvent {
        val builder = DefaultMetricEvent.builder()
        buildEvent(builder)
        builder.awsAccount(metricEventMetadata.awsAccount)
        builder.awsRegion(metricEventMetadata.awsRegion)
        val event = builder.build()
        batcher.enqueue(event)
        return event
    }

    private fun record(event: MetricEvent.Builder.() -> kotlin.Unit): MetricEvent = record(TelemetryService.MetricEventMetadata(), event)

    private fun record(metricName: String): MetricEvent = record(TelemetryService.MetricEventMetadata()) {
        this.datum(metricName)
    }
}<|MERGE_RESOLUTION|>--- conflicted
+++ resolved
@@ -61,17 +61,13 @@
         }
 
         @JvmStatic
-<<<<<<< HEAD
-        fun recordSimpleTelemetry(project: Project?, name: String, success: Boolean, count: Double = 1.0) =
-=======
         fun recordSimpleTelemetry(project: Project?, name: String) =
             getInstance().record(project) {
                 datum(name)
             }
 
         @JvmStatic
-        fun recordSimpleTelemetry(project: Project?, name: String, success: Boolean = true, count: Double = 1.0) =
->>>>>>> dde17352
+        fun recordSimpleTelemetry(project: Project?, name: String, success: Boolean, count: Double = 1.0) =
             getInstance().record(project) {
                 datum(name) {
                     count(count)
