--- conflicted
+++ resolved
@@ -313,12 +313,7 @@
                     )
                 ),
                 scopes = CODECATALYST_SCOPES,
-<<<<<<< HEAD
-                promptForIdcPermissionSet = false,
-                featureId = FeatureId.Codecatalyst
-=======
                 promptForIdcPermissionSet = false
->>>>>>> 329c66e8
             )
         }
         else -> {
