// Copyright 2023 Amazon.com, Inc. or its affiliates. All Rights Reserved.
// SPDX-License-Identifier: Apache-2.0

package software.aws.toolkits.jetbrains.core.gettingstarted

import com.intellij.openapi.actionSystem.ActionManager
import com.intellij.openapi.actionSystem.AnActionEvent
import com.intellij.openapi.actionSystem.DataContext
import com.intellij.openapi.actionSystem.PlatformDataKeys
import com.intellij.openapi.application.runInEdt
import com.intellij.openapi.observable.properties.PropertyGraph
import com.intellij.openapi.project.Project
import com.intellij.openapi.ui.DialogWrapper
import com.intellij.openapi.ui.ValidationInfo
import com.intellij.openapi.util.Disposer
import com.intellij.ui.ExperimentalUI
import com.intellij.ui.SimpleListCellRenderer
import com.intellij.ui.components.BrowserLink
import com.intellij.ui.components.JBTabbedPane
import com.intellij.ui.dsl.builder.AlignX
import com.intellij.ui.dsl.builder.bindItem
import com.intellij.ui.dsl.builder.bindText
import com.intellij.ui.dsl.builder.panel
import com.intellij.ui.dsl.builder.toNullableProperty
import com.intellij.util.ui.JBInsets
import com.intellij.util.ui.JBUI
import com.intellij.util.ui.components.BorderLayoutPanel
import org.jetbrains.annotations.VisibleForTesting
import software.amazon.awssdk.auth.credentials.AnonymousCredentialsProvider
import software.amazon.awssdk.auth.token.credentials.SdkTokenProvider
import software.amazon.awssdk.regions.Region
import software.amazon.awssdk.services.sso.SsoClient
import software.amazon.awssdk.services.sso.model.RoleInfo
import software.aws.toolkits.core.region.AwsRegion
import software.aws.toolkits.jetbrains.ToolkitPlaces
import software.aws.toolkits.jetbrains.core.AwsClientManager
<<<<<<< HEAD
import software.aws.toolkits.jetbrains.core.credentials.SsoSessionConfigurationManager
=======
import software.aws.toolkits.jetbrains.core.credentials.AwsBearerTokenConnection
import software.aws.toolkits.jetbrains.core.credentials.BearerSsoConnection
>>>>>>> c0f70c96
import software.aws.toolkits.jetbrains.core.credentials.loginSso
import software.aws.toolkits.jetbrains.core.credentials.sono.IDENTITY_CENTER_ROLE_ACCESS_SCOPE
import software.aws.toolkits.jetbrains.core.credentials.sono.SONO_REGION
import software.aws.toolkits.jetbrains.core.credentials.sono.SONO_URL
import software.aws.toolkits.jetbrains.core.credentials.sono.isSono
import software.aws.toolkits.jetbrains.core.region.AwsRegionProvider
import software.aws.toolkits.jetbrains.ui.AsyncComboBox
import software.aws.toolkits.jetbrains.utils.ui.selected
import software.aws.toolkits.resources.message
import java.awt.BorderLayout
import javax.swing.Action
import javax.swing.BorderFactory
import javax.swing.JComponent
import javax.swing.JLabel

data class SetupAuthenticationDialogState(
    var idcTabState: IdentityCenterTabState = IdentityCenterTabState(),
    val builderIdTabState: BuilderIdTabState = BuilderIdTabState,
    var iamTabState: IamLongLivedCredentialsState = IamLongLivedCredentialsState(),
) {
    private val graph = PropertyGraph()
    val selectedTab = graph.property(SetupAuthenticationTabs.IDENTITY_CENTER)

    data class IdentityCenterTabState(
        var profileName: String = "",
        var startUrl: String = "",
        var region: AwsRegion = AwsRegionProvider.getInstance().defaultRegion(),
        var rolePopupState: IdcRolePopupState = IdcRolePopupState()
    )

    // has no state yet
    object BuilderIdTabState

    data class IamLongLivedCredentialsState(
        // should be blank if default profile exists
        var profileName: String = "default",
        var accessKey: String = "",
        var secretKey: String = "",
    )
}

enum class SetupAuthenticationTabs {
    IDENTITY_CENTER,
    BUILDER_ID,
    IAM_LONG_LIVED
}

data class AuthenticationTabSettings(
    val disabled: Boolean = false,
    val notice: SetupAuthenticationNotice
)

data class SetupAuthenticationNotice(
    val type: NoticeType,
    val message: String,
    val learnMore: String
) {
    enum class NoticeType {
        WARNING,
        ERROR
    }
}

class SetupAuthenticationDialog(
    private val project: Project,
    private val scopes: List<String> = emptyList(),
    private val state: SetupAuthenticationDialogState = SetupAuthenticationDialogState(),
    private val tabSettings: Map<SetupAuthenticationTabs, AuthenticationTabSettings> = emptyMap(),
    private val promptForIdcPermissionSet: Boolean = true,
) : DialogWrapper(project) {
    private val rootTabPane = JBTabbedPane()
    private val idcTab = idcTab()
    private val builderIdTab = builderIdTab()
    private val iamTab = iamTab()
    private val wrappers = SetupAuthenticationTabs.values().associateWith { BorderLayoutPanel() }
    lateinit var roleName: String
    lateinit var accountId: String

    init {
        title = message("gettingstarted.setup.title")
        init()

        // actions don't exist until after init
        okAction.putValue(Action.NAME, message("gettingstarted.setup.connect"))
    }

    // called as part of init()
    override fun createCenterPanel(): JComponent {
        wrappers[SetupAuthenticationTabs.IDENTITY_CENTER]?.addToCenter(idcTab)
        wrappers[SetupAuthenticationTabs.BUILDER_ID]?.addToCenter(builderIdTab)
        wrappers[SetupAuthenticationTabs.IAM_LONG_LIVED]?.addToCenter(iamTab)

        idcTab.registerValidators(myDisposable) { validations ->
            if (selectedTab() == SetupAuthenticationTabs.IDENTITY_CENTER) {
                setOKActionEnabled(validations.values.all { it.okEnabled })
            }
        }

        builderIdTab.registerValidators(myDisposable) { validations ->
            if (selectedTab() == SetupAuthenticationTabs.BUILDER_ID) {
                setOKActionEnabled(validations.values.all { it.okEnabled })
            }
        }

        iamTab.registerValidators(myDisposable) { validations ->
            if (selectedTab() == SetupAuthenticationTabs.IAM_LONG_LIVED) {
                setOKActionEnabled(validations.values.all { it.okEnabled })
            }
        }

        tabSettings.forEach { tab, settings ->
            val notice = settings.notice

            wrappers[tab]?.addToTop(
                BorderLayoutPanel().apply {
                    add(JLabel(notice.message + "\u00a0"), BorderLayout.CENTER)
                    add(BrowserLink(message("gettingstarted.setup.learnmore"), notice.learnMore), BorderLayout.EAST)

                    background = when (notice.type) {
                        SetupAuthenticationNotice.NoticeType.WARNING -> JBUI.CurrentTheme.NotificationWarning.backgroundColor()
                        SetupAuthenticationNotice.NoticeType.ERROR -> JBUI.CurrentTheme.NotificationError.backgroundColor()
                    }

                    val defaultInsets = if (ExperimentalUI.isNewUI()) JBInsets.create(9, 16) else JBInsets.create(5, 10)
                    val borderColor = when (notice.type) {
                        SetupAuthenticationNotice.NoticeType.WARNING -> JBUI.CurrentTheme.NotificationWarning.borderColor()
                        SetupAuthenticationNotice.NoticeType.ERROR -> JBUI.CurrentTheme.NotificationError.borderColor()
                    }

                    border = BorderFactory.createCompoundBorder(
                        // outside border
                        BorderFactory.createMatteBorder(0, 0, 1, 0, borderColor),
                        // inside border
                        // helper util not available in JBUI until 232
                        // https://github.com/JetBrains/intellij-community/blob/222/platform/platform-api/src/com/intellij/ui/EditorNotificationPanel.java#L135-L136
                        JBUI.Borders.empty(
                            JBUI.insets("Editor.Notification.borderInsets", defaultInsets)
                        )
                    )
                }
            )
        }

        rootTabPane.add(message("gettingstarted.setup.tabs.idc"), wrappers[SetupAuthenticationTabs.IDENTITY_CENTER])
        rootTabPane.add(message("gettingstarted.setup.tabs.builderid"), wrappers[SetupAuthenticationTabs.BUILDER_ID])
        rootTabPane.add(message("gettingstarted.setup.tabs.iam"), wrappers[SetupAuthenticationTabs.IAM_LONG_LIVED])

        rootTabPane.selectedComponent = wrappers[state.selectedTab.get()]

        rootTabPane.addChangeListener {
            val selectedTab = selectedTab()

            state.selectedTab.set(selectedTab)
            okAction.isEnabled = tabSettings[selectedTab]?.disabled?.not() ?: true
        }

        return rootTabPane
    }

    override fun applyFields() {
        when (selectedTab()) {
            SetupAuthenticationTabs.IDENTITY_CENTER -> {
                idcTab.apply()
            }

            SetupAuthenticationTabs.IAM_LONG_LIVED -> {
                iamTab.apply()
            }

            SetupAuthenticationTabs.BUILDER_ID -> {
                builderIdTab.apply()
            }
        }
    }

    override fun doValidateAll(): List<ValidationInfo> =
        when (selectedTab()) {
            SetupAuthenticationTabs.IDENTITY_CENTER -> {
                idcTab.validateAll()
            }

            SetupAuthenticationTabs.IAM_LONG_LIVED -> {
                iamTab.validateAll()
            }

            SetupAuthenticationTabs.BUILDER_ID -> {
                emptyList()
            }
        }

    @VisibleForTesting
    public override fun doOKAction() {
        if (!okAction.isEnabled) {
            return
        }

        applyFields()

        when (selectedTab()) {
            SetupAuthenticationTabs.IDENTITY_CENTER -> {
                val scopes = if (promptForIdcPermissionSet) {
                    (scopes + IDENTITY_CENTER_ROLE_ACCESS_SCOPE).toSet().toList()
                } else {
                    scopes
                }
                val tokenProvider = loginSso(project, state.idcTabState.startUrl, state.idcTabState.region.id, scopes)

                if (!promptForIdcPermissionSet) {
                    return
                }

                val rolePopup = IdcRolePopup(project, state.idcTabState.region.id, tokenProvider)

                // not using showAndGet() because it throws in test mode
                rolePopup.show()
                if (!rolePopup.isOK) {
                    // don't close window if role is needed but was not confirmed
                    return
                }
            }

            SetupAuthenticationTabs.BUILDER_ID -> {
                loginSso(project, SONO_URL, SONO_REGION, scopes)
            }

            SetupAuthenticationTabs.IAM_LONG_LIVED -> {
            }
        }

        close(OK_EXIT_CODE)
        SsoSessionConfigurationManager().writeSsoSessionProfileToConfigFile(
            state.idcTabState.region.id,
            state.idcTabState.startUrl,
            scopes,
            accountId,
            roleName
        )
    }

    private fun selectedTab() = wrappers.entries.firstOrNull { (_, wrapper) -> wrapper == rootTabPane.selectedComponent }?.key
        ?: error("Could not determine selected tab")

    private fun idcTab() = panel {
        row(message("gettingstarted.setup.iam.profile")) {
            textField()
                .comment(message("gettingstarted.setup.idc.profile.comment"))
                .errorOnApply(message("gettingstarted.setup.error.not_empty")) { it.text.isBlank() }
                .bindText(state.idcTabState::profileName)
        }

        row(message("gettingstarted.setup.idc.startUrl")) {
            textField()
                .comment(message("gettingstarted.setup.idc.startUrl.comment"))
                .align(AlignX.FILL)
                .errorOnApply(message("gettingstarted.setup.error.not_empty")) { it.text.isBlank() }
                .bindText(state.idcTabState::startUrl)
        }

        row(message("gettingstarted.setup.idc.region")) {
            comboBox(
                AwsRegionProvider.getInstance().allRegionsForService("sso").values,
                SimpleListCellRenderer.create("null") { it.displayName }
            ).bindItem(state.idcTabState::region.toNullableProperty())
                .errorOnApply(message("gettingstarted.setup.error.not_selected")) { it.selected() == null }
        }
    }

<<<<<<< HEAD
    private fun idcRolePopup(tokenProvider: SdkTokenProvider) = panel {
        row {
            label(message("gettingstarted.setup.idc.roleLabel"))
        }

        row {
            val combo = AsyncComboBox<RoleInfo> { label, value, _ ->
                value ?: return@AsyncComboBox
                label.text = "${value.roleName()} (${value.accountId()})"
                accountId = value.accountId()
                roleName = value.roleName()
            }
            Disposer.register(myDisposable, combo)
            combo.proposeModelUpdate { model ->
                val token = tokenProvider.resolveToken().token()
                val client = AwsClientManager.getInstance().createUnmanagedClient<SsoClient>(
                    AnonymousCredentialsProvider.create(),
                    Region.of(state.idcTabState.region.id)
                )

                client.listAccounts { it.accessToken(token) }
                    .accountList()
                    .flatMap { account ->
                        client.listAccountRoles {
                            it.accessToken(token)
                            it.accountId(account.accountId())
                        }.roleList()
                    }.forEach {
                        model.addElement(it)
                    }
            }

            cell(combo)
                .align(AlignX.FILL)
                .bindItem(state.idcTabState::roleInfo.toNullableProperty())
        }
    }

=======
>>>>>>> c0f70c96
    private fun builderIdTab() = panel {
        row {
            text(message("gettingstarted.setup.builderid.notice"))
        }

        indent {
            message("gettingstarted.setup.builderid.bullets").split("\n").forEach {
                row {
                    text("<icon src='AllIcons.General.InspectionsOK'/>&nbsp;$it")
                }
            }
        }
    }

    private fun iamTab() = panel {
        row {
            text(message("gettingstarted.setup.iam.notice")) { hyperlinkEvent ->
                val actionEvent = AnActionEvent.createFromInputEvent(
                    hyperlinkEvent.inputEvent,
                    ToolkitPlaces.ADD_CONNECTION_DIALOG,
                    null,
                    DataContext { if (PlatformDataKeys.PROJECT.`is`(it)) project else null }
                )
                ActionManager.getInstance().getAction("aws.settings.upsertCredentials").actionPerformed(actionEvent)
            }
        }

        row(message("gettingstarted.setup.iam.profile")) {
            textField()
                .comment(message("gettingstarted.setup.iam.profile.comment"))
                .errorOnApply(message("gettingstarted.setup.error.not_empty")) { it.text.isBlank() }
                .bindText(state.iamTabState::profileName)
        }

        row(message("gettingstarted.setup.iam.access_key")) {
            textField()
                .errorOnApply(message("gettingstarted.setup.error.not_empty")) { it.text.isBlank() }
                .bindText(state.iamTabState::accessKey)
        }

        row(message("gettingstarted.setup.iam.secret_key")) {
            textField()
                .errorOnApply(message("gettingstarted.setup.error.not_empty")) { it.text.isBlank() }
                .bindText(state.iamTabState::secretKey)
        }
    }
}

data class IdcRolePopupState(
    var roleInfo: RoleInfo? = null
)

class IdcRolePopup(
    project: Project,
    private val region: String,
    private val tokenProvider: SdkTokenProvider,
    val state: IdcRolePopupState = IdcRolePopupState()
) : DialogWrapper(project) {
    init {
        title = message("gettingstarted.setup.idc.role.title")
        init()
    }

    override fun createCenterPanel() = panel {
        row {
            label(message("gettingstarted.setup.idc.roleLabel"))
        }

        row {
            val combo = AsyncComboBox<RoleInfo> { label, value, _ ->
                value ?: return@AsyncComboBox
                label.text = "${value.roleName()} (${value.accountId()})"
            }

            Disposer.register(myDisposable, combo)
            combo.proposeModelUpdate { model ->
                val token = tokenProvider.resolveToken().token()
                val client = AwsClientManager.getInstance().createUnmanagedClient<SsoClient>(
                    AnonymousCredentialsProvider.create(),
                    Region.of(region)
                )

                client.listAccounts { it.accessToken(token) }
                    .accountList()
                    .flatMap { account ->
                        client.listAccountRoles {
                            it.accessToken(token)
                            it.accountId(account.accountId())
                        }.roleList()
                    }.forEach {
                        model.addElement(it)
                    }
            }

            cell(combo)
                .align(AlignX.FILL)
                .errorOnApply(message("gettingstarted.setup.error.not_selected")) { it.selected() == null }
                .bindItem(state::roleInfo.toNullableProperty())
        }
    }
}

fun rolePopupFromConnection(project: Project, connection: AwsBearerTokenConnection) {
    runInEdt {
        if (connection.isSono()) {
            requestCredentialsForExplorer(project)
        } else {
            val tokenProvider = if (connection is BearerSsoConnection && !connection.scopes.contains(IDENTITY_CENTER_ROLE_ACCESS_SCOPE)) {
                loginSso(project, connection.startUrl, connection.region, connection.scopes + IDENTITY_CENTER_ROLE_ACCESS_SCOPE)
            } else {
                connection.getConnectionSettings().tokenProvider
            }

            IdcRolePopup(project, connection.region, tokenProvider)
                .show()
        }
    }
}

fun requestCredentialsForCodeWhisperer(project: Project) =
    SetupAuthenticationDialog(
        project,
        tabSettings = mapOf(
            SetupAuthenticationTabs.IDENTITY_CENTER to AuthenticationTabSettings(
                disabled = false,
                notice = SetupAuthenticationNotice(
                    SetupAuthenticationNotice.NoticeType.WARNING,
                    message("gettingstarted.setup.codewhisperer.use_builder_id"),
                    "https://docs.aws.amazon.com/codewhisperer/latest/userguide/codewhisperer-auth.html"
                )
            ),
            SetupAuthenticationTabs.BUILDER_ID to AuthenticationTabSettings(
                disabled = false,
                notice = SetupAuthenticationNotice(
                    SetupAuthenticationNotice.NoticeType.WARNING,
                    message("gettingstarted.setup.codewhisperer.use_identity_center"),
                    "https://docs.aws.amazon.com/codewhisperer/latest/userguide/codewhisperer-auth.html"
                )
            ),
            SetupAuthenticationTabs.IAM_LONG_LIVED to AuthenticationTabSettings(
                disabled = true,
                notice = SetupAuthenticationNotice(
                    SetupAuthenticationNotice.NoticeType.ERROR,
                    message("gettingstarted.setup.codewhisperer.no_iam"),
                    "https://docs.aws.amazon.com/codewhisperer/latest/userguide/codewhisperer-auth.html"
                )
            )
        ),
        promptForIdcPermissionSet = false
    ).showAndGet()

fun requestCredentialsForExplorer(project: Project) =
    SetupAuthenticationDialog(
        project,
        tabSettings = mapOf(
            SetupAuthenticationTabs.BUILDER_ID to AuthenticationTabSettings(
                disabled = true,
                notice = SetupAuthenticationNotice(
                    SetupAuthenticationNotice.NoticeType.ERROR,
                    message("gettingstarted.setup.explorer.no_builder_id"),
                    "https://docs.aws.amazon.com/signin/latest/userguide/differences-aws_builder_id.html"
                )
            )
        ),
        promptForIdcPermissionSet = true
    ).show()<|MERGE_RESOLUTION|>--- conflicted
+++ resolved
@@ -34,12 +34,9 @@
 import software.aws.toolkits.core.region.AwsRegion
 import software.aws.toolkits.jetbrains.ToolkitPlaces
 import software.aws.toolkits.jetbrains.core.AwsClientManager
-<<<<<<< HEAD
-import software.aws.toolkits.jetbrains.core.credentials.SsoSessionConfigurationManager
-=======
 import software.aws.toolkits.jetbrains.core.credentials.AwsBearerTokenConnection
 import software.aws.toolkits.jetbrains.core.credentials.BearerSsoConnection
->>>>>>> c0f70c96
+import software.aws.toolkits.jetbrains.core.credentials.SsoSessionConfigurationManager
 import software.aws.toolkits.jetbrains.core.credentials.loginSso
 import software.aws.toolkits.jetbrains.core.credentials.sono.IDENTITY_CENTER_ROLE_ACCESS_SCOPE
 import software.aws.toolkits.jetbrains.core.credentials.sono.SONO_REGION
@@ -307,8 +304,70 @@
         }
     }
 
-<<<<<<< HEAD
-    private fun idcRolePopup(tokenProvider: SdkTokenProvider) = panel {
+    private fun builderIdTab() = panel {
+        row {
+            text(message("gettingstarted.setup.builderid.notice"))
+        }
+
+        indent {
+            message("gettingstarted.setup.builderid.bullets").split("\n").forEach {
+                row {
+                    text("<icon src='AllIcons.General.InspectionsOK'/>&nbsp;$it")
+                }
+            }
+        }
+    }
+
+    private fun iamTab() = panel {
+        row {
+            text(message("gettingstarted.setup.iam.notice")) { hyperlinkEvent ->
+                val actionEvent = AnActionEvent.createFromInputEvent(
+                    hyperlinkEvent.inputEvent,
+                    ToolkitPlaces.ADD_CONNECTION_DIALOG,
+                    null,
+                    DataContext { if (PlatformDataKeys.PROJECT.`is`(it)) project else null }
+                )
+                ActionManager.getInstance().getAction("aws.settings.upsertCredentials").actionPerformed(actionEvent)
+            }
+        }
+
+        row(message("gettingstarted.setup.iam.profile")) {
+            textField()
+                .comment(message("gettingstarted.setup.iam.profile.comment"))
+                .errorOnApply(message("gettingstarted.setup.error.not_empty")) { it.text.isBlank() }
+                .bindText(state.iamTabState::profileName)
+        }
+
+        row(message("gettingstarted.setup.iam.access_key")) {
+            textField()
+                .errorOnApply(message("gettingstarted.setup.error.not_empty")) { it.text.isBlank() }
+                .bindText(state.iamTabState::accessKey)
+        }
+
+        row(message("gettingstarted.setup.iam.secret_key")) {
+            textField()
+                .errorOnApply(message("gettingstarted.setup.error.not_empty")) { it.text.isBlank() }
+                .bindText(state.iamTabState::secretKey)
+        }
+    }
+}
+
+data class IdcRolePopupState(
+    var roleInfo: RoleInfo? = null
+)
+
+class IdcRolePopup(
+    project: Project,
+    private val region: String,
+    private val tokenProvider: SdkTokenProvider,
+    val state: IdcRolePopupState = IdcRolePopupState()
+) : DialogWrapper(project) {
+    init {
+        title = message("gettingstarted.setup.idc.role.title")
+        init()
+    }
+
+    override fun createCenterPanel() = panel {
         row {
             label(message("gettingstarted.setup.idc.roleLabel"))
         }
@@ -317,15 +376,14 @@
             val combo = AsyncComboBox<RoleInfo> { label, value, _ ->
                 value ?: return@AsyncComboBox
                 label.text = "${value.roleName()} (${value.accountId()})"
-                accountId = value.accountId()
-                roleName = value.roleName()
-            }
+            }
+
             Disposer.register(myDisposable, combo)
             combo.proposeModelUpdate { model ->
                 val token = tokenProvider.resolveToken().token()
                 val client = AwsClientManager.getInstance().createUnmanagedClient<SsoClient>(
                     AnonymousCredentialsProvider.create(),
-                    Region.of(state.idcTabState.region.id)
+                    Region.of(region)
                 )
 
                 client.listAccounts { it.accessToken(token) }
@@ -342,108 +400,6 @@
 
             cell(combo)
                 .align(AlignX.FILL)
-                .bindItem(state.idcTabState::roleInfo.toNullableProperty())
-        }
-    }
-
-=======
->>>>>>> c0f70c96
-    private fun builderIdTab() = panel {
-        row {
-            text(message("gettingstarted.setup.builderid.notice"))
-        }
-
-        indent {
-            message("gettingstarted.setup.builderid.bullets").split("\n").forEach {
-                row {
-                    text("<icon src='AllIcons.General.InspectionsOK'/>&nbsp;$it")
-                }
-            }
-        }
-    }
-
-    private fun iamTab() = panel {
-        row {
-            text(message("gettingstarted.setup.iam.notice")) { hyperlinkEvent ->
-                val actionEvent = AnActionEvent.createFromInputEvent(
-                    hyperlinkEvent.inputEvent,
-                    ToolkitPlaces.ADD_CONNECTION_DIALOG,
-                    null,
-                    DataContext { if (PlatformDataKeys.PROJECT.`is`(it)) project else null }
-                )
-                ActionManager.getInstance().getAction("aws.settings.upsertCredentials").actionPerformed(actionEvent)
-            }
-        }
-
-        row(message("gettingstarted.setup.iam.profile")) {
-            textField()
-                .comment(message("gettingstarted.setup.iam.profile.comment"))
-                .errorOnApply(message("gettingstarted.setup.error.not_empty")) { it.text.isBlank() }
-                .bindText(state.iamTabState::profileName)
-        }
-
-        row(message("gettingstarted.setup.iam.access_key")) {
-            textField()
-                .errorOnApply(message("gettingstarted.setup.error.not_empty")) { it.text.isBlank() }
-                .bindText(state.iamTabState::accessKey)
-        }
-
-        row(message("gettingstarted.setup.iam.secret_key")) {
-            textField()
-                .errorOnApply(message("gettingstarted.setup.error.not_empty")) { it.text.isBlank() }
-                .bindText(state.iamTabState::secretKey)
-        }
-    }
-}
-
-data class IdcRolePopupState(
-    var roleInfo: RoleInfo? = null
-)
-
-class IdcRolePopup(
-    project: Project,
-    private val region: String,
-    private val tokenProvider: SdkTokenProvider,
-    val state: IdcRolePopupState = IdcRolePopupState()
-) : DialogWrapper(project) {
-    init {
-        title = message("gettingstarted.setup.idc.role.title")
-        init()
-    }
-
-    override fun createCenterPanel() = panel {
-        row {
-            label(message("gettingstarted.setup.idc.roleLabel"))
-        }
-
-        row {
-            val combo = AsyncComboBox<RoleInfo> { label, value, _ ->
-                value ?: return@AsyncComboBox
-                label.text = "${value.roleName()} (${value.accountId()})"
-            }
-
-            Disposer.register(myDisposable, combo)
-            combo.proposeModelUpdate { model ->
-                val token = tokenProvider.resolveToken().token()
-                val client = AwsClientManager.getInstance().createUnmanagedClient<SsoClient>(
-                    AnonymousCredentialsProvider.create(),
-                    Region.of(region)
-                )
-
-                client.listAccounts { it.accessToken(token) }
-                    .accountList()
-                    .flatMap { account ->
-                        client.listAccountRoles {
-                            it.accessToken(token)
-                            it.accountId(account.accountId())
-                        }.roleList()
-                    }.forEach {
-                        model.addElement(it)
-                    }
-            }
-
-            cell(combo)
-                .align(AlignX.FILL)
                 .errorOnApply(message("gettingstarted.setup.error.not_selected")) { it.selected() == null }
                 .bindItem(state::roleInfo.toNullableProperty())
         }
