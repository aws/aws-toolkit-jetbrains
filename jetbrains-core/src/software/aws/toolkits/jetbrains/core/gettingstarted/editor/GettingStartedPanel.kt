--- conflicted
+++ resolved
@@ -223,9 +223,6 @@
         border = JBUI.Borders.empty(JBUI.scale(32), JBUI.scale(16))
     }
 
-<<<<<<< HEAD
-    private fun showGotIt(tabName: String, nodeName: String?, tooltip: GotItTooltip) {
-=======
     private fun connectionUpdated() {
         alarm.cancelAllRequests()
         alarm.addRequest(
@@ -236,8 +233,7 @@
         )
     }
 
-    private fun showGotIt(tabName: String, tooltip: GotItTooltip) {
->>>>>>> f2599299
+    private fun showGotIt(tabName: String, nodeName: String?, tooltip: GotItTooltip) {
         AwsToolkitExplorerToolWindow.toolWindow(project).activate {
             AwsToolkitExplorerToolWindow.getInstance(project).selectTab(tabName)?.let {
                 if (tabName == AwsToolkitExplorerToolWindow.DEVTOOLS_TAB_ID) {
@@ -366,9 +362,6 @@
                             }
                         }.visible(checkBearerConnectionValidity(project, BearerTokenFeatureSet.CODECATALYST) is ActiveConnection.ValidBearer)
 
-<<<<<<< HEAD
-                                    showGotIt(AwsToolkitExplorerToolWindow.DEVTOOLS_TAB_ID, CawsServiceNode.NODE_NAME, tooltip)
-=======
                         panelReauthenticationRequired = panel {
                             row {
                                 button(message("general.auth.reauthenticate")) {
@@ -389,13 +382,12 @@
                                             .withHeader(message("gettingstarted.explorer.gotit.codecatalyst.title"))
                                             .withPosition(Balloon.Position.above)
 
-                                        showGotIt(AwsToolkitExplorerToolWindow.DEVTOOLS_TAB_ID, tooltip)
+                                        showGotIt(AwsToolkitExplorerToolWindow.DEVTOOLS_TAB_ID, CawsServiceNode.NODE_NAME, tooltip)
                                     } else {
                                         controlPanelVisibility(panelConnectionInProgress, panelReauthenticationRequired)
                                     }
                                 }.applyToComponent {
                                     putClientProperty(DarculaButtonUI.DEFAULT_STYLE_KEY, true)
->>>>>>> f2599299
                                 }
                             }
 
@@ -488,7 +480,7 @@
                                             .withHeader(message("gettingstarted.explorer.gotit.explorer.title"))
                                             .withPosition(Balloon.Position.below)
 
-                                        showGotIt(AwsToolkitExplorerToolWindow.EXPLORER_TAB_ID, tooltip)
+                                        showGotIt(AwsToolkitExplorerToolWindow.EXPLORER_TAB_ID, null, tooltip)
                                         controlPanelVisibility(panelConnectionInProgress, panelConnected)
                                     } else {
                                         controlPanelVisibility(panelConnectionInProgress, panelNotConnected)
@@ -521,9 +513,6 @@
                             }
                         }.visible(false)
 
-<<<<<<< HEAD
-                                    showGotIt(AwsToolkitExplorerToolWindow.EXPLORER_TAB_ID, null, tooltip)
-=======
                         panelConnected = panel {
                             row {
                                 button(message("gettingstarted.explorer.open.menu")) {
@@ -539,7 +528,6 @@
                             row {
                                 link(message("general.add.another")) {
                                     requestCredentialsForExplorer(project)
->>>>>>> f2599299
                                 }
                             }
                         }.visible(checkIamConnectionValidity(project) is ActiveConnection.ValidIam)
@@ -765,13 +753,9 @@
                     .withHeader(message("codewhisperer.explorer.tooltip.title"))
                     .withPosition(Balloon.Position.above)
 
-<<<<<<< HEAD
                 showGotIt(AwsToolkitExplorerToolWindow.DEVTOOLS_TAB_ID, CodeWhispererExplorerRootNode.NODE_NAME, tooltip)
-=======
-                showGotIt(AwsToolkitExplorerToolWindow.DEVTOOLS_TAB_ID, tooltip)
             } else {
                 controlPanelVisibility(panelConnectionInProgress, revertToPanel)
->>>>>>> f2599299
             }
         }
     }
