--- conflicted
+++ resolved
@@ -177,7 +177,8 @@
                                         AuthPanelBullet(
                                             PanelConstants.X_ICON,
                                             message("aws_builder_id.service_name"),
-                                            message("aws.getstarted.auth.panel.notSupport_text")
+                                            message("aws.getstarted.auth.panel.notSupport_text"),
+                                            false
                                         ),
                                         AuthPanelBullet(
                                             PanelConstants.CHECKMARK_ICON,
@@ -867,15 +868,10 @@
         const val RESOURCE_EXPLORER_LEARN_MORE = "https://docs.aws.amazon.com/toolkit-for-jetbrains/latest/userguide/working-with-aws.html"
         const val RESOURCE_EXPLORER_SIGNUP_DOC = "https://aws.amazon.com/free/"
         const val SHARE_FEEDBACK_LINK = "FeedbackDialog"
-<<<<<<< HEAD
+        const val SET_UP_CODECATALYST = "https://docs.aws.amazon.com/codecatalyst/latest/userguide/setting-up-topnode.html"
+        const val CREATE_CODECATALYST_SPACE = "https://codecatalyst.aws/spaces/create"
         val CHECKMARK_ICON = AllIcons.General.InspectionsOK
         val X_ICON = AllIcons.Ide.Notification.Close
-=======
-        const val SET_UP_CODECATALYST = "https://docs.aws.amazon.com/codecatalyst/latest/userguide/setting-up-topnode.html"
-        const val CREATE_CODECATALYST_SPACE = "https://codecatalyst.aws/spaces/create"
-        val COMMIT_ICON = AllIcons.General.InspectionsOK
-        val CANCEL_ICON = AllIcons.Ide.Notification.Close
->>>>>>> 779bc99b
         val PANEL_TITLE_FONT = JBFont.h2().asBold()
         const val PANEL_WIDTH = 300
         const val PANEL_HEIGHT = 450
