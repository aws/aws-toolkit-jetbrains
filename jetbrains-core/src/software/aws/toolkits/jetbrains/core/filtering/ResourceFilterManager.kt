--- conflicted
+++ resolved
@@ -55,17 +55,11 @@
 
 data class TagFilter(
     override val enabled: Boolean = true,
-<<<<<<< HEAD
-    var tagKey: String = "",
-    var tagValues: List<String> = listOf()
+    val tagKey: String = "",
+    val tagValues: List<String> = listOf()
 ) : ResourceFilter(enabled) {
     override fun copy(isEnabled: Boolean) = copy(enabled = isEnabled)
 }
-=======
-    val tagKey: String = "",
-    val tagValues: List<String> = listOf()
-) : ResourceFilter(enabled)
->>>>>>> 9fe6d955
 
 data class StackFilter(
     override val enabled: Boolean = true,
