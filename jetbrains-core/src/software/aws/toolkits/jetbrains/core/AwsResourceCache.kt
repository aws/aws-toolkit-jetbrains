// Copyright 2019 Amazon.com, Inc. or its affiliates. All Rights Reserved.
// SPDX-License-Identifier: Apache-2.0

package software.aws.toolkits.jetbrains.core

import com.intellij.openapi.application.ApplicationManager
import com.intellij.openapi.components.ServiceManager
import com.intellij.openapi.project.Project
import com.intellij.util.Alarm
import com.intellij.util.AlarmFactory
import software.amazon.awssdk.core.SdkClient
import software.aws.toolkits.core.credentials.ToolkitCredentialsChangeListener
import software.aws.toolkits.core.credentials.ToolkitCredentialsProvider
import software.aws.toolkits.core.region.AwsRegion
import software.aws.toolkits.core.utils.getLogger
import software.aws.toolkits.core.utils.warn
import software.aws.toolkits.jetbrains.core.credentials.CredentialManager
import software.aws.toolkits.jetbrains.core.credentials.ProjectAccountSettingsManager
import java.time.Clock
import java.time.Duration
import java.time.Instant
import java.util.concurrent.CompletableFuture
import java.util.concurrent.CompletionStage
import java.util.concurrent.ConcurrentHashMap
import java.util.concurrent.ConcurrentMap
import java.util.concurrent.ExecutionException
import java.util.concurrent.TimeUnit
import kotlin.reflect.KClass

/**
 * Intended to prevent repeated unnecessary calls to AWS to understand resource state.
 *
 * Will cache responses from AWS by [AwsRegion]/[ToolkitCredentialsProvider] - generically applicable to any AWS call.
 */
interface AwsResourceCache {

    /**
     * Get a [resource] either by making a call or returning it from the cache if present and unexpired. Uses the currently [AwsRegion]
     * & [ToolkitCredentialsProvider] active in [ProjectAccountSettingsManager].
     *
     * @param[useStale] if an exception occurs attempting to refresh the resource return a cached version if it exists (even if it's expired). Default: true
     * @param[forceFetch] force the resource to refresh (and update cache) even if a valid cache version exists. Default: false
     */
    fun <T> getResource(resource: Resource<T>, useStale: Boolean = true, forceFetch: Boolean = false): CompletionStage<T>

    /**
     * @see [getResource]
     *
     * @param[region] the specific [AwsRegion] to use for this resource
     * @param[credentialProvider] the specific [ToolkitCredentialsProvider] to use for this resource
     */
    fun <T> getResource(
        resource: Resource<T>,
        region: AwsRegion,
        credentialProvider: ToolkitCredentialsProvider,
        useStale: Boolean = true,
        forceFetch: Boolean = false
    ): CompletionStage<T>

    /**
     * Blocking version of [getResource]
     *
     * @param[useStale] if an exception occurs attempting to refresh the resource return a cached version if it exists (even if it's expired). Default: true
     * @param[forceFetch] force the resource to refresh (and update cache) even if a valid cache version exists. Default: false
     */
    fun <T> getResourceNow(resource: Resource<T>, timeout: Duration = DEFAULT_TIMEOUT, useStale: Boolean = true, forceFetch: Boolean = false): T =
        wait(timeout) { getResource(resource, useStale, forceFetch) }

    /**
     * Blocking version of [getResource]
     *
     * @param[region] the specific [AwsRegion] to use for this resource
     * @param[credentialProvider] the specific [ToolkitCredentialsProvider] to use for this resource
     */
    fun <T> getResourceNow(
        resource: Resource<T>,
        region: AwsRegion,
        credentialProvider: ToolkitCredentialsProvider,
        timeout: Duration = DEFAULT_TIMEOUT,
        useStale: Boolean = true,
        forceFetch: Boolean = false
    ): T = wait(timeout) { getResource(resource, region, credentialProvider, useStale, forceFetch) }

    /**
     * Gets the [resource] if it exists in the cache.
     *
     * @param[useStale] return a cached version if it exists (even if it's expired). Default: true
     */
    fun <T> getResourceIfPresent(resource: Resource<T>, useStale: Boolean = true): T?

    /**
     * Gets the [resource] if it exists in the cache.
     *
     * @param[region] the specific [AwsRegion] to use for this resource
     * @param[credentialProvider] the specific [ToolkitCredentialsProvider] to use for this resource
     */
    fun <T> getResourceIfPresent(resource: Resource<T>, region: AwsRegion, credentialProvider: ToolkitCredentialsProvider, useStale: Boolean = true): T?

    /**
     * Clears the contents of the cache across all regions, credentials and resource types.
     */
    fun clear()

    /**
     * Clears the contents of the cache for the specific [resource] type, in the currently active [AwsRegion] & [ToolkitCredentialsProvider]
     */
    fun clear(resource: Resource<*>)

    /**
     * Clears the contents of the cache for the specific [resource] type, [AwsRegion] & [ToolkitCredentialsProvider]
     */
    fun clear(resource: Resource<*>, region: AwsRegion, credentialProvider: ToolkitCredentialsProvider)

    companion object {
        @JvmStatic
        fun getInstance(project: Project): AwsResourceCache = ServiceManager.getService(project, AwsResourceCache::class.java)

        private val DEFAULT_TIMEOUT = Duration.ofSeconds(5)
        private fun <T> wait(timeout: Duration, call: () -> CompletionStage<T>) = try {
            call().toCompletableFuture().get(timeout.toMillis(), TimeUnit.MILLISECONDS)
        } catch (e: ExecutionException) {
            throw e.cause ?: e
        }
    }
}

fun <T> Project.getResource(resource: Resource<T>, useStale: Boolean = true, forceFetch: Boolean = false) =
    AwsResourceCache.getInstance(this).getResource(resource, useStale, forceFetch)

sealed class Resource<T> {

    /**
     * A [Cached] resource is one whose fetch is potentially expensive, the result of which should be memoized for a period of time ([expiry]).
     */
    abstract class Cached<T> : Resource<T>() {
        abstract fun fetch(project: Project, region: AwsRegion, credentials: ToolkitCredentialsProvider): T
        open fun expiry(): Duration = DEFAULT_EXPIRY
        abstract val id: String

        companion object {
            private val DEFAULT_EXPIRY = Duration.ofMinutes(10)
        }
    }

    /**
     * A [View] resource depends on some other underlying [Resource] and then performs some [transform] of the [underlying]'s result
     * in order to return the desired type [Output]. The [transform] result is not cached, [transform]s are re-applied on each fetch - thus should
     * should be relatively cheap.
     */
    class View<Input, Output>(val underlying: Resource<Input>, private val transform: Input.() -> Output) : Resource<Output>() {
        @Suppress("UNCHECKED_CAST")
        fun doMap(input: Any) = transform(input as Input)
    }
}

fun <Input, Output> Resource<out Iterable<Input>>.map(transform: (Input) -> Output): Resource<List<Output>> = Resource.View(this) { map(transform) }

fun <T> Resource<out Iterable<T>>.filter(predicate: (T) -> Boolean): Resource<List<T>> = Resource.View(this) { filter(predicate) }

fun <T> Resource<out Iterable<T>>.find(predicate: (T) -> Boolean): Resource<T?> = Resource.View(this) { find(predicate) }

class ClientBackedCachedResource<ReturnType, ClientType : SdkClient>(
    private val sdkClientClass: KClass<ClientType>,
    override val id: String,
    private val expiry: Duration?,
    private val fetchCall: ClientType.() -> ReturnType
) : Resource.Cached<ReturnType>() {

    constructor(sdkClientClass: KClass<ClientType>, id: String, fetchCall: ClientType.() -> ReturnType) : this(sdkClientClass, id, null, fetchCall)

    override fun fetch(project: Project, region: AwsRegion, credentials: ToolkitCredentialsProvider): ReturnType {
        val client = AwsClientManager.getInstance(project).getClient(sdkClientClass, credentials, region)
        return fetchCall(client)
    }

    override fun expiry(): Duration = expiry ?: super.expiry()
    override fun toString(): String = "ClientBackedCachedResource(id='$id')"
}

class DefaultAwsResourceCache(
    private val project: Project,
    private val clock: Clock,
    private val maximumCacheEntries: Int,
    private val maintenanceInterval: Duration
) : AwsResourceCache, ToolkitCredentialsChangeListener {

    @Suppress("unused")
    constructor(project: Project) : this(project, Clock.systemDefaultZone(), MAXIMUM_CACHE_ENTRIES, DEFAULT_MAINTENANCE_INTERVAL)

    private val cache = ConcurrentHashMap<CacheKey, Entry<*>>()
    private val accountSettings = ProjectAccountSettingsManager.getInstance(project)
    private val alarm = AlarmFactory.getInstance().create(Alarm.ThreadToUse.POOLED_THREAD, project)

    init {
        ApplicationManager.getApplication().messageBus.connect().subscribe(CredentialManager.CREDENTIALS_CHANGED, this)
        scheduleCacheMaintenance()
    }

<<<<<<< HEAD
    private val cache = CacheBuilder.newBuilder().maximumSize(maximumCacheEntries).build<CacheKey, Entry<*>>().asMap()
    private val accountSettings by lazy { ProjectAccountSettingsManager.getInstance(project) }

=======
>>>>>>> ba019beb
    override fun <T> getResource(resource: Resource<T>, useStale: Boolean, forceFetch: Boolean) =
        getResource(resource, accountSettings.activeRegion, accountSettings.activeCredentialProvider, useStale, forceFetch)

    override fun <T> getResource(
        resource: Resource<T>,
        region: AwsRegion,
        credentialProvider: ToolkitCredentialsProvider,
        useStale: Boolean,
        forceFetch: Boolean
    ): CompletionStage<T> = when (resource) {
        is Resource.View<*, T> -> getResource(resource.underlying, region, credentialProvider, useStale, forceFetch).thenApply { resource.doMap(it as Any) }
        is Resource.Cached<T> -> Context(resource, region, credentialProvider, useStale, forceFetch).also { getCachedResource(it) }.future
    }

    private fun <T> getCachedResource(context: Context<T>) {
        ApplicationManager.getApplication().executeOnPooledThread {
            try {
                @Suppress("UNCHECKED_CAST")
                val result = cache.compute(context.cacheKey) { _, value ->
                    fetchIfNeeded(context, value as Entry<T>?)
                } as Entry<T>
                context.future.complete(result.value)
            } catch (e: Throwable) {
                context.future.completeExceptionally(e)
            }
        }
    }

    private fun runCacheMaintenance() {
        try {
            var totalWeight = 0
            val entries = cache.entries.asSequence().onEach { totalWeight += it.value.weight }.toList()
            var exceededWeight = totalWeight - maximumCacheEntries
            if (exceededWeight <= 0) return
            entries.sortedBy { it.value.expiry }.forEach { (key, value) ->
                if (exceededWeight <= 0) return@runCacheMaintenance
                if (cache.computeRemoveIf(key) { it === value }) {
                    exceededWeight -= value.weight
                }
            }
        } finally {
            scheduleCacheMaintenance()
        }
    }

    private fun scheduleCacheMaintenance() {
        if (!alarm.isDisposed) {
            alarm.addRequest(this::runCacheMaintenance, maintenanceInterval.toMillis())
        }
    }

    override fun <T> getResourceIfPresent(resource: Resource<T>, useStale: Boolean): T? =
        getResourceIfPresent(resource, accountSettings.activeRegion, accountSettings.activeCredentialProvider, useStale)

    override fun <T> getResourceIfPresent(resource: Resource<T>, region: AwsRegion, credentialProvider: ToolkitCredentialsProvider, useStale: Boolean): T? =
        when (resource) {
            is Resource.Cached<T> -> {
                val entry = cache.getTyped<T>(CacheKey(resource.id, region.id, credentialProvider.id))
                when {
                    entry != null && (useStale || entry.notExpired) -> entry.value
                    else -> null
                }
            }
            is Resource.View<*, T> -> getResourceIfPresent(resource.underlying, region, credentialProvider, useStale)?.let { resource.doMap(it) }
        }

    override fun clear(resource: Resource<*>) {
        clear(resource, accountSettings.activeRegion, accountSettings.activeCredentialProvider)
    }

    override fun clear(resource: Resource<*>, region: AwsRegion, credentialProvider: ToolkitCredentialsProvider) {
        when (resource) {
            is Resource.Cached<*> -> cache.remove(CacheKey(resource.id, region.id, credentialProvider.id))
            is Resource.View<*, *> -> clear(resource.underlying, region, credentialProvider)
        }
    }

    override fun clear() {
        cache.clear()
    }

    override fun providerRemoved(providerId: String) = clearByCredential(providerId)

    override fun providerModified(provider: ToolkitCredentialsProvider) = clearByCredential(provider.id)

    private fun clearByCredential(providerId: String) {
        cache.keys.removeIf { it.credentialsId == providerId }
    }

    private fun <T> fetchIfNeeded(context: Context<T>, currentEntry: Entry<T>?) = when {
        currentEntry == null -> fetch(context)
        currentEntry.notExpired && !context.forceFetch -> currentEntry
        context.useStale -> fetchWithFallback(context, currentEntry)
        else -> fetch(context)
    }

    private fun <T> fetchWithFallback(context: Context<T>, currentEntry: Entry<T>) = try {
        fetch(context)
    } catch (e: Exception) {
        LOG.warn(e) { "Failed to fetch resource using ${context.cacheKey}, falling back to expired entry" }
        currentEntry
    }

    private fun <T> fetch(context: Context<T>): Entry<T> {
        val value = context.resource.fetch(project, context.region, context.credentials)
        return Entry(clock.instant().plus(context.resource.expiry()), value)
    }

    private val Entry<*>.notExpired get() = clock.instant().isBefore(expiry)

    companion object {
        private val LOG = getLogger<DefaultAwsResourceCache>()
        private const val MAXIMUM_CACHE_ENTRIES = 1000
        private val DEFAULT_MAINTENANCE_INTERVAL: Duration = Duration.ofMinutes(5)

        private data class CacheKey(val resourceId: String, val regionId: String, val credentialsId: String)

        private class Context<T>(
            val resource: Resource.Cached<T>,
            val region: AwsRegion,
            val credentials: ToolkitCredentialsProvider,
            val useStale: Boolean,
            val forceFetch: Boolean
        ) {
            val cacheKey = CacheKey(resource.id, region.id, credentials.id)
            val future = CompletableFuture<T>()
        }

        private class Entry<T>(val expiry: Instant, val value: T) {
            val weight = when (value) {
                is Collection<*> -> value.size
                else -> 1
            }
        }

        private fun <T> ConcurrentMap<CacheKey, Entry<*>>.getTyped(key: CacheKey) = this[key]?.let {
            @Suppress("UNCHECKED_CAST")
            it as Entry<T>
        }

        /**
         * Atomically apply a [predicate] to the value at [key] (if it exists) and remove if matched.
         *
         * @return - true if removal occurred else false
         */
        private fun <K, V> ConcurrentHashMap<K, V>.computeRemoveIf(key: K, predicate: (V) -> Boolean): Boolean {
            var removed = false
            computeIfPresent(key) { _, v ->
                if (predicate(v)) {
                    removed = true
                    null
                } else v
            }
            return removed
        }
    }
}<|MERGE_RESOLUTION|>--- conflicted
+++ resolved
@@ -188,7 +188,7 @@
     constructor(project: Project) : this(project, Clock.systemDefaultZone(), MAXIMUM_CACHE_ENTRIES, DEFAULT_MAINTENANCE_INTERVAL)
 
     private val cache = ConcurrentHashMap<CacheKey, Entry<*>>()
-    private val accountSettings = ProjectAccountSettingsManager.getInstance(project)
+    private val accountSettings by lazy { ProjectAccountSettingsManager.getInstance(project) }
     private val alarm = AlarmFactory.getInstance().create(Alarm.ThreadToUse.POOLED_THREAD, project)
 
     init {
@@ -196,12 +196,6 @@
         scheduleCacheMaintenance()
     }
 
-<<<<<<< HEAD
-    private val cache = CacheBuilder.newBuilder().maximumSize(maximumCacheEntries).build<CacheKey, Entry<*>>().asMap()
-    private val accountSettings by lazy { ProjectAccountSettingsManager.getInstance(project) }
-
-=======
->>>>>>> ba019beb
     override fun <T> getResource(resource: Resource<T>, useStale: Boolean, forceFetch: Boolean) =
         getResource(resource, accountSettings.activeRegion, accountSettings.activeCredentialProvider, useStale, forceFetch)
 
