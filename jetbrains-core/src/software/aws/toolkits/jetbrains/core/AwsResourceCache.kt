// Copyright 2019 Amazon.com, Inc. or its affiliates. All Rights Reserved.
// SPDX-License-Identifier: Apache-2.0

package software.aws.toolkits.jetbrains.core

import com.google.common.cache.CacheBuilder
import com.intellij.openapi.application.ApplicationManager
import com.intellij.openapi.components.ServiceManager
import com.intellij.openapi.project.Project
<<<<<<< HEAD
=======
import com.intellij.util.Alarm
import com.intellij.util.AlarmFactory
>>>>>>> d14d9458
import software.amazon.awssdk.core.SdkClient
import software.aws.toolkits.core.credentials.ToolkitCredentialsChangeListener
import software.aws.toolkits.core.credentials.ToolkitCredentialsProvider
import software.aws.toolkits.core.region.AwsRegion
import software.aws.toolkits.core.utils.getLogger
import software.aws.toolkits.core.utils.warn
import software.aws.toolkits.jetbrains.core.credentials.CredentialManager
import software.aws.toolkits.jetbrains.core.credentials.ProjectAccountSettingsManager
import java.time.Clock
import java.time.Duration
import java.time.Instant
import java.util.concurrent.CompletableFuture
import java.util.concurrent.CompletionStage
<<<<<<< HEAD
=======
import java.util.concurrent.ConcurrentHashMap
>>>>>>> d14d9458
import java.util.concurrent.ConcurrentMap
import java.util.concurrent.ExecutionException
import java.util.concurrent.TimeUnit
import kotlin.reflect.KClass

/**
 * Intended to prevent repeated unnecessary calls to AWS to understand resource state.
 *
 * Will cache responses from AWS by [AwsRegion]/[ToolkitCredentialsProvider] - generically applicable to any AWS call.
 */
interface AwsResourceCache {

    /**
     * Get a [resource] either by making a call or returning it from the cache if present and unexpired. Uses the currently [AwsRegion]
     * & [ToolkitCredentialsProvider] active in [ProjectAccountSettingsManager].
     *
     * @param[useStale] if an exception occurs attempting to refresh the resource return a cached version if it exists (even if it's expired). Default: true
     * @param[forceFetch] force the resource to refresh (and update cache) even if a valid cache version exists. Default: false
     */
    fun <T> getResource(resource: Resource<T>, useStale: Boolean = true, forceFetch: Boolean = false): CompletionStage<T>

    /**
     * @see [getResource]
     *
     * @param[region] the specific [AwsRegion] to use for this resource
     * @param[credentialProvider] the specific [ToolkitCredentialsProvider] to use for this resource
     */
    fun <T> getResource(
        resource: Resource<T>,
        region: AwsRegion,
        credentialProvider: ToolkitCredentialsProvider,
        useStale: Boolean = true,
        forceFetch: Boolean = false
    ): CompletionStage<T>

    /**
     * Blocking version of [getResource]
     *
     * @param[useStale] if an exception occurs attempting to refresh the resource return a cached version if it exists (even if it's expired). Default: true
     * @param[forceFetch] force the resource to refresh (and update cache) even if a valid cache version exists. Default: false
     */
    fun <T> getResourceNow(resource: Resource<T>, timeout: Duration = DEFAULT_TIMEOUT, useStale: Boolean = true, forceFetch: Boolean = false): T =
        wait(timeout) { getResource(resource, useStale, forceFetch) }

    /**
     * Blocking version of [getResource]
     *
     * @param[region] the specific [AwsRegion] to use for this resource
     * @param[credentialProvider] the specific [ToolkitCredentialsProvider] to use for this resource
     */
    fun <T> getResourceNow(
        resource: Resource<T>,
        region: AwsRegion,
        credentialProvider: ToolkitCredentialsProvider,
        timeout: Duration = DEFAULT_TIMEOUT,
        useStale: Boolean = true,
        forceFetch: Boolean = false
    ): T = wait(timeout) { getResource(resource, region, credentialProvider, useStale, forceFetch) }

    /**
     * Gets the [resource] if it exists in the cache.
     *
     * @param[useStale] return a cached version if it exists (even if it's expired). Default: true
     */
    fun <T> getResourceIfPresent(resource: Resource<T>, useStale: Boolean = true): T?

    /**
     * Gets the [resource] if it exists in the cache.
     *
     * @param[region] the specific [AwsRegion] to use for this resource
     * @param[credentialProvider] the specific [ToolkitCredentialsProvider] to use for this resource
     */
    fun <T> getResourceIfPresent(resource: Resource<T>, region: AwsRegion, credentialProvider: ToolkitCredentialsProvider, useStale: Boolean = true): T?

    /**
     * Clears the contents of the cache across all regions, credentials and resource types.
     */
    fun clear()

    /**
     * Clears the contents of the cache for the specific [resource] type, in the currently active [AwsRegion] & [ToolkitCredentialsProvider]
     */
    fun clear(resource: Resource<*>)

    /**
     * Clears the contents of the cache for the specific [resource] type, [AwsRegion] & [ToolkitCredentialsProvider]
     */
    fun clear(resource: Resource<*>, region: AwsRegion, credentialProvider: ToolkitCredentialsProvider)

    companion object {
        @JvmStatic
        fun getInstance(project: Project): AwsResourceCache = ServiceManager.getService(project, AwsResourceCache::class.java)

        private val DEFAULT_TIMEOUT = Duration.ofSeconds(5)
        private fun <T> wait(timeout: Duration, call: () -> CompletionStage<T>) = try {
            call().toCompletableFuture().get(timeout.toMillis(), TimeUnit.MILLISECONDS)
        } catch (e: ExecutionException) {
            throw e.cause ?: e
        }
    }
}

fun <T> Project.getResource(resource: Resource<T>, useStale: Boolean = true, forceFetch: Boolean = false) =
    AwsResourceCache.getInstance(this).getResource(resource, useStale, forceFetch)
<<<<<<< HEAD

sealed class Resource<T> {

    /**
     * A [Cached] resource is one whose fetch is potentially expensive, the result of which should be memoized for a period of time ([expiry]).
     */
    abstract class Cached<T> : Resource<T>() {
        abstract fun fetch(project: Project, region: AwsRegion, credentials: ToolkitCredentialsProvider): T
        open fun expiry(): Duration = DEFAULT_EXPIRY
        abstract val id: String

        companion object {
            private val DEFAULT_EXPIRY = Duration.ofMinutes(10)
        }
    }

    /**
     * A [View] resource depends on some other underlying [Resource] and then performs some [transform] of the [underlying]'s result
     * in order to return the desired type [Output]. The [transform] result is not cached, [transform]s are re-applied on each fetch - thus should
     * should be relatively cheap.
     */
    class View<Input, Output>(internal val underlying: Resource<Input>, private val transform: Input.() -> Output) : Resource<Output>() {
        @Suppress("UNCHECKED_CAST")
        internal fun doMap(input: Any) = transform(input as Input)
    }
}

class ClientBackedCachedResource<ReturnType, ClientType : SdkClient>(
    private val sdkClientClass: KClass<ClientType>,
    override val id: String,
    private val fetchCall: ClientType.() -> ReturnType
) : Resource.Cached<ReturnType>() {
    override fun fetch(project: Project, region: AwsRegion, credentials: ToolkitCredentialsProvider): ReturnType {
        val client = AwsClientManager.getInstance(project).getClient(sdkClientClass, credentials, region)
        return fetchCall(client)
    }
}

class DefaultAwsResourceCache(private val project: Project, private val clock: Clock, maximumCacheEntries: Long) :
    AwsResourceCache, ToolkitCredentialsChangeListener {

    @Suppress("unused")
    constructor(project: Project) : this(project, Clock.systemDefaultZone(), MAXIMUM_CACHE_ENTRIES)

    init {
        ApplicationManager.getApplication().messageBus.connect().subscribe(CredentialManager.CREDENTIALS_CHANGED, this)
    }

    private val cache = CacheBuilder.newBuilder().maximumSize(maximumCacheEntries).build<CacheKey, Entry<*>>().asMap()
    private val accountSettings = ProjectAccountSettingsManager.getInstance(project)

    override fun <T> getResource(resource: Resource<T>, useStale: Boolean, forceFetch: Boolean) =
        getResource(resource, accountSettings.activeRegion, accountSettings.activeCredentialProvider, useStale, forceFetch)

    override fun <T> getResource(
        resource: Resource<T>,
        region: AwsRegion,
        credentialProvider: ToolkitCredentialsProvider,
        useStale: Boolean,
        forceFetch: Boolean
    ): CompletionStage<T> = when (resource) {
        is Resource.View<*, T> ->
            getResource(resource.underlying, region, credentialProvider, useStale, forceFetch).thenApply { resource.doMap(it as Any) }
        is Resource.Cached<T> -> {
            val future = CompletableFuture<T>()
            val context = Context(resource, region, credentialProvider, useStale, forceFetch)
            ApplicationManager.getApplication().executeOnPooledThread {
                try {
                    @Suppress("UNCHECKED_CAST")
                    val result = cache.compute(context.cacheKey) { _, value ->
                        fetchIfNeeded(context, value as Entry<T>?)
                    } as Entry<T>
                    future.complete(result.value)
                } catch (e: Exception) {
                    future.completeExceptionally(e)
                }
            }
            future
        }
    }

    override fun <T> getResourceIfPresent(resource: Resource<T>, useStale: Boolean): T? =
        getResourceIfPresent(resource, accountSettings.activeRegion, accountSettings.activeCredentialProvider, useStale)

    override fun <T> getResourceIfPresent(resource: Resource<T>, region: AwsRegion, credentialProvider: ToolkitCredentialsProvider, useStale: Boolean): T? =
        when (resource) {
            is Resource.Cached<T> -> {
                val entry = cache.getTyped<T>(CacheKey(resource.id, region.id, credentialProvider.id))
                when {
                    entry != null && (useStale || entry.notExpired) -> entry.value
                    else -> null
                }
=======

sealed class Resource<T> {

    /**
     * A [Cached] resource is one whose fetch is potentially expensive, the result of which should be memoized for a period of time ([expiry]).
     */
    abstract class Cached<T> : Resource<T>() {
        abstract fun fetch(project: Project, region: AwsRegion, credentials: ToolkitCredentialsProvider): T
        open fun expiry(): Duration = DEFAULT_EXPIRY
        abstract val id: String

        companion object {
            private val DEFAULT_EXPIRY = Duration.ofMinutes(10)
        }
    }

    /**
     * A [View] resource depends on some other underlying [Resource] and then performs some [transform] of the [underlying]'s result
     * in order to return the desired type [Output]. The [transform] result is not cached, [transform]s are re-applied on each fetch - thus should
     * should be relatively cheap.
     */
    class View<Input, Output>(val underlying: Resource<Input>, private val transform: Input.() -> Output) : Resource<Output>() {
        @Suppress("UNCHECKED_CAST")
        fun doMap(input: Any) = transform(input as Input)
    }
}

fun <Input, Output> Resource<out Iterable<Input>>.map(transform: (Input) -> Output): Resource<List<Output>> = Resource.View(this) { map(transform) }

fun <T> Resource<out Iterable<T>>.filter(predicate: (T) -> Boolean): Resource<List<T>> = Resource.View(this) { filter(predicate) }

fun <T> Resource<out Iterable<T>>.find(predicate: (T) -> Boolean): Resource<T?> = Resource.View(this) { find(predicate) }

class ClientBackedCachedResource<ReturnType, ClientType : SdkClient>(
    private val sdkClientClass: KClass<ClientType>,
    override val id: String,
    private val expiry: Duration?,
    private val fetchCall: ClientType.() -> ReturnType
) : Resource.Cached<ReturnType>() {

    constructor(sdkClientClass: KClass<ClientType>, id: String, fetchCall: ClientType.() -> ReturnType) : this(sdkClientClass, id, null, fetchCall)

    override fun fetch(project: Project, region: AwsRegion, credentials: ToolkitCredentialsProvider): ReturnType {
        val client = AwsClientManager.getInstance(project).getClient(sdkClientClass, credentials, region)
        return fetchCall(client)
    }

    override fun expiry(): Duration = expiry ?: super.expiry()
    override fun toString(): String = "ClientBackedCachedResource(id='$id')"
}

class DefaultAwsResourceCache(
    private val project: Project,
    private val clock: Clock,
    private val maximumCacheEntries: Int,
    private val maintenanceInterval: Duration
) : AwsResourceCache, ToolkitCredentialsChangeListener {

    @Suppress("unused")
    constructor(project: Project) : this(project, Clock.systemDefaultZone(), MAXIMUM_CACHE_ENTRIES, DEFAULT_MAINTENANCE_INTERVAL)

    private val cache = ConcurrentHashMap<CacheKey, Entry<*>>()
    private val accountSettings by lazy { ProjectAccountSettingsManager.getInstance(project) }
    private val alarm = AlarmFactory.getInstance().create(Alarm.ThreadToUse.POOLED_THREAD, project)

    init {
        ApplicationManager.getApplication().messageBus.connect().subscribe(CredentialManager.CREDENTIALS_CHANGED, this)
        scheduleCacheMaintenance()
    }

    override fun <T> getResource(resource: Resource<T>, useStale: Boolean, forceFetch: Boolean) =
        getResource(resource, accountSettings.activeRegion, accountSettings.activeCredentialProvider, useStale, forceFetch)

    override fun <T> getResource(
        resource: Resource<T>,
        region: AwsRegion,
        credentialProvider: ToolkitCredentialsProvider,
        useStale: Boolean,
        forceFetch: Boolean
    ): CompletionStage<T> = when (resource) {
        is Resource.View<*, T> -> getResource(resource.underlying, region, credentialProvider, useStale, forceFetch).thenApply { resource.doMap(it as Any) }
        is Resource.Cached<T> -> Context(resource, region, credentialProvider, useStale, forceFetch).also { getCachedResource(it) }.future
    }

    private fun <T> getCachedResource(context: Context<T>) {
        ApplicationManager.getApplication().executeOnPooledThread {
            try {
                @Suppress("UNCHECKED_CAST")
                val result = cache.compute(context.cacheKey) { _, value ->
                    fetchIfNeeded(context, value as Entry<T>?)
                } as Entry<T>
                context.future.complete(result.value)
            } catch (e: Throwable) {
                context.future.completeExceptionally(e)
>>>>>>> d14d9458
            }
            is Resource.View<*, T> -> getResourceIfPresent(resource.underlying, region, credentialProvider, useStale)?.let { resource.doMap(it) }
        }
    }

<<<<<<< HEAD
=======
    private fun runCacheMaintenance() {
        try {
            var totalWeight = 0
            val entries = cache.entries.asSequence().onEach { totalWeight += it.value.weight }.toList()
            var exceededWeight = totalWeight - maximumCacheEntries
            if (exceededWeight <= 0) return
            entries.sortedBy { it.value.expiry }.forEach { (key, value) ->
                if (exceededWeight <= 0) return@runCacheMaintenance
                if (cache.computeRemoveIf(key) { it === value }) {
                    exceededWeight -= value.weight
                }
            }
        } finally {
            scheduleCacheMaintenance()
        }
    }

    private fun scheduleCacheMaintenance() {
        if (!alarm.isDisposed) {
            alarm.addRequest(this::runCacheMaintenance, maintenanceInterval.toMillis())
        }
    }

    override fun <T> getResourceIfPresent(resource: Resource<T>, useStale: Boolean): T? =
        getResourceIfPresent(resource, accountSettings.activeRegion, accountSettings.activeCredentialProvider, useStale)

    override fun <T> getResourceIfPresent(resource: Resource<T>, region: AwsRegion, credentialProvider: ToolkitCredentialsProvider, useStale: Boolean): T? =
        when (resource) {
            is Resource.Cached<T> -> {
                val entry = cache.getTyped<T>(CacheKey(resource.id, region.id, credentialProvider.id))
                when {
                    entry != null && (useStale || entry.notExpired) -> entry.value
                    else -> null
                }
            }
            is Resource.View<*, T> -> getResourceIfPresent(resource.underlying, region, credentialProvider, useStale)?.let { resource.doMap(it) }
        }

>>>>>>> d14d9458
    override fun clear(resource: Resource<*>) {
        clear(resource, accountSettings.activeRegion, accountSettings.activeCredentialProvider)
    }

    override fun clear(resource: Resource<*>, region: AwsRegion, credentialProvider: ToolkitCredentialsProvider) {
        when (resource) {
            is Resource.Cached<*> -> cache.remove(CacheKey(resource.id, region.id, credentialProvider.id))
            is Resource.View<*, *> -> clear(resource.underlying, region, credentialProvider)
        }
    }

    override fun clear() {
        cache.clear()
    }

    override fun providerRemoved(providerId: String) = clearByCredential(providerId)

    override fun providerModified(provider: ToolkitCredentialsProvider) = clearByCredential(provider.id)

    private fun clearByCredential(providerId: String) {
        cache.keys.removeIf { it.credentialsId == providerId }
    }

    private fun <T> fetchIfNeeded(context: Context<T>, currentEntry: Entry<T>?) = when {
        currentEntry == null -> fetch(context)
        currentEntry.notExpired && !context.forceFetch -> currentEntry
        context.useStale -> fetchWithFallback(context, currentEntry)
        else -> fetch(context)
    }

    private fun <T> fetchWithFallback(context: Context<T>, currentEntry: Entry<T>) = try {
        fetch(context)
    } catch (e: Exception) {
        LOG.warn(e) { "Failed to fetch resource using ${context.cacheKey}, falling back to expired entry" }
        currentEntry
    }

    private fun <T> fetch(context: Context<T>): Entry<T> {
        val value = context.resource.fetch(project, context.region, context.credentials)
        return Entry(clock.instant().plus(context.resource.expiry()), value)
    }

    private val Entry<*>.notExpired get() = clock.instant().isBefore(expiry)

    companion object {
        private val LOG = getLogger<DefaultAwsResourceCache>()
<<<<<<< HEAD
        private const val MAXIMUM_CACHE_ENTRIES = 100L
=======
        private const val MAXIMUM_CACHE_ENTRIES = 1000
        private val DEFAULT_MAINTENANCE_INTERVAL: Duration = Duration.ofMinutes(5)
>>>>>>> d14d9458

        private data class CacheKey(val resourceId: String, val regionId: String, val credentialsId: String)

        private class Context<T>(
            val resource: Resource.Cached<T>,
            val region: AwsRegion,
            val credentials: ToolkitCredentialsProvider,
            val useStale: Boolean,
            val forceFetch: Boolean
        ) {
            val cacheKey = CacheKey(resource.id, region.id, credentials.id)
<<<<<<< HEAD
        }

        private class Entry<T>(val expiry: Instant, val value: T)
=======
            val future = CompletableFuture<T>()
        }

        private class Entry<T>(val expiry: Instant, val value: T) {
            val weight = when (value) {
                is Collection<*> -> value.size
                else -> 1
            }
        }
>>>>>>> d14d9458

        private fun <T> ConcurrentMap<CacheKey, Entry<*>>.getTyped(key: CacheKey) = this[key]?.let {
            @Suppress("UNCHECKED_CAST")
            it as Entry<T>
        }
<<<<<<< HEAD
=======

        /**
         * Atomically apply a [predicate] to the value at [key] (if it exists) and remove if matched.
         *
         * @return - true if removal occurred else false
         */
        private fun <K, V> ConcurrentHashMap<K, V>.computeRemoveIf(key: K, predicate: (V) -> Boolean): Boolean {
            var removed = false
            computeIfPresent(key) { _, v ->
                if (predicate(v)) {
                    removed = true
                    null
                } else v
            }
            return removed
        }
>>>>>>> d14d9458
    }
}<|MERGE_RESOLUTION|>--- conflicted
+++ resolved
@@ -3,15 +3,11 @@
 
 package software.aws.toolkits.jetbrains.core
 
-import com.google.common.cache.CacheBuilder
 import com.intellij.openapi.application.ApplicationManager
 import com.intellij.openapi.components.ServiceManager
 import com.intellij.openapi.project.Project
-<<<<<<< HEAD
-=======
 import com.intellij.util.Alarm
 import com.intellij.util.AlarmFactory
->>>>>>> d14d9458
 import software.amazon.awssdk.core.SdkClient
 import software.aws.toolkits.core.credentials.ToolkitCredentialsChangeListener
 import software.aws.toolkits.core.credentials.ToolkitCredentialsProvider
@@ -25,10 +21,7 @@
 import java.time.Instant
 import java.util.concurrent.CompletableFuture
 import java.util.concurrent.CompletionStage
-<<<<<<< HEAD
-=======
 import java.util.concurrent.ConcurrentHashMap
->>>>>>> d14d9458
 import java.util.concurrent.ConcurrentMap
 import java.util.concurrent.ExecutionException
 import java.util.concurrent.TimeUnit
@@ -133,100 +126,6 @@
 
 fun <T> Project.getResource(resource: Resource<T>, useStale: Boolean = true, forceFetch: Boolean = false) =
     AwsResourceCache.getInstance(this).getResource(resource, useStale, forceFetch)
-<<<<<<< HEAD
-
-sealed class Resource<T> {
-
-    /**
-     * A [Cached] resource is one whose fetch is potentially expensive, the result of which should be memoized for a period of time ([expiry]).
-     */
-    abstract class Cached<T> : Resource<T>() {
-        abstract fun fetch(project: Project, region: AwsRegion, credentials: ToolkitCredentialsProvider): T
-        open fun expiry(): Duration = DEFAULT_EXPIRY
-        abstract val id: String
-
-        companion object {
-            private val DEFAULT_EXPIRY = Duration.ofMinutes(10)
-        }
-    }
-
-    /**
-     * A [View] resource depends on some other underlying [Resource] and then performs some [transform] of the [underlying]'s result
-     * in order to return the desired type [Output]. The [transform] result is not cached, [transform]s are re-applied on each fetch - thus should
-     * should be relatively cheap.
-     */
-    class View<Input, Output>(internal val underlying: Resource<Input>, private val transform: Input.() -> Output) : Resource<Output>() {
-        @Suppress("UNCHECKED_CAST")
-        internal fun doMap(input: Any) = transform(input as Input)
-    }
-}
-
-class ClientBackedCachedResource<ReturnType, ClientType : SdkClient>(
-    private val sdkClientClass: KClass<ClientType>,
-    override val id: String,
-    private val fetchCall: ClientType.() -> ReturnType
-) : Resource.Cached<ReturnType>() {
-    override fun fetch(project: Project, region: AwsRegion, credentials: ToolkitCredentialsProvider): ReturnType {
-        val client = AwsClientManager.getInstance(project).getClient(sdkClientClass, credentials, region)
-        return fetchCall(client)
-    }
-}
-
-class DefaultAwsResourceCache(private val project: Project, private val clock: Clock, maximumCacheEntries: Long) :
-    AwsResourceCache, ToolkitCredentialsChangeListener {
-
-    @Suppress("unused")
-    constructor(project: Project) : this(project, Clock.systemDefaultZone(), MAXIMUM_CACHE_ENTRIES)
-
-    init {
-        ApplicationManager.getApplication().messageBus.connect().subscribe(CredentialManager.CREDENTIALS_CHANGED, this)
-    }
-
-    private val cache = CacheBuilder.newBuilder().maximumSize(maximumCacheEntries).build<CacheKey, Entry<*>>().asMap()
-    private val accountSettings = ProjectAccountSettingsManager.getInstance(project)
-
-    override fun <T> getResource(resource: Resource<T>, useStale: Boolean, forceFetch: Boolean) =
-        getResource(resource, accountSettings.activeRegion, accountSettings.activeCredentialProvider, useStale, forceFetch)
-
-    override fun <T> getResource(
-        resource: Resource<T>,
-        region: AwsRegion,
-        credentialProvider: ToolkitCredentialsProvider,
-        useStale: Boolean,
-        forceFetch: Boolean
-    ): CompletionStage<T> = when (resource) {
-        is Resource.View<*, T> ->
-            getResource(resource.underlying, region, credentialProvider, useStale, forceFetch).thenApply { resource.doMap(it as Any) }
-        is Resource.Cached<T> -> {
-            val future = CompletableFuture<T>()
-            val context = Context(resource, region, credentialProvider, useStale, forceFetch)
-            ApplicationManager.getApplication().executeOnPooledThread {
-                try {
-                    @Suppress("UNCHECKED_CAST")
-                    val result = cache.compute(context.cacheKey) { _, value ->
-                        fetchIfNeeded(context, value as Entry<T>?)
-                    } as Entry<T>
-                    future.complete(result.value)
-                } catch (e: Exception) {
-                    future.completeExceptionally(e)
-                }
-            }
-            future
-        }
-    }
-
-    override fun <T> getResourceIfPresent(resource: Resource<T>, useStale: Boolean): T? =
-        getResourceIfPresent(resource, accountSettings.activeRegion, accountSettings.activeCredentialProvider, useStale)
-
-    override fun <T> getResourceIfPresent(resource: Resource<T>, region: AwsRegion, credentialProvider: ToolkitCredentialsProvider, useStale: Boolean): T? =
-        when (resource) {
-            is Resource.Cached<T> -> {
-                val entry = cache.getTyped<T>(CacheKey(resource.id, region.id, credentialProvider.id))
-                when {
-                    entry != null && (useStale || entry.notExpired) -> entry.value
-                    else -> null
-                }
-=======
 
 sealed class Resource<T> {
 
@@ -321,14 +220,10 @@
                 context.future.complete(result.value)
             } catch (e: Throwable) {
                 context.future.completeExceptionally(e)
->>>>>>> d14d9458
-            }
-            is Resource.View<*, T> -> getResourceIfPresent(resource.underlying, region, credentialProvider, useStale)?.let { resource.doMap(it) }
-        }
-    }
-
-<<<<<<< HEAD
-=======
+            }
+        }
+    }
+
     private fun runCacheMaintenance() {
         try {
             var totalWeight = 0
@@ -367,7 +262,6 @@
             is Resource.View<*, T> -> getResourceIfPresent(resource.underlying, region, credentialProvider, useStale)?.let { resource.doMap(it) }
         }
 
->>>>>>> d14d9458
     override fun clear(resource: Resource<*>) {
         clear(resource, accountSettings.activeRegion, accountSettings.activeCredentialProvider)
     }
@@ -414,12 +308,8 @@
 
     companion object {
         private val LOG = getLogger<DefaultAwsResourceCache>()
-<<<<<<< HEAD
-        private const val MAXIMUM_CACHE_ENTRIES = 100L
-=======
         private const val MAXIMUM_CACHE_ENTRIES = 1000
         private val DEFAULT_MAINTENANCE_INTERVAL: Duration = Duration.ofMinutes(5)
->>>>>>> d14d9458
 
         private data class CacheKey(val resourceId: String, val regionId: String, val credentialsId: String)
 
@@ -431,11 +321,6 @@
             val forceFetch: Boolean
         ) {
             val cacheKey = CacheKey(resource.id, region.id, credentials.id)
-<<<<<<< HEAD
-        }
-
-        private class Entry<T>(val expiry: Instant, val value: T)
-=======
             val future = CompletableFuture<T>()
         }
 
@@ -445,14 +330,11 @@
                 else -> 1
             }
         }
->>>>>>> d14d9458
 
         private fun <T> ConcurrentMap<CacheKey, Entry<*>>.getTyped(key: CacheKey) = this[key]?.let {
             @Suppress("UNCHECKED_CAST")
             it as Entry<T>
         }
-<<<<<<< HEAD
-=======
 
         /**
          * Atomically apply a [predicate] to the value at [key] (if it exists) and remove if matched.
@@ -469,6 +351,5 @@
             }
             return removed
         }
->>>>>>> d14d9458
     }
 }