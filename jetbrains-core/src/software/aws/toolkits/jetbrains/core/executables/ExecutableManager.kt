--- conflicted
+++ resolved
@@ -222,11 +222,7 @@
     }
 
     private fun determineVersion(type: ExecutableType<*>, path: Path, autoResolved: Boolean): ExecutableInstance = try {
-<<<<<<< HEAD
-        ExecutableInstance.Executable(type, path, type.version(path).toString(), autoResolved)
-=======
         ExecutableInstance.Executable(path, type.version(path).toString(), autoResolved, type)
->>>>>>> bd78e129
     } catch (e: Exception) {
         ExecutableInstance.InvalidExecutable(
             path,
