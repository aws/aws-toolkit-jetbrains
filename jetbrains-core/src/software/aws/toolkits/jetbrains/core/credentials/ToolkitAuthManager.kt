--- conflicted
+++ resolved
@@ -103,13 +103,10 @@
 /**
  * Individual service should subscribe [ToolkitConnectionManagerListener.TOPIC] to fire their service activation / UX update
  */
-<<<<<<< HEAD
-fun loginSso(project: Project?, startUrl: String, requestedScopes: List<String> = ALL_SONO_SCOPES): BearerTokenProvider {
-    val connectionId = ToolkitBearerTokenProvider.ssoIdentifier(startUrl)
-=======
-fun loginSso(project: Project?, startUrl: String, region: String = DEFAULT_SSO_REGION, scopes: List<String> = ALL_SONO_SCOPES): BearerTokenProvider {
+
+fun loginSso(project: Project?, startUrl: String, region: String = DEFAULT_SSO_REGION, requestedScopes: List<String> = ALL_SONO_SCOPES): BearerTokenProvider {
     val connectionId = ToolkitBearerTokenProvider.ssoIdentifier(startUrl, region)
->>>>>>> 0a8ab649
+
     val manager = ToolkitAuthManager.getInstance()
     val allScopes = requestedScopes.toMutableList()
     return manager.getConnection(connectionId)?.let { connection ->
