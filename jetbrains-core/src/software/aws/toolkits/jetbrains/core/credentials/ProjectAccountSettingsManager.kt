--- conflicted
+++ resolved
@@ -138,6 +138,7 @@
                 broadcastChangeEvent(InvalidConnectionSettings(credentials, region, e, connectionState))
             } finally {
                 incModificationCount()
+                TelemetryService.recordSimpleTelemetry(project, "aws_credentials_validate", isValidConnectionSettings())
             }
         }
     }
@@ -150,7 +151,6 @@
             LOGGER.warn(IllegalStateException()) { "Using activeRegion when region is null, calling code needs to be migrated to handle null" }
         }
 
-<<<<<<< HEAD
     /**
      * Legacy method, should be considered deprecated and avoided since it loads defaults out of band
      */
@@ -158,50 +158,6 @@
         @Throws(CredentialProviderNotFound::class)
         get() = selectedCredentials ?: throw CredentialProviderNotFound(message("credentials.profile.not_configured")).also {
             LOGGER.warn(IllegalStateException()) { "Using activeCredentialProvider when credentials is null, calling code needs to be migrated to handle null" }
-=======
-        isLoading = true
-        recentlyUsedProfiles.add(credentialsProvider.id)
-        broadcastChangeEvent()
-
-        ApplicationManager.getApplication().executeOnPooledThread {
-            resourceCache.getResource(
-                StsResources.ACCOUNT,
-                region = activeRegion,
-                credentialProvider = credentialsProvider,
-                useStale = false,
-                forceFetch = true
-            ).whenComplete { _, exception ->
-                when (exception) {
-                    null -> {
-                        activeProfileInternal = credentialsProvider
-                        TelemetryService.recordSimpleTelemetry(project, "aws_credentials_validate", true)
-                    }
-                    else -> {
-                        val title = message("credentials.invalid.title")
-                        val message = message("credentials.profile.validation_error", credentialsProvider.displayName)
-                        LOGGER.warn(exception) { message }
-                        notifyWarn(
-                            title = title,
-                            content = message,
-                            notificationActions = listOf(
-                                createShowMoreInfoDialogAction(
-                                    message("credentials.invalid.more_info"),
-                                    title,
-                                    message,
-                                    exception.localizedMessage
-                                ),
-                                createNotificationExpiringAction(ActionManager.getInstance().getAction("aws.settings.upsertCredentials"))
-                            )
-                        )
-                        TelemetryService.recordSimpleTelemetry(project, "aws_credentials_validate", false)
-                    }
-                }
-                runInEdt(ModalityState.any()) {
-                    isLoading = false
-                    broadcastChangeEvent()
-                }
-            }
->>>>>>> e3418893
         }
 
     /**
