--- conflicted
+++ resolved
@@ -277,12 +277,13 @@
  */
 fun Project.activeAwsAccount(): String? = tryOrNull { AwsResourceCache.getInstance(this).getResourceNow(StsResources.ACCOUNT) }
 
-<<<<<<< HEAD
-fun Project.activeConnection(): ConnectionSettings? = ProjectAccountSettingsManager.getInstance(this).connectionSettings()
-=======
 /**
  * The underlying AWS account for current active credential provider of the project if known. Return null if credential provider is not set or we have
  * not cached it.
  */
 fun Project.activeAwsAccountIfKnown(): String? = tryOrNull { AwsResourceCache.getInstance(this).getResourceIfPresent(StsResources.ACCOUNT) }
->>>>>>> 9099fb60
+
+/**
+ * Currently active region/credential pair, or null if not connected.
+ */
+fun Project.activeConnection(): ConnectionSettings? = ProjectAccountSettingsManager.getInstance(this).connectionSettings()