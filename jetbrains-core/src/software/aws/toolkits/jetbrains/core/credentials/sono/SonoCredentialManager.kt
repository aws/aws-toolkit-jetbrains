--- conflicted
+++ resolved
@@ -68,13 +68,8 @@
     fun getProviderAndPromptAuth(): BearerTokenProvider {
         val provider = provider()
         return when (provider?.state()) {
-<<<<<<< HEAD
             null -> runUnderProgressIfNeeded(null, message("credentials.sono.login.pending"), true) {
-                loginSso(project, SONO_URL, CODECATALYST_SCOPES)
-=======
-            null -> runUnderProgressIfNeeded(project, message("credentials.sono.login.pending"), true) {
-                loginSso(project, SONO_URL, scopes = ALL_SONO_SCOPES)
->>>>>>> 0a8ab649
+                loginSso(project, SONO_URL, requestedScopes = CODECATALYST_SCOPES)
             }
 
             else -> reauthProviderIfNeeded(project, provider)
