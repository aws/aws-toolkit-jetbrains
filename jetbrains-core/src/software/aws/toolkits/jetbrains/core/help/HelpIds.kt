--- conflicted
+++ resolved
@@ -58,18 +58,15 @@
         "setupCredentials",
         "https://docs.aws.amazon.com/console/toolkit-for-jetbrains/credentials"
     ),
-<<<<<<< HEAD
+    SAM_CLI_INSTALL(
+        "sam.install",
+        "https://docs.aws.amazon.com/serverless-application-model/latest/developerguide/serverless-sam-cli-install.html"
+    ),
     // RDS
     RDS_SETUP_IAM_AUTH(
         "rdsIamAuth",
         "https://docs.aws.amazon.com/AmazonRDS/latest/UserGuide/UsingWithRDS.IAMDBAuth.html"
     )
-=======
-    SAM_CLI_INSTALL(
-        "sam.install",
-        "https://docs.aws.amazon.com/serverless-application-model/latest/developerguide/serverless-sam-cli-install.html"
-    ),
->>>>>>> d859e1ee
     ;
 
     val id = "aws.toolkit.$shortId"
