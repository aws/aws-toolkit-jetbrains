--- conflicted
+++ resolved
@@ -79,21 +79,14 @@
         "sam.install",
         "https://docs.aws.amazon.com/serverless-application-model/latest/developerguide/serverless-sam-cli-install.html"
     ),
-<<<<<<< HEAD
     CFN_LINT(
         "cloudformation.linter",
-        "https://github.com/aws-cloudformation/cfn-python-lint/blob/master/README.md"
+        "https://github.com/aws-cloudformation/cfn-lint/blob/main/README.md"
     ),
-=======
-
->>>>>>> 9fd13eb1
     // RDS
     RDS_SETUP_IAM_AUTH(
         "rdsIamAuth",
         "https://docs.aws.amazon.com/AmazonRDS/latest/UserGuide/UsingWithRDS.IAMDBAuth.html"
-<<<<<<< HEAD
-    );
-=======
     ),
 
     // AWS CLI
@@ -138,7 +131,6 @@
         CodeWhispererConstants.CODEWHISPERER_LOGIN_HELP_URI
     )
     ;
->>>>>>> 9fd13eb1
 
     val id = "aws.toolkit.$shortId"
 }