--- conflicted
+++ resolved
@@ -9,14 +9,7 @@
 import software.aws.toolkits.resources.message
 
 class ToolkitToolWindowListener(project: Project) {
-<<<<<<< HEAD
     private val toolWindow by lazy { AwsToolkitExplorerToolWindow.toolWindow(project) }
-    private val defaultActions by lazy { DefaultActionGroup() }
-=======
-    private val toolWindowId = AwsToolkitExplorerFactory.TOOLWINDOW_ID
-    private val toolWindow = ToolWindowManager.getInstance(project).getToolWindow(toolWindowId)
-        ?: throw IllegalStateException("Can't find tool window $toolWindowId")
->>>>>>> b653f010
     private val actionManager by lazy { ActionManager.getInstance() }
     private val explorerActions by lazy { listOf(actionManager.getAction("aws.toolkit.explorer.titleBar")) }
 
@@ -27,24 +20,14 @@
     }
 
     fun tabChanged(tabName: String) {
-<<<<<<< HEAD
         // compiler can't smart cast since property is lazy and therefore has a custom getter
         toolWindow.let {
             if (it is ToolWindowEx) {
                 if (tabName == message("explorer.toolwindow.title")) {
                     it.setTitleActions(explorerActions)
-                    it.setAdditionalGearActions(explorerGearActions)
                 } else if (tabName == message("aws.developer.tools.tab.title")) {
                     it.setTitleActions(developerToolsActions)
-                    it.setAdditionalGearActions(defaultActions)
                 }
-=======
-        if (toolWindow is ToolWindowEx) {
-            if (tabName == message("explorer.toolwindow.title")) {
-                toolWindow.setTitleActions(explorerActions)
-            } else if (tabName == message("aws.developer.tools.tab.title")) {
-                toolWindow.setTitleActions(developerToolsActions)
->>>>>>> b653f010
             }
         }
     }
