--- conflicted
+++ resolved
@@ -15,12 +15,8 @@
  */
 class AwsExplorerRootNode(private val nodeProject: Project) : AbstractTreeNode<Any>(nodeProject, Object()) {
     private val regionProvider = AwsRegionProvider.getInstance()
-<<<<<<< HEAD
     private val settings = AwsConnectionManager.getInstance(nodeProject)
     private val EP_NAME = ExtensionPointName<AwsExplorerServiceNode>("aws.toolkit.explorer.serviceNode")
-=======
-    private val settings = ProjectAccountSettingsManager.getInstance(nodeProject)
->>>>>>> 3ee52bb7
 
     override fun getChildren(): List<AwsExplorerNode<*>> {
         val region = settings.selectedRegion ?: return emptyList()
