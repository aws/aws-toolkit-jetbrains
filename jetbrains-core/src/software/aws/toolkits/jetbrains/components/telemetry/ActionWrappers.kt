--- conflicted
+++ resolved
@@ -5,12 +5,6 @@
 
 import com.intellij.openapi.actionSystem.AnAction
 import com.intellij.openapi.actionSystem.AnActionEvent
-import com.intellij.openapi.actionSystem.ex.ComboBoxAction
-<<<<<<< HEAD
-import com.intellij.ui.AnActionButton
-import software.aws.toolkits.core.telemetry.TelemetryNamespace
-=======
->>>>>>> efa5324a
 import software.aws.toolkits.jetbrains.services.telemetry.TelemetryService
 import javax.swing.Icon
 
@@ -48,72 +42,4 @@
     }
 
     abstract fun doActionPerformed(e: AnActionEvent)
-}
-
-abstract class ComboBoxActionWrapper : ComboBoxAction(), TelemetryNamespace {
-    /**
-     * Consumers should use doActionPerformed(e: AnActionEvent)
-     */
-    final override fun actionPerformed(e: AnActionEvent) {
-        doActionPerformed(e)
-        TelemetryService.getInstance().record(e.project) {
-            datum("${getNamespace()}.${e.place}") {
-                count()
-            }
-        }
-    }
-
-    open fun doActionPerformed(e: AnActionEvent) = super.actionPerformed(e)
-<<<<<<< HEAD
-}
-
-abstract class ToggleActionWrapper(text: String? = null, description: String? = null, icon: Icon? = null) :
-    TelemetryNamespace,
-    ToggleAction(text, description, icon) {
-
-    init {
-        // Disable mnemonic check to avoid filtering '_'
-        this.templatePresentation.setText(text, false)
-    }
-
-    // this will be repeatedly called by the IDE, so we likely do not want telemetry on this,
-    // but keeping this to maintain API consistency
-    final override fun isSelected(e: AnActionEvent): Boolean = doIsSelected(e)
-
-    final override fun setSelected(e: AnActionEvent, state: Boolean) {
-        doSetSelected(e, state)
-        TelemetryService.getInstance().record(e.project, getNamespace()) {
-            datum(e.place) {
-                count()
-            }
-        }
-    }
-
-    abstract fun doIsSelected(e: AnActionEvent): Boolean
-
-    abstract fun doSetSelected(e: AnActionEvent, state: Boolean)
-}
-
-abstract class ActionButtonWrapper(text: String? = null, description: String? = null, icon: Icon? = null) :
-    TelemetryNamespace,
-    AnActionButton(text, description, icon) {
-    /**
-     * Consumers should use doActionPerformed(e: AnActionEvent)
-     */
-    final override fun actionPerformed(e: AnActionEvent) {
-        doActionPerformed(e)
-        TelemetryService.getInstance().record(e.project, getNamespace()) {
-            datum(e.place) {
-                count()
-            }
-        }
-    }
-
-    override fun isDumbAware(): Boolean = true
-
-    override fun updateButton(e: AnActionEvent) {}
-
-    abstract fun doActionPerformed(e: AnActionEvent)
-=======
->>>>>>> efa5324a
 }